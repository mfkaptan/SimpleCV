from SimpleCV.base import *
from SimpleCV.Features.Features import Feature, FeatureSet
from SimpleCV.Color import Color
from SimpleCV.ImageClass import Image
from math import sin, cos, pi

class Blob(Feature):
    """
    A blob is a typicall a cluster of pixels that form a feature or unique
    shape that allows it to be distinguished from the rest of the image
    Blobs typically are computed very quickly so they are used often to
    find various items in a picture based on properties.  Typically these
    things like color, shape, size, etc.   Since blobs are computed quickly
    they are typically used to narrow down search regions in an image, where
    you quickly find a blob and then that blobs region is used for more
    computational intensive type image processing
    """
    seq = '' #the cvseq object that defines this blob
    mContour = [] # the blob's outer perimeter as a set of (x,y) tuples 
    mConvexHull = [] # the convex hull contour as a set of (x,y) tuples
    mMinRectangle = [] #the smallest box rotated to fit the blob
    # mMinRectangle[0] = centroid (x,y)
    # mMinRectangle[1] = (w,h)
    # mMinRectangle[2] = angle
    
    mBoundingBox = [] #get W/H and X/Y from this
    mHu = [] # The seven Hu Moments
    mPerimeter = 0 # the length of the perimeter in pixels 
    mArea = 0 # the area in pixels
    mAspectRatio = 0
    m00 = 0
    m01 = 0
    m10 = 0
    m11 = 0
    m20 = 0
    m02 = 0
    m21 = 0
    m12 = 0
    mLabel = "" # A user label
    mLabelColor = [] # what color to draw the label
    mAvgColor = []#The average color of the blob's area. 
    mImg =  '' #Image()# the segmented image of the blob
    mHullImg = '' # Image() the image from the hull.
    mMask = '' #Image()# A mask of the blob area
    mHullMask = '' #Image()#A mask of the hull area ... we may want to use this for the image mask. 
    mHoleContour = []  # list of hole contours
    #mVertEdgeHist = [] #vertical edge histogram
    #mHortEdgeHist = [] #horizontal edge histgram
    
    def __init__(self):
        self.mContour = []
        self.mConvexHull = []
        self.mMinRectangle = [-1,-1,-1,-1,-1] #angle from this
        self.mBoundingBox = [-1,-1,-1,-1] #get W/H and X/Y from this
        self.mHu = [-1,-1,-1,-1,-1,-1,-1]
        self.mPerimeter = 0
        self.mArea = 0
        self.mAspectRatio = 0
        self.m00 = 0
        self.m01 = 0
        self.m10 = 0
        self.m11 = 0
        self.m20 = 0
        self.m02 = 0
        self.m21 = 0
        self.m12 = 0
        self.mLabel = "UNASSIGNED"
        self.mLabelColor = [] 
        self.mAvgColor = [-1,-1,-1]
        self.mImg = None
        self.mMask = None
        self.mHullImg = None
        self.image = None
        self.mHullMask = None
        self.mHoleContour = [] 
        self.mVertEdgeHist = [] #vertical edge histogram
        self.mHortEdgeHist = [] #horizontal edge histgram
        self.points = []
        #TODO 
        # I would like to clean up the Hull mask parameters
        # it seems to me that we may want the convex hull to be
        # the default way we calculate for area. 
        
    def __getstate__(self):
        newdict = {}
        for k in self.__dict__.keys():
            if k == "image":
                continue
            else:
                newdict[k] = self.__dict__[k]
        return newdict
        
        
    def __setstate__(self, mydict):
        iplkeys = []
        for k in mydict:
            if re.search("__string", k):
                iplkeys.append(k)
            else:
                self.__dict__[k] = mydict[k]
        
        #once we get all the metadata loaded, go for the bitmaps
        for k in iplkeys:
            realkey = k[:-len("__string")]
            self.__dict__[realkey] = cv.CreateImageHeader((self.width(), self.height()), cv.IPL_DEPTH_8U, 1)
            cv.SetData(self.__dict__[realkey], mydict[k])
        

    def meanColor(self):
        """
        This function returns a tuple representing the average color of the blob

        Returns:
            Tuple
        """
        cv.SetImageROI(self.image.getBitmap(),self.mBoundingBox)
        #may need the offset paramete
        avg = cv.Avg(self.image.getBitmap(),self.mMask._getGrayscaleBitmap())
        cv.ResetImageROI(self.image.getBitmap())
        
        return tuple(reversed(avg[0:3]))

    def minX(self):
        """
        This method return the minimum x value of the bounding box of the
        the blob. 
        """
        return self.mBoundingBox[0]
        
    def maxX(self):
        """
        This method return the maximum x value of the bounding box of the
        the blob. 
        """        
        return self.mBoundingBox[0]+self.mBoundingBox[2]

    def center(self):
        """
        This mehtod returns the center of the blob's bounding box

        Returns:
            Tuple
        """
        x = self.mBoundingBox[0]+(self.mBoundingBox[2]/2)
        y = self.mBoundingBox[1]+(self.mBoundingBox[3]/2)
        return ([x,y])

    def minY(self):
        """
        This method return the minimum y value of the bounding box of the
        the blob. 
        """
        return self.mBoundingBox[1]
        
    def maxY(self):
        """
        This method return the maximum y value of the bounding box of the
        the blob. 
        """        
        return self.mBoundingBox[1]+self.mBoundingBox[3]

    def width(self):
        """
        This method returns the width of the bounding box of the blob. 
        """
        return(self.mBoundingBox[2])

    def height(self):
        """
        This method returs the height of the bounding box of the blob. 
        """
        return(self.mBoundingBox[3])
        
    def topLeftCorner(self):
        """
        This method returns the top left corner of the bounding box of
        the blob as an (x,y) tuple.
        """
        return (self.mBoundingBox[0],self.mBoundingBox[1])

    def bottomRightCorner(self):
        """
        This method returns the bottom right corner of the bounding box of
        the blob as an (x,y) tuple.
        """        
        return (self.mBoundingBox[0]+self.mBoundingBox[2],self.mBoundingBox[1]+self.mBoundingBox[3])
        
    def bottomLeftCorner(self):
        """
        This method returns the bottom left corner of the bounding box of
        the blob as an (x,y) tuple.
        """ 
        return (self.mBoundingBox[0],self.mBoundingBox[1]+self.mBoundingBox[3])
        
    def topRightCorner(self):
        """
        This method returns the top right corner of the bounding box of
        the blob as an (x,y) tuple.
        """       
        return (self.mBoundingBox[0]+self.mBoundingBox[2],self.mBoundingBox[1])

    def area(self):
        """
        This method returns the area of the blob in terms of the number of
        pixels inside the contour. 
        """
        return(self.mArea)
    
    def length(self):
        """
        Length returns the longest dimension of the X/Y bounding box 
        """
        return max(self.mBoundingBox[2],self.mBoundingBox[3])


    def getMinRectPoints(self):
        """
        Returns the corners for the smallest rotated rectangle to enclose the blob. 
        The points are returned as a list of  (x,y) tupples.
        """
        ang = 2*pi*(float(self.angle())/360.00)
        tx = self.minRectX()
        ty = self.minRectY()
        w = self.minRectWidth()/2.0
        h = self.minRectHeight()/2.0
        derp = np.matrix([[cos(ang),-1*sin(ang),tx],[sin(ang),cos(ang),ty],[0,0,1]])
        # [ cos a , -sin a, tx ]
        # [ sin a , cos a , ty ]
        # [ 0     , 0     ,  1 ]
        tl = np.matrix([-1.0*w,h,1.0]) #Kat gladly supports homo. coordinates. 
        tr = np.matrix([w,h,1.0])
        bl = np.matrix([-1.0*w,-1.0*h,1.0])
        br = np.matrix([w,-1.0*h,1.0])
        tlp = derp*tl.transpose()
        trp = derp*tr.transpose()
        blp = derp*bl.transpose()
        brp = derp*br.transpose()
        return( (tlp[0,0],tlp[1,0]),(trp[0,0],trp[1,0]),(blp[0,0],blp[1,0]),(brp[0,0],brp[1,0]) )
    
    def drawRect(self,layer=None,color=Color.DEFAULT,width=1,alpha=128):
        """
        Draws the bounding rectangle for the blob. 
        color = The color to render the blob's box.
        alpha = The alpha value of the rendered blob 0 = transparent 255 = opaque.
        width = The width of the drawn blob in pixels
        layer = if layer is not None, the blob is rendered to the layer versus the source image.

        Returns none, this operation works on the supplied layer or the source image. 
        """
        if( layer is None ):
            layer = self.image.dl()

        if( width < 1 ):
            layer.rectangle(self.topLeftCorner(),(self.width(),self.height()),color,width,filled=True,alpha=alpha)
        else:
            layer.rectangle(self.topLeftCorner(),(self.width(),self.height()),color,width,filled=False,alpha=alpha)
            

    def drawMinRect(self,layer=None,color=Color.DEFAULT,width=1,alpha=128):
        """
        Draws the minimum bounding rectangle for the blob. 
        color = The color to render the blob's box.
        alpha = The alpha value of the rendered blob 0 = transparent 255 = opaque.
        width = The width of the drawn blob in pixels
        layer = if layer is not None, the blob is rendered to the layer versus the source image.

        Returns none, this operation works on the supplied layer or the source image. 
        """
        if( layer is None ):
            layer = self.image.dl()
        (tl,tr,bl,br) = self.getMinRectPoints()
        layer.line(tl,tr,color,width=width,alpha=alpha,antialias = False)
        layer.line(bl,br,color,width=width,alpha=alpha,antialias = False)
        layer.line(tl,bl,color,width=width,alpha=alpha,antialias = False)
        layer.line(tr,br,color,width=width,alpha=alpha,antialias = False)

    def angle(self):
        """
        This method returns the angle between the horizontal and the minimum enclosing
        rectangle of the blob. The minimum enclosing rectangle IS NOT not the bounding box.
        Use the bounding box for situations where you need only an approximation of the objects
        dimensions. The minimum enclosing rectangle is slightly harder to maninpulate but
        gives much better information about the blobs dimensions. 
        """
        if self.mMinRectangle[1][0] < self.mMinRectangle[1][1]:
            return self.mMinRectangle[2] 
        else:
            return 90 + self.mMinRectangle[2]
        
    def minRectX(self):
        """
        This is the x coordinate of the centroid for the minimum bounding rectangle
        """
        return(self.mMinRectangle[0][0])
        
    def minRectY(self):
        """
        This is the y coordinate of the centroid for the minimum bounding rectangle
        """
        return(self.mMinRectangle[0][1])

    def minRectWidth(self):
        """
        This is the y coordinate of the centroid for the minimum bounding rectangle
        """
        return(self.mMinRectangle[1][0])
    
    def minRectHeight(self):
        """
        This is the y coordinate of the centroid for the minimum bounding rectangle
        """
        return(self.mMinRectangle[1][1])

    def aspectRatio(self):
        """
        This method returns the aspect ration (W/H) of the bounding box of the
        blob. 
        """
        return( float(self.mBoundingBox[2])/float(self.mBoundingBox[3]))
    
    def rectifyMajorAxis(self,axis=0):
        """
        Rectify the blob image and the contour such that the major
        axis is aligned to either vertical=0 or horizontal=1 
        """
        finalRotation = self.angle() 
        w = self.minRectWidth()
        h = self.minRectHeight()
        
        if( w > h ):
            finalRotation = finalRotation 
            
        if(axis > 0 ):
            finalRotation = finalRotation - 90

        self.rotate(finalRotation)  
        return None
    
    def rotate(self,angle):
        """
        Rotate the blob given the angle in degrees most of the blob elements will
        be rotated, not however this will "break" drawing back to the original image.
        To draw the blob create a new layer and draw to that layer.

        Parameters:
            angle - Int or Float
            
        """
        #FIXME: This function should return a blob
        theta = 2*np.pi*(angle/360.0)
        mode = ""
        point =(self.x,self.y)
        self.mImg = self.mImg.rotate(angle,mode,point)
        self.mHullImg = self.mHullImg.rotate(angle,mode,point)
        self.mMask = self.mMask.rotate(angle,mode,point)
        self.mHullMask = self.mHullMask.rotate(angle,mode,point)

        self.mContour = map(lambda x:
                            (x[0]*np.cos(theta)-x[1]*np.sin(theta),
                             x[0]*np.sin(theta)+x[1]*np.cos(theta)),
                             self.mContour)
        self.mConvexHull = map(lambda x:
                               (x[0]*np.cos(theta)-x[1]*np.sin(theta),
                                x[0]*np.sin(theta)+x[1]*np.cos(theta)),
                               self.mConvexHull)

        if( self.mHoleContour is not None):
            for h in self.mHoleContour:
                h = map(lambda x:
                    (x[0]*np.cos(theta)-x[1]*np.sin(theta),
                     x[0]*np.sin(theta)+x[1]*np.cos(theta)),
                     h)
            

    def above(self,blob):
        """
        Given a point or another blob determine if this blob is above the other blob
        """
        if(blob.__class__.__name__ == 'Blob' ):
            return( self.minY() > blob.maxY() )
        elif(blob.__class__.__name__ == 'tuple'):
            return( self.minY() > blob[1] )
        elif(blob.__class__.__name__ == 'ndarray'):
            return( self.minY() > blob[1] )
        else:
            warnings.warn("SimpleCV did not recognize the input type to blob.above(). This method only takes another blob, an (x,y) tuple, or a ndarray type.")
            return None

 

    
    def below(self,blob):
        """
        Given a point or another blob determine if this blob is below the other blob
        """    
        if(blob.__class__.__name__ == 'Blob' ):
            return( self.maxY() < blob.minY() )
        elif(blob.__class__.__name__ == 'tuple'):
            return( self.maxY() < blob[1] )
        elif(blob.__class__.__name__ == 'ndarray'):
            return( self.maxY() < blob[1] )
        else:
            warnings.warn("SimpleCV did not recognize the input type to blob.below(). This method only takes another blob, an (x,y) tuple, or a ndarray type.")
            return None
     
    def right(self,blob):
        """
        Given a point or another blob determine if this blob is to the right of the other blob
        """
        if(blob.__class__.__name__ == 'Blob' ):
            return( self.maxX() < blob.minX() )
        elif(blob.__class__.__name__ == 'tuple'):
            return( self.maxX() < blob[0] )
        elif(blob.__class__.__name__ == 'ndarray'):
            return( self.maxX() < blob[0] )
        else:
            warnings.warn("SimpleCV did not recognize the input type to blob.right(). This method only takes another blob, an (x,y) tuple, or a ndarray type.")
            return None   
     
    
    def left(self,blob):
        """
        Given a point or another blob determine if this blob is to the left of the other blob
        """           
        if(blob.__class__.__name__ == 'Blob' ):
            return( self.minX() > blob.maxX() )
        elif(blob.__class__.__name__ == 'tuple'):
            return( self.minX() > blob[0] )
        elif(blob.__class__.__name__ == 'ndarray'):
            return( self.minX() > blob[0] )
        else:
            warnings.warn("SimpleCV did not recognize the input type to blob.left(). This method only takes another blob, an (x,y) tuple, or a ndarray type.")
            return None  
    

#     def contains(self,other):
#         """
#         Returns true if this blob contains the point, all of a collection of points, or the entire other blo in other
#         """
#         if(other.__class__.__name__ == 'Blob' ):
#             retVal = False
#             if( other.minX() >=  self.minX() and other.minX() <= self.maxX() and
#                 other.minY() >=  self.minY() and other.minY() <= self.maxY() and
#                 other.maxX() >=  self.minX() and other.maxX() <= self.maxX() and
#                 other.maxY() >=  self.minY() and other.maxY() <= self.maxY() ):
#                 retVal = True             
#             return retVal;
#         elif(other.__class__.__name__ == 'tuple' or other.__class__.__name__ == 'ndarray'):
#             return( other[0] <= self.maxX() and
#                     other[0] >= self.minX() and
#                     other[1] <= self.maxY() and
#                     other[1] >= self.minY() )
#         else:
#             warnings.warn("SimpleCV did not recognize the input type to blob.contains. This method only takes another blob, an (x,y) tuple, or a ndarray type.")
#             return None  
    
#     def overlaps(self, other):
#         """
#         Returns true if this blob contains at least one point, part of a collection
#         of points, or any part of a blob.        
#         """
#         retVal = False
#         if(other.__class__.__name__ == 'Blob' ):
#             if( self.contains(other.topRightCorner()) or self.contains(other.topLeftCorner()) or
#                 self.contains(other.bottomLeftCorner()) or self.contains(other.bottomRightCorner())):    
#                 retVal = True            
#         else:
#             warnings.warn("SimpleCV did not recognize the input type to blob.overlap. This method only takes another blob.")
#             retVal = None

#         return retVal;

<<<<<<< HEAD
    def draw(self, color = Color.GREEN, alpha=-1, width=-1, layer=None):
=======
    def draw(self, color = Color.GREEN, width=-1, alpha=-1, layer=None):
>>>>>>> 43fa2ff9
        """
        Draw the blob, in the given color, to the appropriate layer
        
        By default, this draws the entire blob filled in, with holes.  If you
        provide a width, an outline of the exterior and interior contours is drawn.
        
        color = The color to render the blob.
        alpha = The alpha value of the rendered blob.
        width = The width of the drawn blob in pixels, if -1 then filled then the polygon is filled.
        layer = if layer is not None, the blob is rendered to the layer versus the source image.

        Parameters:
            color - Color object or Color tuple
            alpha - Int
            width - Int
            layer - DrawingLayer
        """
        if not layer:
            layer = self.image.dl()
            
        if width == -1:
            #copy the mask into 3 channels and multiply by the appropriate color
            maskred = cv.CreateImage(cv.GetSize(self.mMask._getGrayscaleBitmap()), cv.IPL_DEPTH_8U, 1)
            maskgrn = cv.CreateImage(cv.GetSize(self.mMask._getGrayscaleBitmap()), cv.IPL_DEPTH_8U, 1)
            maskblu = cv.CreateImage(cv.GetSize(self.mMask._getGrayscaleBitmap()), cv.IPL_DEPTH_8U, 1)
            
            maskbit = cv.CreateImage(cv.GetSize(self.mMask._getGrayscaleBitmap()), cv.IPL_DEPTH_8U, 3) 

            cv.ConvertScale(self.mMask._getGrayscaleBitmap(), maskred, color[0] / 255.0)
            cv.ConvertScale(self.mMask._getGrayscaleBitmap(), maskgrn, color[1] / 255.0)
            cv.ConvertScale(self.mMask._getGrayscaleBitmap(), maskblu, color[2] / 255.0)
            
            cv.Merge(maskblu, maskgrn, maskred, None, maskbit)    
            
            masksurface = Image(maskbit).getPGSurface()
            masksurface.set_colorkey(Color.BLACK)
            if alpha != -1:
                masksurface.set_alpha(alpha)
            layer._mSurface.blit(masksurface, self.boundingBox[0]) # KAT EDIT
        else:
            self.drawOutline(color, alpha, width, layer)
            self.drawHoles(color, alpha, width, layer)
            
                   
    def drawOutline(self, color=Color.GREEN, alpha=128, width=1, layer=None):
        """
        Draw the blob contour the given layer -- if no layer is provided, draw
        to the source image
        
        color = The color to render the blob.
        alpha = The alpha value of the rendered blob.
        width = The width of the drawn blob in pixels, -1 then the polygon is filled.
        layer = if layer is not None, the blob is rendered to the layer versus the source image.

        Parameters:
            color - Color object or Color tuple
            alpha - Int
            width - Int
            layer - DrawingLayer
        """
        
        if( layer is None ):
            layer = self.image.dl()
        
        if( width < 0 ):
            #blit the blob in
            layer.polygon(self.mContour,color,filled=True,alpha=alpha)
        else:
            lastp = self.mContour[0] #this may work better.... than the other 
            for nextp in self.mContour[1::]:
                layer.line(lastp,nextp,color,width=width,alpha=alpha,antialias = False)
                lastp = nextp
            layer.line(self.mContour[0],self.mContour[-1],color,width=width,alpha=alpha, antialias = False)
        
    
    def drawHoles(self, color=Color.GREEN, alpha=-1, width=-1, layer=None):
        """
        This method renders all of the holes (if any) that are present in the blob
        
        color = The color to render the blob's holes.
        alpha = The alpha value of the rendered blob hole.
        width = The width of the drawn blob hole in pixels, if w=-1 then the polygon is filled.
        layer = if layer is not None, the blob is rendered to the layer versus the source image.

        Parameters:
            color - Color object or Color tuple
            alpha - Int
            width - Int
            layer - DrawingLayer
        """
        if(self.mHoleContour is None):
            return
        if( layer is None ):
            layer = self.image.dl()
            
        if( width < 0 ):
            #blit the blob in
            for h in self.mHoleContour:
                layer.polygon(h,color,filled=True,alpha=alpha)
        else:
            for h in self.mHoleContour:
                lastp = h[0] #this may work better.... than the other 
                for nextp in h[1::]:
                    layer.line((int(lastp[0]),int(lastp[1])),(int(nextp[0]),int(nextp[1])),color,width=width,alpha=alpha,antialias = False)
                    lastp = nextp
                layer.line(h[0],h[-1],color,width=width,alpha=alpha, antialias = False)

    def drawHull(self, color=Color.GREEN, alpha=-1, width=-1, layer=None ):
        """
        Draw the blob's convex hull to either the source image or to the
        specified layer given by layer.
        
        color = The color to render the blob's convex hull.
        alpha = The alpha value of the rendered blob.
        width = The width of the drawn blob in pixels, if w=-1 then the polygon is filled.
        layer = if layer is not None, the blob is rendered to the layer versus the source image.

        Parameters:
            color - Color object or Color tuple
            alpha - Int
            width - Int
            layer - DrawingLayer
        """
        if( layer is None ):
            layer = self.image.dl()
            
        if( width < 0 ):
            #blit the blob in
            layer.polygon(self.mConvexHull,color,filled=True,alpha=alpha)
        else:
            lastp = self.mConvexHull[0] #this may work better.... than the other 
            for nextp in self.mConvexHull[1::]:
                layer.line(lastp,nextp,color,width=width,alpha=alpha,antialias = False)
                lastp = nextp
            layer.line(self.mConvexHull[0],self.mConvexHull[-1],color,width=width,alpha=alpha, antialias = False)        
        
    
    #draw the actual pixels inside the contour to the layer
    def drawMaskToLayer(self, layer = None, offset=(0,0)):
        """
        Draw the actual pixels of the blob to another layer. This is handy if you
        want to examine just the pixels inside the contour. 
            
        offset = The offset from the top left corner where we want to place the mask.

        Parameters:
            layer - DrawingLayer
            offset - Tuple
        """
        if( layer is not None ):
            layer = self.image.dl()
            
        mx = self.mBoundingBox[0]+offset[0]
        my = self.mBoundingBox[1]+offset[1]
        layer.blit(self.mImg,coordinates=(mx,my))
        return None
    
    def isSquare(self, tolerance = 0.05, ratiotolerance = 0.05):
        """
        Given a tolerance, test if the blob is a rectangle, and how close its
        bounding rectangle's aspect ratio is to 1.0

        Parameters:
            tolerance - Float
            ratiotolerance - Float
        """
        if self.isRectangle(tolerance) and abs(1 - self.aspectRatio()) < ratiotolerance:
            return True
        return False
            
    
    def isRectangle(self, tolerance = 0.05):
        """
        Given a tolerance, test the blob against the rectangle distance to see if
        it is rectangular

        Parameters:
            tolerance - Float
        """
        if self.rectangleDistance() < tolerance:
            return True
        return False
    
    def rectangleDistance(self):
        """
        This compares the hull mask to the bounding rectangle.  Returns the area
        of the blob's hull as a fraction of the bounding rectangle
        """
        blackcount, whitecount = self.mHullMask.histogram(2)
        return abs(1.0 - float(whitecount) / (self.minRectWidth() * self.minRectHeight()))
        
    
    def isCircle(self, tolerance = 0.05):
        """
        Test circlde distance against a tolerance to see if the blob is circlular
        """
        if self.circleDistance() < tolerance:
            return True
        return False
    
    def circleDistance(self):
        """
        Compare the hull mask to an ideal circle and count the number of pixels
        that deviate as a fraction of total area of the ideal circle
        """
        idealcircle = Image((self.width(), self.height()))
        radius = min(self.width(), self.height()) / 2
        idealcircle.dl().circle((self.width()/2, self.height()/2), radius, filled= True, color=Color.WHITE)
        idealcircle = idealcircle.applyLayers()
        
        netdiff = (idealcircle - self.mHullMask) + (self.mHullMask - idealcircle)
        numblack, numwhite = netdiff.histogram(2)
        return float(numwhite) / (radius * radius * np.pi)

    def centroid(self):
        """
        Return the centroid (mass-determined center) of the blob
        """
        return (self.m10 / self.m00, self.m01 / self.m00)
        
    def radius(self):
        """
        Return the radius, the avg distance of each contour point from the centroid
        """
        return np.mean(spsd.cdist(self.mContour, [self.centroid()]))
        
    def hullRadius(self):
        """
        Return the radius of the convex hull contour from the centroid
        """
        return np.mean(spsd.cdist(self.mConvexHull, [self.centroid()]))

    def getHullImage(self):
        """
        The convex hull of a blob is the shape that would result if you snapped a rubber band around
        the blob. So if you had the letter "C" as your blob the convex hull would be the letter "O."
        This method returns an image where the source image around the convex hull of the blob is copied 
        ontop a black background.

        Returns an image of the convex hull. 
        """
        return self.mHullImg

    def getHullMask(self):
        """
        The convex hull of a blob is the shape that would result if you snapped a rubber band around
        the blob. So if you had the letter "C" as your blob the convex hull would be the letter "O."
        This method returns an image where the area of the convex hull is white and the rest of the image 
        is black. This image is cropped to the size of the blob.

        Returns an image of the convex hull mask. 
        """
        return self.mHullMask
        
    def getBlobImage(self):
        """
        This method automatically copies all of the image data around the blob and puts it in a new 
        image. The resulting image has the size of the blob, with the blob data copied in place. 
        Where the blob is not present the background is black.

        Returns and image of blob.
        """
        return self.mImg

    def getBlobMask(self):
        """
        This method returns an image of the blob's mask. Areas where the blob are present are white
        while all other areas are black. The image is cropped to match the blob area.
        
        Returns an image of the mask blob. 

        """
        return self.mMask

    def match(self, otherblob):
        """
        Compare the Hu moments between two blobs to see if they match.  Returns
        a comparison factor -- lower numbers are a closer match
        """
        #note: this should use cv.MatchShapes -- but that seems to be
        #broken in OpenCV 2.2  Instead, I reimplemented in numpy
        #according to the description in the docs for method I1 (reciprocal log transformed abs diff)
        #return cv.MatchShapes(self.seq, otherblob.seq, cv.CV_CONTOURS_MATCH_I1)

        mySigns = np.sign(self.mHu)
        myLogs = np.log(np.abs(self.mHu))
        myM = mySigns * myLogs
        
        otherSigns = np.sign(otherblob.mHu) 
        otherLogs = np.log(np.abs(otherblob.mHu))
        otherM = otherSigns * otherLogs
        
        return np.sum(abs((1/ myM - 1/ otherM)))
        
    def __repr__(self):
        return "SimpleCV.Features.Blob.Blob object at (%d, %d) with area %d" % (self.x, self.y, self.area())<|MERGE_RESOLUTION|>--- conflicted
+++ resolved
@@ -470,11 +470,7 @@
 
 #         return retVal;
 
-<<<<<<< HEAD
-    def draw(self, color = Color.GREEN, alpha=-1, width=-1, layer=None):
-=======
     def draw(self, color = Color.GREEN, width=-1, alpha=-1, layer=None):
->>>>>>> 43fa2ff9
         """
         Draw the blob, in the given color, to the appropriate layer
         
@@ -513,7 +509,7 @@
             masksurface.set_colorkey(Color.BLACK)
             if alpha != -1:
                 masksurface.set_alpha(alpha)
-            layer._mSurface.blit(masksurface, self.boundingBox[0]) # KAT EDIT
+            layer._mSurface.blit(masksurface, self.points[0])
         else:
             self.drawOutline(color, alpha, width, layer)
             self.drawHoles(color, alpha, width, layer)
