from SimpleCV.base import *
from SimpleCV.Features.Features import Feature, FeatureSet
from SimpleCV.Color import Color
from SimpleCV.ImageClass import Image
from math import sin, cos, pi

class Blob(Feature):
    """
    **SUMMARY**

    A blob is a typicall a cluster of pixels that form a feature or unique
    shape that allows it to be distinguished from the rest of the image
    Blobs typically are computed very quickly so they are used often to
    find various items in a picture based on properties.  Typically these
    things like color, shape, size, etc.   Since blobs are computed quickly
    they are typically used to narrow down search regions in an image, where
    you quickly find a blob and then that blobs region is used for more
    computational intensive type image processing.

    **EXAMPLE**

    >>> img = Image("lenna")
    >>> blobs = img.findBlobs()
    >>> blobs[-1].draw()
    >>> img.show()

    **SEE ALSO**
    :py:meth:`findBlobs`
    :py:class:`BlobMaker`
    :py:meth:`findBlobsFromMask`

    """
    seq = '' #the cvseq object that defines this blob
    mContour = [] # the blob's outer perimeter as a set of (x,y) tuples 
    mConvexHull = [] # the convex hull contour as a set of (x,y) tuples
    mMinRectangle = [] #the smallest box rotated to fit the blob
    # mMinRectangle[0] = centroid (x,y)
    # mMinRectangle[1] = (w,h)
    # mMinRectangle[2] = angle
    
    #mBoundingBox = [] #get W/H and X/Y from this
    mHu = [] # The seven Hu Moments
    mPerimeter = 0 # the length of the perimeter in pixels 
    mArea = 0 # the area in pixels
    m00 = 0
    m01 = 0
    m10 = 0
    m11 = 0
    m20 = 0
    m02 = 0
    m21 = 0
    m12 = 0
    mLabel = "" # A user label
    mLabelColor = [] # what color to draw the label
    mAvgColor = []#The average color of the blob's area. 
    mImg =  '' #Image()# the segmented image of the blob
    mHullImg = '' # Image() the image from the hull.
    mMask = '' #Image()# A mask of the blob area
    mHullMask = '' #Image()#A mask of the hull area ... we may want to use this for the image mask. 
    mHoleContour = []  # list of hole contours
    #mVertEdgeHist = [] #vertical edge histogram
    #mHortEdgeHist = [] #horizontal edge histgram
    
    def __init__(self):
        self.mContour = []
        self.mConvexHull = []
        self.mMinRectangle = [-1,-1,-1,-1,-1] #angle from this
        #self.mBoundingBox = [-1,-1,-1,-1] #get W/H and X/Y from this
        self.mHu = [-1,-1,-1,-1,-1,-1,-1]
        self.mPerimeter = 0
        self.mArea = 0
        self.m00 = 0
        self.m01 = 0
        self.m10 = 0
        self.m11 = 0
        self.m20 = 0
        self.m02 = 0
        self.m21 = 0
        self.m12 = 0
        self.mLabel = "UNASSIGNED"
        self.mLabelColor = [] 
        self.mAvgColor = [-1,-1,-1]
        self.mImg = None
        self.mMask = None
        self.mHullImg = None
        self.image = None
        self.mHullMask = None
        self.mHoleContour = [] 
        self.mVertEdgeHist = [] #vertical edge histogram
        self.mHortEdgeHist = [] #horizontal edge histgram
        self.points = []
        #TODO 
        # I would like to clean up the Hull mask parameters
        # it seems to me that we may want the convex hull to be
        # the default way we calculate for area. 
        
    def __getstate__(self):
        newdict = {}
        for k in self.__dict__.keys():
            if k == "image":
                continue
            else:
                newdict[k] = self.__dict__[k]
        return newdict
        
        
    def __setstate__(self, mydict):
        iplkeys = []
        for k in mydict:
            if re.search("__string", k):
                iplkeys.append(k)
            else:
                self.__dict__[k] = mydict[k]
        
        #once we get all the metadata loaded, go for the bitmaps
        for k in iplkeys:
            realkey = k[:-len("__string")]
            self.__dict__[realkey] = cv.CreateImageHeader((self.width(), self.height()), cv.IPL_DEPTH_8U, 1)
            cv.SetData(self.__dict__[realkey], mydict[k])
        
    def getPerimeter(self):
        """
        **SUMMARY**

        This function returns the perimeter as an integer number of pixel lengths. 

        **RETURNS**
          
        Integer

        **EXAMPLE**

        >>> img = Image("lenna")
        >>> blobs = img.findBlobs()
        >>> print blobs[-1].getPerimeter()

        """

        return self.mPerimeter

    def getHullPoints(self):
        """
        **SUMMARY**

        This function returns the convex hull points as a list of x,y tuples. 

        **RETURNS**
          
        A list of x,y tuples. 

        **EXAMPLE**

        >>> img = Image("lenna")
        >>> blobs = img.findBlobs()
        >>> print blobs[-1].getHullPoints()

        """
        return self.mConvexHull
    
    def getContourPoints(self):
        """
        **SUMMARY**

        This function returns the contour points as a list of x,y tuples. 

        **RETURNS**
          
        A list of x,y tuples. 

        **EXAMPLE**

        >>> img = Image("lenna")
        >>> blobs = img.findBlobs()
        >>> print blobs[-1].getContourPoints()

        """

        return self.mContour 

    def meanColor(self):
        """
        **SUMMARY**

        This function returns a tuple representing the average color of the blob. 

        **RETURNS**
          
        A RGB triplet of the average blob colors. 

        **EXAMPLE**

        >>> img = Image("lenna")
        >>> blobs = img.findBlobs()
        >>> print blobs[-1].meanColor()

        """
        print self.mBoundingBox
        hack = (self.mBoundingBox[0],self.mBoundingBox[1],self.mBoundingBox[2],self.mBoundingBox[3])
        cv.SetImageROI(self.image.getBitmap(),hack)
        #may need the offset paramete
        avg = cv.Avg(self.image.getBitmap(),self.mMask._getGrayscaleBitmap())
        cv.ResetImageROI(self.image.getBitmap())
        
        return tuple(reversed(avg[0:3]))

    def area(self):
        """
        **SUMMARY**

        This method returns the area of the blob in terms of the number of
        pixels inside the contour. 
        
        **RETURNS**

        An integer of the area of the blob in pixels. 

        **EXAMPLE**

        >>> img = Image("lenna")
        >>> blobs = img.findBlobs()
        >>> print blobs[-1].area()
        >>> print blobs[0].area()
        
        """
        return(self.mArea)
    

    def getMinRectPoints(self):
        """
        Returns the corners for the smallest rotated rectangle to enclose the blob. 
        The points are returned as a list of  (x,y) tupples.
        """
        ang = 2*pi*(float(self.angle())/360.00)
        tx = self.minRectX()
        ty = self.minRectY()
        w = self.minRectWidth()/2.0
        h = self.minRectHeight()/2.0
        derp = np.matrix([[cos(ang),-1*sin(ang),tx],[sin(ang),cos(ang),ty],[0,0,1]])
        # [ cos a , -sin a, tx ]
        # [ sin a , cos a , ty ]
        # [ 0     , 0     ,  1 ]
        tl = np.matrix([-1.0*w,h,1.0]) #Kat gladly supports homo. coordinates. 
        tr = np.matrix([w,h,1.0])
        bl = np.matrix([-1.0*w,-1.0*h,1.0])
        br = np.matrix([w,-1.0*h,1.0])
        tlp = derp*tl.transpose()
        trp = derp*tr.transpose()
        blp = derp*bl.transpose()
        brp = derp*br.transpose()
        return( (tlp[0,0],tlp[1,0]),(trp[0,0],trp[1,0]),(blp[0,0],blp[1,0]),(brp[0,0],brp[1,0]) )
    
    def drawRect(self,layer=None,color=Color.DEFAULT,width=1,alpha=128):
        """
        **SUMMARY**
        
        Draws the bounding rectangle for the blob. 
        
        **PARAMETERS**

        * *color* - The color to render the blob's box.
        * *alpha* - The alpha value of the rendered blob 0 = transparent 255 = opaque.
        * *width* - The width of the drawn blob in pixels
        * *layer* - if layer is not None, the blob is rendered to the layer versus the source image.

        **RETURNS** 

        Returns None, this operation works on the supplied layer or the source image. 


        **EXAMPLE**

        >>> img = Image("lenna")
        >>> blobs = img.findBlobs()
        >>> blobs[-1].drawRect(color=Color.RED, width=-1,alpha=128)
        >>> img.show()
      
        """
        if( layer is None ):
            layer = self.image.dl()

        if( width < 1 ):
            layer.rectangle(self.topLeftCorner(),(self.width(),self.height()),color,width,filled=True,alpha=alpha)
        else:
            layer.rectangle(self.topLeftCorner(),(self.width(),self.height()),color,width,filled=False,alpha=alpha)
            

    def drawMinRect(self,layer=None,color=Color.DEFAULT,width=1,alpha=128):
        """
        **SUMMARY**
        
        Draws the minimum bounding rectangle for the blob. The minimum bounding rectangle is the smallest
        rotated rectangle that can enclose the blob. 

        **PARAMETERS**

        * *color* - The color to render the blob's box.
        * *alpha* - The alpha value of the rendered blob 0 = transparent 255 = opaque.
        * *width* - The width of the drawn blob in pixels
        * *layer* - If layer is not None, the blob is rendered to the layer versus the source image.

        **RETURNS**
        
        Returns none, this operation works on the supplied layer or the source image. 

        **EXAMPLE**

        >>> img = Image("lenna")
        >>> blobs = img.findBlobs()
        >>> for b in blobs:
        >>>      b.drawMinRect(color=Color.RED, width=-1,alpha=128)
        >>> img.show()
        
        """
        if( layer is None ):
            layer = self.image.dl()
        (tl,tr,bl,br) = self.getMinRectPoints()
        layer.line(tl,tr,color,width=width,alpha=alpha,antialias = False)
        layer.line(bl,br,color,width=width,alpha=alpha,antialias = False)
        layer.line(tl,bl,color,width=width,alpha=alpha,antialias = False)
        layer.line(tr,br,color,width=width,alpha=alpha,antialias = False)

    def angle(self):
        """
        **SUMMARY**
        
        This method returns the angle between the horizontal and the minimum enclosing
        rectangle of the blob. The minimum enclosing rectangle IS NOT not the bounding box.
        Use the bounding box for situations where you need only an approximation of the objects
        dimensions. The minimum enclosing rectangle is slightly harder to maninpulate but
        gives much better information about the blobs dimensions.

        **RETURNS**

        Returns the angle between the minimum bounding rectangle and the horizontal.

        **EXAMPLE**

        >>> img = Image("lenna")
        >>> blobs = img.findBlobs()
        >>> blob[-1].angle()
        
        """
        #return self.mMinRectangle[2]+90.00
        retVal = 0.00
        if self.mMinRectangle[1][0] < self.mMinRectangle[1][1]:
            retVal = self.mMinRectangle[2] 
        else:
            retVal = 90.00 + self.mMinRectangle[2]
        retVal = retVal + 90.00
        if( retVal > 90.00 ):
            retVal = -180.00 + retVal
        return retVal

    def minRectX(self):
        """
        **SUMMARY**

        This is the x coordinate of the centroid for the minimum bounding rectangle

        **RETURNS**

        An integer that is the x position of the centrod of the minimum bounding rectangle. 

        **EXAMPLE**
        
        >>> img = Image("lenna")
        >>> blobs = img.findBlobs()
        >>> print blobs[-1].minRectX()

        """
        return(self.mMinRectangle[0][0])
        
    def minRectY(self):
        """
        **SUMMARY**

        This is the y coordinate of the centroid for the minimum bounding rectangle

        **RETURNS**

        An integer that is the y position of the centrod of the minimum bounding rectangle. 

        **EXAMPLE**
        
        >>> img = Image("lenna")
        >>> blobs = img.findBlobs()
        >>> print blobs[-1].minRectY()

        """
        return(self.mMinRectangle[0][1])

    def minRectWidth(self):
        """
        **SUMMARY**

        This is the width of the minimum bounding rectangle for the blob.

        **RETURNS**

        An integer that is the width of the minimum bounding rectangle for this blob. 

        **EXAMPLE**
        
        >>> img = Image("lenna")
        >>> blobs = img.findBlobs()
        >>> print blobs[-1].minRectWidth()

        """
        return(self.mMinRectangle[1][0])
    
    def minRectHeight(self):
        """
        **SUMMARY**

        This is the height, in pixels, of the minimum bounding rectangle. 

        **RETURNS**

        An integer that is the height of the minimum bounding rectangle for this blob.

        **EXAMPLE**
        
        >>> img = Image("lenna")
        >>> blobs = img.findBlobs()
        >>> print blobs[-1].minRectHeight()


        """
        return(self.mMinRectangle[1][1])


    
    def rectifyMajorAxis(self,axis=0):
        """
        **SUMMARY**

        Rectify the blob image and the contour such that the major
        axis is aligned to either horizontal=0 or vertical=1. This is to say, we take the blob,
        find the longest axis, and rotate the blob such that the axis is either vertical or horizontal. 

        **PARAMETERS**
         
        * *axis* - if axis is zero we rotate the blobs to fit along the vertical axis, otherwise we use the horizontal axis.

        **RETURNS**
        
        This method works in place, i.e. it rotates the blob's internal data structures. This method is experimetnal. 
        Use at your own risk. 

        **EXAMPLE**

        >>> img = Image("lenna")
        >>> blobs = img.findBlobs()
        >>> blobs[-2].mImg.show()
        >>> blobs[-2].rectifyToMajorAxis(1)
        >>> blobs[-2].mImg.show()

        """
        finalRotation = self.angle() 
        w = self.minRectWidth()
        h = self.minRectHeight()
        
        if( w > h ):
            finalRotation = finalRotation 
            
        if(axis > 0 ):
            finalRotation = finalRotation - 90

        self.rotate(finalRotation)  
        return None
    
    def rotate(self,angle):
        """
        **SUMMARY**

        Rotate the blob given an  angle in degrees. If you use this method 
        most of the blob elements will
        be rotated in place , however, this will "break" drawing back to the original image.
        To draw the blob create a new layer and draw to that layer. Positive rotations
        are counter clockwise. 

        **PARAMETERS**
        
        * *angle* - A floating point angle in degrees. Positive is anti-clockwise.  
            
        **RETURNS**
        
        .. Warning:
          Nothing. All rotations are performed in place. This modifies the blob's data
          and will break any image write back capabilities. 

        **EXAMPLE**

        >>> img = Image("lenna")
        >>> blobs = img.findBlobs()
        >>> blobs[-2].mImg.show()
        >>> blobs[-2].rotate(90)
        >>> blobs[-2].mImg.show()
        
        """
        #FIXME: This function should return a blob
        theta = 2*np.pi*(angle/360.0)
        mode = ""
        point =(self.x,self.y)
        self.mImg = self.mImg.rotate(angle,mode,point)
        self.mHullImg = self.mHullImg.rotate(angle,mode,point)
        self.mMask = self.mMask.rotate(angle,mode,point)
        self.mHullMask = self.mHullMask.rotate(angle,mode,point)

        self.mContour = map(lambda x:
                            (x[0]*np.cos(theta)-x[1]*np.sin(theta),
                             x[0]*np.sin(theta)+x[1]*np.cos(theta)),
                             self.mContour)
        self.mConvexHull = map(lambda x:
                               (x[0]*np.cos(theta)-x[1]*np.sin(theta),
                                x[0]*np.sin(theta)+x[1]*np.cos(theta)),
                               self.mConvexHull)

        if( self.mHoleContour is not None):
            for h in self.mHoleContour:
                h = map(lambda x:
                    (x[0]*np.cos(theta)-x[1]*np.sin(theta),
                     x[0]*np.sin(theta)+x[1]*np.cos(theta)),
                     h)
            

<<<<<<< HEAD
=======
    def above(self,blob):
        """
        Given a point or another blob determine if this blob is above the other blob
        """
        if(blob.__class__.__name__ == 'Blob' ):
            return( self.minY() > blob.maxY() )
        elif(blob.__class__.__name__ == 'tuple'):
            return( self.minY() > blob[1] )
        elif(blob.__class__.__name__ == 'ndarray'):
            return( self.minY() > blob[1] )
        else:
            logger.warning("SimpleCV did not recognize the input type to blob.above(). This method only takes another blob, an (x,y) tuple, or a ndarray type.")
            return None

 

    
    def below(self,blob):
        """
        Given a point or another blob determine if this blob is below the other blob
        """    
        if(blob.__class__.__name__ == 'Blob' ):
            return( self.maxY() < blob.minY() )
        elif(blob.__class__.__name__ == 'tuple'):
            return( self.maxY() < blob[1] )
        elif(blob.__class__.__name__ == 'ndarray'):
            return( self.maxY() < blob[1] )
        else:
            logger.warning("SimpleCV did not recognize the input type to blob.below(). This method only takes another blob, an (x,y) tuple, or a ndarray type.")
            return None
     
    def right(self,blob):
        """
        Given a point or another blob determine if this blob is to the right of the other blob
        """
        if(blob.__class__.__name__ == 'Blob' ):
            return( self.maxX() < blob.minX() )
        elif(blob.__class__.__name__ == 'tuple'):
            return( self.maxX() < blob[0] )
        elif(blob.__class__.__name__ == 'ndarray'):
            return( self.maxX() < blob[0] )
        else:
            logger.warning("SimpleCV did not recognize the input type to blob.right(). This method only takes another blob, an (x,y) tuple, or a ndarray type.")
            return None   
     
    
    def left(self,blob):
        """
        Given a point or another blob determine if this blob is to the left of the other blob
        """           
        if(blob.__class__.__name__ == 'Blob' ):
            return( self.minX() > blob.maxX() )
        elif(blob.__class__.__name__ == 'tuple'):
            return( self.minX() > blob[0] )
        elif(blob.__class__.__name__ == 'ndarray'):
            return( self.minX() > blob[0] )
        else:
            logger.warning("SimpleCV did not recognize the input type to blob.left(). This method only takes another blob, an (x,y) tuple, or a ndarray type.")
            return None  
    

#     def contains(self,other):
#         """
#         Returns true if this blob contains the point, all of a collection of points, or the entire other blo in other
#         """
#         if(other.__class__.__name__ == 'Blob' ):
#             retVal = False
#             if( other.minX() >=  self.minX() and other.minX() <= self.maxX() and
#                 other.minY() >=  self.minY() and other.minY() <= self.maxY() and
#                 other.maxX() >=  self.minX() and other.maxX() <= self.maxX() and
#                 other.maxY() >=  self.minY() and other.maxY() <= self.maxY() ):
#                 retVal = True             
#             return retVal;
#         elif(other.__class__.__name__ == 'tuple' or other.__class__.__name__ == 'ndarray'):
#             return( other[0] <= self.maxX() and
#                     other[0] >= self.minX() and
#                     other[1] <= self.maxY() and
#                     other[1] >= self.minY() )
#         else:
#             logger.warning("SimpleCV did not recognize the input type to blob.contains. This method only takes another blob, an (x,y) tuple, or a ndarray type.")
#             return None  
    
#     def overlaps(self, other):
#         """
#         Returns true if this blob contains at least one point, part of a collection
#         of points, or any part of a blob.        
#         """
#         retVal = False
#         if(other.__class__.__name__ == 'Blob' ):
#             if( self.contains(other.topRightCorner()) or self.contains(other.topLeftCorner()) or
#                 self.contains(other.bottomLeftCorner()) or self.contains(other.bottomRightCorner())):    
#                 retVal = True            
#         else:
#             logger.warning("SimpleCV did not recognize the input type to blob.overlap. This method only takes another blob.")
#             retVal = None

#         return retVal;
>>>>>>> 9a50bb85

    def draw(self, color = Color.GREEN, width=-1, alpha=-1, layer=None):
        """
        **SUMMARY**

        Draw the blob, in the given color, to the appropriate layer
        
        By default, this draws the entire blob filled in, with holes.  If you
        provide a width, an outline of the exterior and interior contours is drawn.
        
        **PARAMETERS**

        * *color* -The color to render the blob as a color tuple.
        * *alpha* - The alpha value of the rendered blob 0=transparent 255=opaque.
        * *width* - The width of the drawn blob in pixels, if -1 then filled then the polygon is filled.
        * *layer* - A source layer, if layer is not None, the blob is rendered to the layer versus the source image. 

        **RETURNS**
        
        This method either works on the original source image, or on the drawing layer provided. 
        The method does not modify object itself.

        **EXAMPLE**

        >>> img = Image("lenna")
        >>> blobs = img.findBlobs()
        >>> blobs[-2].draw(color=Color.PUCE,width=-1,alpha=128)
        >>> img.show()

        """
        if not layer:
            layer = self.image.dl()
            
        if width == -1:
            #copy the mask into 3 channels and multiply by the appropriate color
            maskred = cv.CreateImage(cv.GetSize(self.mMask._getGrayscaleBitmap()), cv.IPL_DEPTH_8U, 1)
            maskgrn = cv.CreateImage(cv.GetSize(self.mMask._getGrayscaleBitmap()), cv.IPL_DEPTH_8U, 1)
            maskblu = cv.CreateImage(cv.GetSize(self.mMask._getGrayscaleBitmap()), cv.IPL_DEPTH_8U, 1)
            
            maskbit = cv.CreateImage(cv.GetSize(self.mMask._getGrayscaleBitmap()), cv.IPL_DEPTH_8U, 3) 

            cv.ConvertScale(self.mMask._getGrayscaleBitmap(), maskred, color[0] / 255.0)
            cv.ConvertScale(self.mMask._getGrayscaleBitmap(), maskgrn, color[1] / 255.0)
            cv.ConvertScale(self.mMask._getGrayscaleBitmap(), maskblu, color[2] / 255.0)
            
            cv.Merge(maskblu, maskgrn, maskred, None, maskbit)    
            
            masksurface = Image(maskbit).getPGSurface()
            masksurface.set_colorkey(Color.BLACK)
            if alpha != -1:
                masksurface.set_alpha(alpha)
            layer._mSurface.blit(masksurface, self.topLeftCorner()) #KAT HERE
        else:
            self.drawOutline(color, alpha, width, layer)
            self.drawHoles(color, alpha, width, layer)
            
                   
    def drawOutline(self, color=Color.GREEN, alpha=128, width=1, layer=None):
        """
        **SUMMARY**

        Draw the blob contour the provided layer -- if no layer is provided, draw
        to the source image.

        
        **PARAMETERS**

        * *color* - The color to render the blob.
        * *alpha* - The alpha value of the rendered blob.
        * *width* - The width of the drawn blob in pixels, -1 then the polygon is filled.
        * *layer* - if layer is not None, the blob is rendered to the layer versus the source image.


        **RETURNS**

        This method either works on the original source image, or on the drawing layer provided. 
        The method does not modify object itself.

        **EXAMPLE**

        >>> img = Image("lenna")
        >>> blobs = img.findBlobs()
        >>> blobs[-2].drawOutline(color=Color.GREEN,width=3,alpha=128)
        >>> img.show()
        
         
        """
        
        if( layer is None ):
            layer = self.image.dl()
        
        if( width < 0 ):
            #blit the blob in
            layer.polygon(self.mContour,color,filled=True,alpha=alpha)
        else:
            lastp = self.mContour[0] #this may work better.... than the other 
            for nextp in self.mContour[1::]:
                layer.line(lastp,nextp,color,width=width,alpha=alpha,antialias = False)
                lastp = nextp
            layer.line(self.mContour[0],self.mContour[-1],color,width=width,alpha=alpha, antialias = False)
        
    
    def drawHoles(self, color=Color.GREEN, alpha=-1, width=-1, layer=None):
        """
        **SUMMARY** 

        This method renders all of the holes (if any) that are present in the blob.

        **PARAMETERS**

        * *color* - The color to render the blob's holes.
        * *alpha* - The alpha value of the rendered blob hole.
        * *width* - The width of the drawn blob hole in pixels, if w=-1 then the polygon is filled.
        * *layer* - If layer is not None, the blob is rendered to the layer versus the source image.
        
        **RETURNS**

        This method either works on the original source image, or on the drawing layer provided. 
        The method does not modify object itself.

        **EXAMPLE**

        >>> img = Image("lenna")
        >>> blobs = img.findBlobs(128)
        >>> blobs[-1].drawHoles(color=Color.GREEN,width=3,alpha=128)
        >>> img.show()
  
        """
        if(self.mHoleContour is None):
            return
        if( layer is None ):
            layer = self.image.dl()
            
        if( width < 0 ):
            #blit the blob in
            for h in self.mHoleContour:
                layer.polygon(h,color,filled=True,alpha=alpha)
        else:
            for h in self.mHoleContour:
                lastp = h[0] #this may work better.... than the other 
                for nextp in h[1::]:
                    layer.line((int(lastp[0]),int(lastp[1])),(int(nextp[0]),int(nextp[1])),color,width=width,alpha=alpha,antialias = False)
                    lastp = nextp
                layer.line(h[0],h[-1],color,width=width,alpha=alpha, antialias = False)

    def drawHull(self, color=Color.GREEN, alpha=-1, width=-1, layer=None ):
        """
        **SUMMARY**

        Draw the blob's convex hull to either the source image or to the
        specified layer given by layer.
        
        **PARAMETERS**
        
        * *color* - The color to render the blob's convex hull as an RGB triplet.
        * *alpha* - The alpha value of the rendered blob.
        * *width* - The width of the drawn blob in pixels, if w=-1 then the polygon is filled.
        * *layer* - if layer is not None, the blob is rendered to the layer versus the source image.

        **RETURNS**

        This method either works on the original source image, or on the drawing layer provided. 
        The method does not modify object itself.

        **EXAMPLE**

        >>> img = Image("lenna")
        >>> blobs = img.findBlobs(128)
        >>> blobs[-1].drawHoles(color=Color.GREEN,width=3,alpha=128)
        >>> img.show()

        """
        if( layer is None ):
            layer = self.image.dl()
            
        if( width < 0 ):
            #blit the blob in
            layer.polygon(self.mConvexHull,color,filled=True,alpha=alpha)
        else:
            lastp = self.mConvexHull[0] #this may work better.... than the other 
            for nextp in self.mConvexHull[1::]:
                layer.line(lastp,nextp,color,width=width,alpha=alpha,antialias = False)
                lastp = nextp
            layer.line(self.mConvexHull[0],self.mConvexHull[-1],color,width=width,alpha=alpha, antialias = False)        
        
    
    #draw the actual pixels inside the contour to the layer
    def drawMaskToLayer(self, layer = None, offset=(0,0)):
        """
        **SUMMARY**

        Draw the actual pixels of the blob to another layer. This is handy if you
        want to examine just the pixels inside the contour. 

        **PARAMETERS**

        * *layer* - A drawing layer upon which to apply the mask.
        * *offset* -  The offset from the top left corner where we want to place the mask.
        
        **RETURNS**

        This method either works on the original source image, or on the drawing layer provided. 
        The method does not modify object itself.

        **EXAMPLE**

        >>> img = Image("lenna")
        >>> blobs = img.findBlobs(128)
        >>> dl = DrawingLayer((img.width,img.height))
        >>> blobs[-1].drawMaskToLayer(layer = dl)
        >>> dl.show()

        """
        if( layer is not None ):
            layer = self.image.dl()
            
        mx = self.mBoundingBox[0]+offset[0]
        my = self.mBoundingBox[1]+offset[1]
        layer.blit(self.mImg,coordinates=(mx,my))
        return None
    
    def isSquare(self, tolerance = 0.05, ratiotolerance = 0.05):
        """
        **SUMMARY**

        Given a tolerance, test if the blob is a rectangle, and how close its
        bounding rectangle's aspect ratio is to 1.0.

        **PARAMETERS**
        
        * *tolerance* - A percentage difference between an ideal rectangle and our hull mask.
        * *ratiotolerance* - A percentage difference of the aspect ratio of our blob and an ideal square.
        
        **RETURNS**

        Boolean True if our object falls within tolerance, false otherwise.

        **EXAMPLE**

        >>> img = Image("lenna")
        >>> blobs = img.findBlobs(128)
        >>> if(blobs[-1].isSquare() ):
        >>>     print "it is hip to be square." 
        
        """
        if self.isRectangle(tolerance) and abs(1 - self.aspectRatio()) < ratiotolerance:
            return True
        return False
            
    
    def isRectangle(self, tolerance = 0.05):
        """
        **SUMMARY**

        Given a tolerance, test the blob against the rectangle distance to see if
        it is rectangular.

        **PARAMETERS**

        * *tolerance* - The percentage difference between our blob and its idealized bounding box.

        **RETURNS**

        Boolean True if the blob is withing the rectangle tolerage, false otherwise.

        **EXAMPLE**

        >>> img = Image("lenna")
        >>> blobs = img.findBlobs(128)
        >>> if(blobs[-1].isRecangle() ):
        >>>     print "it is hip to be square." 

        """
        if self.rectangleDistance() < tolerance:
            return True
        return False
    
    def rectangleDistance(self):
        """
        **SUMMARY**

        This compares the hull mask to the bounding rectangle.  Returns the area
        of the blob's hull as a fraction of the bounding rectangle.

        **RETURNS**
        
        The number of pixels in the blobs hull mask over the number of pixels in its bounding box. 

        """
        blackcount, whitecount = self.mHullMask.histogram(2)
        return abs(1.0 - float(whitecount) / (self.minRectWidth() * self.minRectHeight()))
        
    
    def isCircle(self, tolerance = 0.05):
        """
        **SUMMARY**

        Test circle distance against a tolerance to see if the blob is circlular.

        **PARAMETERS**

        * *tolerance* - the percentage difference between our blob and an ideal circle. 

        **RETURNS**

        True if the feature is within tolerance for being a circle, false otherwise. 
        
        """
        if self.circleDistance() < tolerance:
            return True
        return False
    
    def circleDistance(self):
        """
        **SUMMARY**

        Compare the hull mask to an ideal circle and count the number of pixels
        that deviate as a fraction of total area of the ideal circle.

        **RETURNS**

        The difference, as a percentage, between the hull of our blob and an idealized
        circle of our blob. 

        """
        w = self.mHullMask.width
        h = self.mHullMask.height
        
        idealcircle = Image((w,h))
        radius = min(w,h) / 2
        idealcircle.dl().circle((w/2, h/2), radius, filled= True, color=Color.WHITE)
        idealcircle = idealcircle.applyLayers()
        print self.mHullMask
        print idealcircle
        print self.mHullMask.width
        print self.mHullMask.height
        print idealcircle.width
        print idealcircle.height
        netdiff = (idealcircle - self.mHullMask) + (self.mHullMask - idealcircle)
        numblack, numwhite = netdiff.histogram(2)
        return float(numwhite) / (radius * radius * np.pi)

    def centroid(self):
        """
        **SUMMARY**

        Return the centroid (mass-determined center) of the blob. Note that this is differnt from the bounding box center. 

        **RETURNS**
        
        An (x,y) tuple that is the center of mass of the blob. 

        **EXAMPLE**
        >>> img = Image("lenna")
        >>> blobs = img.findBlobs()
        >>> img.drawCircle((blobs[-1].x,blobs[-1].y),10,color=Color.RED)
        >>> img.drawCircle((blobs[-1].centroid()),10,color=Color.BLUE)
        >>> img.show()
        
        """
        return (self.m10 / self.m00, self.m01 / self.m00)
        
    def radius(self):
        """
        **SUMMARY**

        Return the radius, the avg distance of each contour point from the centroid
        """
        return np.mean(spsd.cdist(self.mContour, [self.centroid()]))
        
    def hullRadius(self):
        """
        **SUMMARY**

        Return the radius of the convex hull contour from the centroid
        """
        return np.mean(spsd.cdist(self.mConvexHull, [self.centroid()]))

    def getHullImage(self):
        """
        **SUMMARY**

        The convex hull of a blob is the shape that would result if you snapped a rubber band around
        the blob. So if you had the letter "C" as your blob the convex hull would be the letter "O."
        This method returns an image where the source image around the convex hull of the blob is copied 
        ontop a black background.

        **RETURNS**
        Returns a SimpleCV Image of the convex hull, cropped to fit. 
        
        >>> img = Image("lenna")
        >>> blobs = img.findBlobs()
        >>> blobs[-1].getHullImage().show()

        """
        return self.mHullImg

    def getHullMask(self):
        """
        **SUMMARY**

        The convex hull of a blob is the shape that would result if you snapped a rubber band around
        the blob. So if you had the letter "C" as your blob the convex hull would be the letter "O."
        This method returns an image where the area of the convex hull is white and the rest of the image 
        is black. This image is cropped to the size of the blob.

        **RETURNS**

        Returns a binary SimpleCV image of the convex hull mask, cropped to fit the blob. 

        **EXAMPLE**
        
        >>> img = Image("lenna")
        >>> blobs = img.findBlobs()
        >>> blobs[-1].getHullMask().show()
        
        """
        return self.mHullMask
        
    def getBlobImage(self):
        """
        **SUMMARY**

        This method automatically copies all of the image data around the blob and puts it in a new 
        image. The resulting image has the size of the blob, with the blob data copied in place. 
        Where the blob is not present the background is black.

        **RETURNS**
 
        Returns just the image of the blob (cropped to fit).

        **EXAMPLE**
        
        >>> img = Image("lenna")
        >>> blobs = img.findBlobs()
        >>> blobs[-1].getBlobImage().show()

        
        """
        return self.mImg

    def getBlobMask(self):
        """
        **SUMMARY**

        This method returns an image of the blob's mask. Areas where the blob are present are white
        while all other areas are black. The image is cropped to match the blob area.
 
        **RETURNS**       

        Returns a SimplecV image of the blob's mask, cropped to fit. 

        **EXAMPLE**
        
        >>> img = Image("lenna")
        >>> blobs = img.findBlobs()
        >>> blobs[-1].getBlobMask().show()

        

        """
        return self.mMask

    def match(self, otherblob):
        """
        **SUMMARY**
        
        Compare the Hu moments between two blobs to see if they match.  Returns
        a comparison factor -- lower numbers are a closer match.

        **PARAMETERS**

        * *otherblob* - The other blob to compare this one to. 

        **RETURNS**

        A single floating point value that is the match quality.

        **EXAMPLE**

        >>> cam = Camera()
        >>> img1 = cam.getImage()
        >>> img2 = cam.getImage()
        >>> b1 = img1.findBlobs()
        >>> b2 = img2.findBlobs()
        >>> for ba in b1:
        >>>     for bb in b2:
        >>>         print ba.match(bb)
       
        """
        #note: this should use cv.MatchShapes -- but that seems to be
        #broken in OpenCV 2.2  Instead, I reimplemented in numpy
        #according to the description in the docs for method I1 (reciprocal log transformed abs diff)
        #return cv.MatchShapes(self.seq, otherblob.seq, cv.CV_CONTOURS_MATCH_I1)

        mySigns = np.sign(self.mHu)
        myLogs = np.log(np.abs(self.mHu))
        myM = mySigns * myLogs
        
        otherSigns = np.sign(otherblob.mHu) 
        otherLogs = np.log(np.abs(otherblob.mHu))
        otherM = otherSigns * otherLogs
        
        return np.sum(abs((1/ myM - 1/ otherM)))
        
    def __repr__(self):
        return "SimpleCV.Features.Blob.Blob object at (%d, %d) with area %d" % (self.x, self.y, self.area())<|MERGE_RESOLUTION|>--- conflicted
+++ resolved
@@ -427,8 +427,6 @@
 
         """
         return(self.mMinRectangle[1][1])
-
-
     
     def rectifyMajorAxis(self,axis=0):
         """
@@ -523,107 +521,6 @@
                      x[0]*np.sin(theta)+x[1]*np.cos(theta)),
                      h)
             
-
-<<<<<<< HEAD
-=======
-    def above(self,blob):
-        """
-        Given a point or another blob determine if this blob is above the other blob
-        """
-        if(blob.__class__.__name__ == 'Blob' ):
-            return( self.minY() > blob.maxY() )
-        elif(blob.__class__.__name__ == 'tuple'):
-            return( self.minY() > blob[1] )
-        elif(blob.__class__.__name__ == 'ndarray'):
-            return( self.minY() > blob[1] )
-        else:
-            logger.warning("SimpleCV did not recognize the input type to blob.above(). This method only takes another blob, an (x,y) tuple, or a ndarray type.")
-            return None
-
- 
-
-    
-    def below(self,blob):
-        """
-        Given a point or another blob determine if this blob is below the other blob
-        """    
-        if(blob.__class__.__name__ == 'Blob' ):
-            return( self.maxY() < blob.minY() )
-        elif(blob.__class__.__name__ == 'tuple'):
-            return( self.maxY() < blob[1] )
-        elif(blob.__class__.__name__ == 'ndarray'):
-            return( self.maxY() < blob[1] )
-        else:
-            logger.warning("SimpleCV did not recognize the input type to blob.below(). This method only takes another blob, an (x,y) tuple, or a ndarray type.")
-            return None
-     
-    def right(self,blob):
-        """
-        Given a point or another blob determine if this blob is to the right of the other blob
-        """
-        if(blob.__class__.__name__ == 'Blob' ):
-            return( self.maxX() < blob.minX() )
-        elif(blob.__class__.__name__ == 'tuple'):
-            return( self.maxX() < blob[0] )
-        elif(blob.__class__.__name__ == 'ndarray'):
-            return( self.maxX() < blob[0] )
-        else:
-            logger.warning("SimpleCV did not recognize the input type to blob.right(). This method only takes another blob, an (x,y) tuple, or a ndarray type.")
-            return None   
-     
-    
-    def left(self,blob):
-        """
-        Given a point or another blob determine if this blob is to the left of the other blob
-        """           
-        if(blob.__class__.__name__ == 'Blob' ):
-            return( self.minX() > blob.maxX() )
-        elif(blob.__class__.__name__ == 'tuple'):
-            return( self.minX() > blob[0] )
-        elif(blob.__class__.__name__ == 'ndarray'):
-            return( self.minX() > blob[0] )
-        else:
-            logger.warning("SimpleCV did not recognize the input type to blob.left(). This method only takes another blob, an (x,y) tuple, or a ndarray type.")
-            return None  
-    
-
-#     def contains(self,other):
-#         """
-#         Returns true if this blob contains the point, all of a collection of points, or the entire other blo in other
-#         """
-#         if(other.__class__.__name__ == 'Blob' ):
-#             retVal = False
-#             if( other.minX() >=  self.minX() and other.minX() <= self.maxX() and
-#                 other.minY() >=  self.minY() and other.minY() <= self.maxY() and
-#                 other.maxX() >=  self.minX() and other.maxX() <= self.maxX() and
-#                 other.maxY() >=  self.minY() and other.maxY() <= self.maxY() ):
-#                 retVal = True             
-#             return retVal;
-#         elif(other.__class__.__name__ == 'tuple' or other.__class__.__name__ == 'ndarray'):
-#             return( other[0] <= self.maxX() and
-#                     other[0] >= self.minX() and
-#                     other[1] <= self.maxY() and
-#                     other[1] >= self.minY() )
-#         else:
-#             logger.warning("SimpleCV did not recognize the input type to blob.contains. This method only takes another blob, an (x,y) tuple, or a ndarray type.")
-#             return None  
-    
-#     def overlaps(self, other):
-#         """
-#         Returns true if this blob contains at least one point, part of a collection
-#         of points, or any part of a blob.        
-#         """
-#         retVal = False
-#         if(other.__class__.__name__ == 'Blob' ):
-#             if( self.contains(other.topRightCorner()) or self.contains(other.topLeftCorner()) or
-#                 self.contains(other.bottomLeftCorner()) or self.contains(other.bottomRightCorner())):    
-#                 retVal = True            
-#         else:
-#             logger.warning("SimpleCV did not recognize the input type to blob.overlap. This method only takes another blob.")
-#             retVal = None
-
-#         return retVal;
->>>>>>> 9a50bb85
 
     def draw(self, color = Color.GREEN, width=-1, alpha=-1, layer=None):
         """
