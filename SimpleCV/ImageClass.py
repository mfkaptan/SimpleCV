--- conflicted
+++ resolved
@@ -220,7 +220,6 @@
       self.filelist = dict()
 
       for f in file_set:
-<<<<<<< HEAD
         for i in f:
           tmp = Image(i)
           if sys.platform.lower() == 'win32' or sys.platform.lower() == 'win64':
@@ -234,11 +233,10 @@
       This function is used to find a particule file.
       The key is it's filename with extension
       If you would like to see a list of file names just use
-=======
           for i in f:
               self.append(Image(i))
 
->>>>>>> 15d942e2
+
 
       >>> imgs = ImageSet('samples')
       >>> imgs.filelist
