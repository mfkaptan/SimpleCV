--- conflicted
+++ resolved
@@ -5887,19 +5887,7 @@
 
         Invert flips the mask values.
 
-<<<<<<< HEAD
-        Parameters:
-             hue = a hue used to generate the alpha mask.
-             rgb_color = an rgb triplet used to generate a mask
-             rgb_thresh = an integer distance from the rgb_color that will also be added to the mask.
-
-        NOTES:
-
-        -==== BUG NOTE ====- 
-        This method seems to error on the LUT map for some versions of OpenCV.
-        I am trying to figure out why. -KAS
-        
-=======
+
         **PARAMETERS**
 
         * *hue* - a hue used to generate the alpha mask.
@@ -5922,7 +5910,6 @@
         :py:meth:`blit`
         :py:meth:`threshold`
 
->>>>>>> 2dac534d
         """
 
         if( hue<0 or hue > 180 ):
@@ -6288,7 +6275,6 @@
         **SUMMARY**
         
         Attempts to perform automatic white balancing. 
-<<<<<<< HEAD
         Gray World see: http://scien.stanford.edu/pages/labsite/2000/psych221/projects/00/trek/GWimages.html
         Robust AWB: http://scien.stanford.edu/pages/labsite/2010/psych221/projects/2010/JasonSu/robustawb.html
         http://scien.stanford.edu/pages/labsite/2010/psych221/projects/2010/JasonSu/Papers/Robust%20Automatic%20White%20Balance%20Algorithm%20using%20Gray%20Color%20Points%20in%20Images.pdf
@@ -6297,13 +6283,6 @@
         http://scien.stanford.edu/pages/labsite/2010/psych221/projects/2010/JasonSu/simplestcb.html
 
 
-        NOTES:
-
-        -==== BUG NOTE ====- 
-        This method seems to error on the LUT map for some versions of OpenCV.
-        I am trying to figure out why. -KAS
-        
-=======
 
         **PARAMETERS**
         
@@ -6325,7 +6304,6 @@
         >>> img = Image("lenna")
         >>> img2 = img.whiteBalance()
                 
->>>>>>> 2dac534d
         """
         img = self
         if(method=="GrayWorld"):           
@@ -6490,16 +6468,12 @@
         >>> rlut = np.ones((256,1),dtype=uint8)*255
         >>> img=img.applyLUT(rLUT=rlut)
        
-<<<<<<< HEAD
 
         NOTE:
 
         -==== BUG NOTE ====- 
         This method seems to error on the LUT map for some versions of OpenCV.
         I am trying to figure out why. -KAS
-=======
->>>>>>> 2dac534d
-        
         """
         r = self.getEmpty(1)
         g = self.getEmpty(1)
