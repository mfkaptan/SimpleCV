# SimpleCV Image Object


#load required libraries
from SimpleCV.base import *
from SimpleCV.Color import *
from numpy import int32
from numpy import uint8
import pygame as pg
import scipy.stats.stats as sss  #for auto white balance
import scipy.cluster.vq as scv    
import cv2 
import math # math... who does that 

class ColorSpace:
    """
    This class is used to encapsulates the color space of a given image.
    This class acts like C/C++ style enumerated type.
    See: http://stackoverflow.com/questions/2122706/detect-color-space-with-opencv
    """
    UNKNOWN = 0
    BGR = 1 
    GRAY = 2
    RGB = 3
    HLS = 4
    HSV = 5
    XYZ  = 6

  
class ImageSet(list):
    """
    This is an abstract class for keeping a list of images.  It has a few
    advantages in that you can use it to auto load data sets from a directory
    or the net.

    Keep in mind it inherits from a list too, so all the functionality a
    normal python list has this will too.

    Example:
    
    >>> imgs = ImageSet()
    >>> imgs.download("ninjas")
    >>> imgs.show(ninjas)
    
    This will download and show a bunch of random ninjas.  If you want to
    save all those images locally then just use:

    >>> imgs.save()

    
    """

    def download(self, tag=None, number=10):
      """
      This function downloads images from Google Image search based
      on the tag you provide.  The number is the number of images you
      want to have in the list.

      note: This requires the python library Beautiful Soup to be installed
      http://www.crummy.com/software/BeautifulSoup/
      """

      try:
        from BeautifulSoup import BeautifulSoup

      except:
        print "You need to install Beatutiul Soup to use this function"
        print "to install you can use:"
        print "easy_install beautifulsoup"

        return

      opener = urllib2.build_opener()
      opener.addheaders = [('User-agent', 'Mozilla/5.0')]
      url = "http://www.google.com/search?tbm=isch&q=" + str(tag)
      page = opener.open(url)
      soup = BeautifulSoup(page)
      imgs = soup.findAll('img')

      for img in imgs:
        dl_url = str(dict(img.attrs)['src'])

        try:
          add_img = Image(dl_url)
          self.append(add_img)

        except:
          #do nothing
          None
        


    def show(self, showtime = 1):
      """
      This is a quick way to show all the items in a ImageSet.
      The time is in seconds. You can also provide a decimal value, so
      showtime can be 1.5, 0.02, etc.
      to show each image.
      """

      for i in self:
        i.show()
        time.sleep(showtime)

    def save(self, verbose = False):
      """
      This is a quick way to save all the images in a data set.

      If you didn't specify a path one will randomly be generated.
      To see the location the files are being saved to then pass
      verbose = True
      """

      for i in self:
        i.save(verbose=verbose)
      
    def showPaths(self):
      """
      This shows the file paths of all the images in the set

      if they haven't been saved to disk then they will not have a filepath
      
      """

      for i in self:
        print i.filename

    def load(self, directory = None, extension = None):
      """
      This function loads up files automatically from the directory you pass
      it.  If you give it an extension it will only load that extension
      otherwise it will try to load all know file types in that directory.

      extension should be in the format:
      extension = 'png'

      Example:

      >>> imgs = ImageSet()
      >>> imgs.load("images/faces")

      """

      if not directory:
        print "You need to give a directory to load from"
        return
        
      if extension:
        extension = "*." + extension
        formats = [os.path.join(directory, extension)]
        
      else:
        formats = [os.path.join(directory, x) for x in IMAGE_FORMATS]
        
      file_set = [glob.glob(p) for p in formats]

      for f in file_set:
        for i in f:
          self.append(Image(i))


      
  
class Image:
    """
    The Image class is the heart of SimpleCV and allows you to convert to and 
    from a number of source types with ease.  It also has intelligent buffer
    management, so that modified copies of the Image required for algorithms
    such as edge detection, etc can be cached and reused when appropriate.


    Image are converted into 8-bit, 3-channel images in RGB colorspace.  It will
    automatically handle conversion from other representations into this
    standard format.  If dimensions are passed, an empty image is created.

    Examples:
    >>> i = Image("/path/to/image.png")
    >>> i = Camera().getImage()


    You can also just load the SimpleCV logo using:
    >>> img = Image("simplecv")
    >>> img = Image("logo")
    >>> img = Image("logo_inverted")
    >>> img = Image("logo_transparent")
    >>> img = Image("barcode")

    Or you can load an image from a URL:
    >>> img = Image("http://www.simplecv.org/image.png")
    """
    width = 0    #width and height in px
    height = 0
    depth = 0
    filename = "" #source filename
    filehandle = "" #filehandle if used
    camera = ""
    _mLayers = []  


    _barcodeReader = "" #property for the ZXing barcode reader


    #these are buffer frames for various operations on the image
    _bitmap = ""  #the bitmap (iplimage)  representation of the image
    _matrix = ""  #the matrix (cvmat) representation
    _grayMatrix = "" #the gray scale (cvmat) representation -KAS
    _graybitmap = ""  #a reusable 8-bit grayscale bitmap
    _equalizedgraybitmap = "" #the above bitmap, normalized
    _blobLabel = ""  #the label image for blobbing
    _edgeMap = "" #holding reference for edge map
    _cannyparam = (0, 0) #parameters that created _edgeMap
    _pil = "" #holds a PIL object in buffer
    _numpy = "" #numpy form buffer
    _grayNumpy = "" # grayscale numpy for keypoint stuff
    _colorSpace = ColorSpace.UNKNOWN #Colorspace Object
    _pgsurface = ""
  

    #Keypoint caching values
    _mKeyPoints = None
    _mKPDescriptors = None
    _mKPFlavor = "NONE"

    #when we empty the buffers, populate with this:
    _initialized_buffers = { 
        "_bitmap": "", 
        "_matrix": "", 
        "_grayMatrix": "",
        "_graybitmap": "", 
        "_equalizedgraybitmap": "",
        "_blobLabel": "",
        "_edgeMap": "",
        "_cannyparam": (0, 0), 
        "_pil": "",
        "_numpy": "",
        "_grayNumpy":"",
        "_pgsurface": ""}  
    
    
    #initialize the frame
    #parameters: source designation (filename)
    #todo: handle camera/capture from file cases (detect on file extension)
    def __init__(self, source = None, camera = None, colorSpace = ColorSpace.UNKNOWN):
        """ 
        The constructor takes a single polymorphic parameter, which it tests
        to see how it should convert into an RGB image.  Supported types include:
    
    
        OpenCV: iplImage and cvMat types
        Python Image Library: Image type
        Filename: All opencv supported types (jpg, png, bmp, gif, etc)
        URL: The source can be a url, but must include the http://
        """
        self._mLayers = []
        self.camera = camera
        self._colorSpace = colorSpace
        #Keypoint Descriptors 
        self._mKeyPoints = []
        self._mKPDescriptors = []
        self._mKPFlavor = "NONE"

        #Check if need to load from URL
        if type(source) == str and (source[:7].lower() == "http://" or source[:8].lower() == "https://"):
            try:
                img_file = urllib2.urlopen(source)
            except:
                print "Couldn't open Image from URL:" + source
                return None

            im = StringIO(img_file.read())
            source = pil.open(im).convert("RGB")

        #This section loads custom built-in images    
        if type(source) == str:
            if source.lower() == "simplecv":
                try:
                    scvImg = pil.fromstring("RGB", (118,118), SIMPLECV)

                except:
                    warnings.warn("Couldn't load Image")
                    return None

                im = StringIO(SIMPLECV)
                source = scvImg

            elif source.lower() == "logo":
                try:
                    scvImg = pil.fromstring("RGB", (64,64), LOGO)

                except:
                    warnings.warn("Couldn't load Image")
                    return None

                im = StringIO(LOGO)
                source = scvImg

            elif source.lower() == "logo_inverted":
                try:
                    scvImg = pil.fromstring("RGB", (64,64), LOGO_INVERTED)

                except:
                    warnings.warn("Couldn't load Image")
                    return None

                im = StringIO(LOGO_INVERTED)
                source = scvImg

            elif source.lower() == "logo_transparent":
                try:
                    scvImg = pil.fromstring("RGB", (64,64), LOGO_TRANSPARENT)

                except:
                    warnings.warn("Couldn't load Image")
                    return None

                im = StringIO(LOGO_TRANSPARENT)
                source = scvImg
            
            elif source.lower() == "lenna":
                try:
                    scvImg = pil.fromstring("RGB", (512, 512), LENNA)
                except:
                    warnings.warn("Couldn't Load Image")
                    return None
                    
                im = StringIO(LENNA)
                source = scvImg
        
        if (type(source) == tuple):
            w = int(source[0])
            h = int(source[1])
            source = cv.CreateImage((w,h), cv.IPL_DEPTH_8U, 3)
            cv.Zero(source)
        if (type(source) == cv.cvmat):
            self._matrix = source
            if((source.step/source.cols)==3): #this is just a guess
                self._colorSpace = ColorSpace.BGR
            elif((source.step/source.cols)==1):
                self._colorSpace = ColorSpace.BGR
            else:
                self._colorSpace = ColorSpace.UNKNOWN


        elif (type(source) == np.ndarray):  #handle a numpy array conversion
            if (type(source[0, 0]) == np.ndarray): #we have a 3 channel array
                #convert to an iplimage bitmap
                source = source.astype(np.uint8)
                self._numpy = source

                invertedsource = source[:, :, ::-1].transpose([1, 0, 2])
                self._bitmap = cv.CreateImageHeader((invertedsource.shape[1], invertedsource.shape[0]), cv.IPL_DEPTH_8U, 3)
                cv.SetData(self._bitmap, invertedsource.tostring(), 
                    invertedsource.dtype.itemsize * 3 * invertedsource.shape[1])
                self._colorSpace = ColorSpace.BGR #this is an educated guess
            else:
                #we have a single channel array, convert to an RGB iplimage

                source = source.astype(np.uint8)
                source = source.transpose([1,0]) #we expect width/height but use col/row
                self._bitmap = cv.CreateImage((source.shape[1], source.shape[0]), cv.IPL_DEPTH_8U, 3) 
                channel = cv.CreateImageHeader((source.shape[1], source.shape[0]), cv.IPL_DEPTH_8U, 1)
                #initialize an empty channel bitmap
                cv.SetData(channel, source.tostring(), 
                    source.dtype.itemsize * source.shape[1])
                cv.Merge(channel, channel, channel, None, self._bitmap)
                self._colorSpace = ColorSpace.BGR


        elif (type(source) == cv.iplimage):
            if (source.nChannels == 1):
                self._bitmap = cv.CreateImage(cv.GetSize(source), cv.IPL_DEPTH_8U, 3) 
                cv.Merge(source, source, source, None, self._bitmap)
                self._colorSpace = ColorSpace.BGR
            else:
                self._bitmap = source
                self._colorSpace = ColorSpace.BGR
        elif (type(source) == type(str())):
            if source == '':
                raise IOError("No filename provided to Image constructor")

            else:
                self.filename = source
                self._bitmap = cv.LoadImage(self.filename, iscolor=cv.CV_LOAD_IMAGE_COLOR)
                self._colorSpace = ColorSpace.BGR
    
    
        elif (type(source) == pg.Surface):
            self._pgsurface = source
            self._bitmap = cv.CreateImageHeader(self._pgsurface.get_size(), cv.IPL_DEPTH_8U, 3)
            cv.SetData(self._bitmap, pg.image.tostring(self._pgsurface, "RGB"))
            cv.CvtColor(self._bitmap, self._bitmap, cv.CV_RGB2BGR)
            self._colorSpace = ColorSpace.BGR


        elif (PIL_ENABLED and (source.__class__.__name__ == "JpegImageFile" or source.__class__.__name__ == "Image")):
            self._pil = source
            #from the opencv cookbook 
            #http://opencv.willowgarage.com/documentation/python/cookbook.html
            self._bitmap = cv.CreateImageHeader(self._pil.size, cv.IPL_DEPTH_8U, 3)
            cv.SetData(self._bitmap, self._pil.tostring())
            self._colorSpace = ColorSpace.BGR
            cv.CvtColor(self._bitmap, self._bitmap, cv.CV_RGB2BGR)
            #self._bitmap = cv.iplimage(self._bitmap)


        else:
            return None

        #if the caller passes in a colorspace we overide it 
        if(colorSpace != ColorSpace.UNKNOWN):
            self._colorSpace = colorSpace
      
      
        bm = self.getBitmap()
        self.width = bm.width
        self.height = bm.height
        self.depth = bm.depth
    
    
    def getColorSpace(self):
        """
        Returns the value matched in the color space class
        so for instance you would use
        if(image.getColorSpace() == ColorSpace.RGB)

        RETURNS: Integer
        """
        return self._colorSpace
  
  
    def isRGB(self):
        """
        Returns Boolean
        """
        return(self._colorSpace==ColorSpace.RGB)


    def isBGR(self):
        """
        Returns Boolean
        """
        return(self._colorSpace==ColorSpace.BGR)
    
    
    def isHSV(self):
        """
        Returns Boolean
        """
        return(self._colorSpace==ColorSpace.HSV)
    
    
    def isHLS(self):
        """
        Returns Boolean
        """    
        return(self._colorSpace==ColorSpace.HLS)  
  
  
    def isXYZ(self):
        """
        Returns Boolean
        """
        return(self._colorSpace==ColorSpace.XYZ)
    
    
    def isGray(self):
        """
        Returns Boolean
        """
        return(self._colorSpace==ColorSpace.GRAY)    

    def toRGB(self):
        """
        Converts Image colorspace to RGB

        RETURNS: Image
        """
        retVal = self.getEmpty()
        if( self._colorSpace == ColorSpace.BGR or
                self._colorSpace == ColorSpace.UNKNOWN ):
            cv.CvtColor(self.getBitmap(), retVal, cv.CV_BGR2RGB)
        elif( self._colorSpace == ColorSpace.HSV ):
            cv.CvtColor(self.getBitmap(), retVal, cv.CV_HSV2RGB)
        elif( self._colorSpace == ColorSpace.HLS ):
            cv.CvtColor(self.getBitmap(), retVal, cv.CV_HLS2RGB)    
        elif( self._colorSpace == ColorSpace.XYZ ):
            cv.CvtColor(self.getBitmap(), retVal, cv.CV_XYZ2RGB)
        elif( self._colorSpace == ColorSpace.RGB ):
            retVal = self.getBitmap()
        else:
            warnings.warn("Image.toRGB: There is no supported conversion to RGB colorspace")
            return None
        return Image(retVal, colorSpace=ColorSpace.RGB )


    def toBGR(self):
        """
        Converts image colorspace to BGR

        RETURNS: Image
        """
        retVal = self.getEmpty()
        if( self._colorSpace == ColorSpace.RGB or
                self._colorSpace == ColorSpace.UNKNOWN ):
            cv.CvtColor(self.getBitmap(), retVal, cv.CV_RGB2BGR)
        elif( self._colorSpace == ColorSpace.HSV ):
            cv.CvtColor(self.getBitmap(), retVal, cv.CV_HSV2BGR)
        elif( self._colorSpace == ColorSpace.HLS ):
            cv.CvtColor(self.getBitmap(), retVal, cv.CV_HLS2BGR)    
        elif( self._colorSpace == ColorSpace.XYZ ):
            cv.CvtColor(self.getBitmap(), retVal, cv.CV_XYZ2BGR)
        elif( self._colorSpace == ColorSpace.BGR ):
            retVal = self.getBitmap()    
        else:
            warnings.warn("Image.toBGR: There is no supported conversion to BGR colorspace")
            return None
        return Image(retVal, colorSpace = ColorSpace.BGR )
  
  
    def toHLS(self):
        """
        Converts image to HLS colorspace

        RETURNS: Image
        """
        retVal = self.getEmpty()
        if( self._colorSpace == ColorSpace.BGR or
                self._colorSpace == ColorSpace.UNKNOWN ):
            cv.CvtColor(self.getBitmap(), retVal, cv.CV_BGR2HLS)
        elif( self._colorSpace == ColorSpace.RGB):
            cv.CvtColor(self.getBitmap(), retVal, cv.CV_RGB2HLS)
        elif( self._colorSpace == ColorSpace.HSV ):
            cv.CvtColor(self.getBitmap(), retVal, cv.CV_HSV2RGB)
            cv.CvtColor(retVal, retVal, cv.CV_RGB2HLS)
        elif( self._colorSpace == ColorSpace.XYZ ):
            cv.CvtColor(self.getBitmap(), retVal, cv.CV_XYZ2RGB)
            cv.CvtColor(retVal, retVal, cv.CV_RGB2HLS)
        elif( self._colorSpace == ColorSpace.HLS ):
            retVal = self.getBitmap()      
        else:
            warnings.warn("Image.toHSL: There is no supported conversion to HSL colorspace")
            return None
        return Image(retVal, colorSpace = ColorSpace.HLS )
    
    
    def toHSV(self):
        """
        Converts image to HSV colorspace

        RETURNS: Image
        """
        retVal = self.getEmpty()
        if( self._colorSpace == ColorSpace.BGR or
                self._colorSpace == ColorSpace.UNKNOWN ):
            cv.CvtColor(self.getBitmap(), retVal, cv.CV_BGR2HSV)
        elif( self._colorSpace == ColorSpace.RGB):
            cv.CvtColor(self.getBitmap(), retVal, cv.CV_RGB2HSV)
        elif( self._colorSpace == ColorSpace.HLS ):
            cv.CvtColor(self.getBitmap(), retVal, cv.CV_HLS2RGB)
            cv.CvtColor(retVal, retVal, cv.CV_RGB2HSV)
        elif( self._colorSpace == ColorSpace.XYZ ):
            cv.CvtColor(self.getBitmap(), retVal, cv.CV_XYZ2RGB)
            cv.CvtColor(retVal, retVal, cv.CV_RGB2HSV)
        elif( self._colorSpace == ColorSpace.HSV ):
            retVal = self.getBitmap()      
        else:
            warnings.warn("Image.toHSV: There is no supported conversion to HSV colorspace")
            return None
        return Image(retVal, colorSpace = ColorSpace.HSV )
    
    
    def toXYZ(self):
        """
        Converts image to XYZ colorspace

        RETURNS: Image
        """
        retVal = self.getEmpty()
        if( self._colorSpace == ColorSpace.BGR or
                self._colorSpace == ColorSpace.UNKNOWN ):
            cv.CvtColor(self.getBitmap(), retVal, cv.CV_BGR2XYZ)
        elif( self._colorSpace == ColorSpace.RGB):
            cv.CvtColor(self.getBitmap(), retVal, cv.CV_RGB2XYZ)
        elif( self._colorSpace == ColorSpace.HLS ):
            cv.CvtColor(self.getBitmap(), retVal, cv.CV_HLS2RGB)
            cv.CvtColor(retVal, retVal, cv.CV_RGB2XYZ)
        elif( self._colorSpace == ColorSpace.HSV ):
            cv.CvtColor(self.getBitmap(), retVal, cv.CV_HSV2RGB)
            cv.CvtColor(retVal, retVal, cv.CV_RGB2XYZ)
        elif( self._colorSpace == ColorSpace.XYZ ):
            retVal = self.getBitmap()      
        else:
            warnings.warn("Image.toXYZ: There is no supported conversion to XYZ colorspace")
            return None
        return Image(retVal, colorSpace=ColorSpace.XYZ )
    
    
    def toGray(self):
        """
        Converts image to Grayscale colorspace

        RETURNS: Image
        """
        retVal = self.getEmpty(1)
        if( self._colorSpace == ColorSpace.BGR or
                self._colorSpace == ColorSpace.UNKNOWN ):
            cv.CvtColor(self.getBitmap(), retVal, cv.CV_BGR2GRAY)
        elif( self._colorSpace == ColorSpace.RGB):
            cv.CvtColor(self.getBitmap(), retVal, cv.CV_RGB2GRAY)
        elif( self._colorSpace == ColorSpace.HLS ):
            cv.CvtColor(self.getBitmap(), retVal, cv.CV_HLS2RGB)
            cv.CvtColor(retVal, retVal, cv.CV_RGB2GRAY)
        elif( self._colorSpace == ColorSpace.HSV ):
            cv.CvtColor(self.getBitmap(), retVal, cv.CV_HSV2RGB)
            cv.CvtColor(retVal, retVal, cv.CV_RGB2GRAY)
        elif( self._colorSpace == ColorSpace.XYZ ):
            cv.CvtColor(self.getBitmap(), retVal, cv.CV_XYZ2RGB)
            cv.CvtColor(retVal, retVal, cv.CV_RGB2GRAY)  
        else:
            warnings.warn("Image.toGray: There is no supported conversion to gray colorspace")
            return None
        return Image(retVal, colorSpace = ColorSpace.GRAY )    
    
    
    def getEmpty(self, channels = 3):
        """
        Create a new, empty OpenCV bitmap with the specified number of channels (default 3)h
        """
        bitmap = cv.CreateImage(self.size(), cv.IPL_DEPTH_8U, channels)
        cv.SetZero(bitmap)
        return bitmap


    def getBitmap(self):
        """
        Retrieve the bitmap (iplImage) of the Image.  This is useful if you want
        to use functions from OpenCV with SimpleCV's image class
        """
        if (self._bitmap):
            return self._bitmap
        elif (self._matrix):
            self._bitmap = cv.GetImage(self._matrix)
        return self._bitmap


    def getMatrix(self):
        """
        Get the matrix (cvMat) version of the image, required for some OpenCV algorithms 
        """
        if (self._matrix):
            return self._matrix
        else:
            self._matrix = cv.GetMat(self.getBitmap()) #convert the bitmap to a matrix
            return self._matrix


    def getFPMatrix(self):
        """
        Converts the standard int bitmap to a floating point bitmap.
        """
        retVal =  cv.CreateImage((self.width,self.height), cv.IPL_DEPTH_32F, 3)
        cv.Convert(self.getBitmap(),retVal)
        return retVal
    
    def getPIL(self):
        """ 
        Get a PIL Image object for use with the Python Image Library
        """ 
        if (not PIL_ENABLED):
            return None
        if (not self._pil):
            rgbbitmap = self.getEmpty()
            cv.CvtColor(self.getBitmap(), rgbbitmap, cv.CV_BGR2RGB)
            self._pil = pil.fromstring("RGB", self.size(), rgbbitmap.tostring())
        return self._pil
  
  
    def getGrayNumpy(self):
        """
        Return a grayscale Numpy array. This is handy for keypoint detection. 
        """
        if( self._grayNumpy != "" ):
            return self._grayNumpy
        else:
            self._grayNumpy = uint8(np.array(cv.GetMat(self._getGrayscaleBitmap())).transpose())

        return self._grayNumpy

    def getNumpy(self):
        """
        Get a Numpy array of the image in width x height x RGB dimensions
        """
        if self._numpy != "":
            return self._numpy
    
    
        self._numpy = np.array(self.getMatrix())[:, :, ::-1].transpose([1, 0, 2])
        return self._numpy


    def _getGrayscaleBitmap(self):
        if (self._graybitmap):
            return self._graybitmap


        self._graybitmap = self.getEmpty(1)
        temp = self.getEmpty(3)
        if( self._colorSpace == ColorSpace.BGR or
                self._colorSpace == ColorSpace.UNKNOWN ):
            cv.CvtColor(self.getBitmap(), self._graybitmap, cv.CV_BGR2GRAY)
        elif( self._colorSpace == ColorSpace.RGB):
            cv.CvtColor(self.getBitmap(), self._graybitmap, cv.CV_RGB2GRAY)
        elif( self._colorSpace == ColorSpace.HLS ):
            cv.CvtColor(self.getBitmap(), temp, cv.CV_HLS2RGB)
            cv.CvtColor(temp, self._graybitmap, cv.CV_RGB2GRAY)
        elif( self._colorSpace == ColorSpace.HSV ):
            cv.CvtColor(self.getBitmap(), temp, cv.CV_HSV2RGB)
            cv.CvtColor(temp, self._graybitmap, cv.CV_RGB2GRAY)
        elif( self._colorSpace == ColorSpace.XYZ ):
            cv.CvtColor(self.getBitmap(), retVal, cv.CV_XYZ2RGB)
            cv.CvtColor(temp, self._graybitmap, cv.CV_RGB2GRAY)
        elif( self._colorSpace == ColorSpace.GRAY):
            cv.Split(self.getBitmap(), self._graybitmap, self._graybitmap, self._graybitmap, None)
        else:
            warnings.warn("Image._getGrayscaleBitmap: There is no supported conversion to gray colorspace")
            return None    
        return self._graybitmap


    def getGrayscaleMatrix(self):
        """
        Returns the intensity grayscale matrix
        """
        if (self._grayMatrix):
            return self._grayMatrix
        else:
            self._grayMatrix = cv.GetMat(self._getGrayscaleBitmap()) #convert the bitmap to a matrix
            return self._grayMatrix
      
    
    def _getEqualizedGrayscaleBitmap(self):
        if (self._equalizedgraybitmap):
            return self._equalizedgraybitmap


        self._equalizedgraybitmap = self.getEmpty(1) 
        cv.EqualizeHist(self._getGrayscaleBitmap(), self._equalizedgraybitmap)


        return self._equalizedgraybitmap
    
    
    def getPGSurface(self):
        """
        Gets the pygame surface.  This is used for rendering the display

        RETURNS: pgsurface
        """
        if (self._pgsurface):
            return self._pgsurface
        else:
            self._pgsurface = pg.image.fromstring(self.toRGB().getBitmap().tostring(), self.size(), "RGB")
            return self._pgsurface
    
    
    def save(self, filehandle_or_filename="", mode="", verbose = False):
        """
        Save the image to the specified filename.  If no filename is provided then
        then it will use the filename the Image was loaded from or the last
        place it was saved to. 
    
    
        Save will implicitly render the image's layers before saving, but the layers are 
        not applied to the Image itself.
        """
       
        if (not filehandle_or_filename):
            if (self.filename):
                filehandle_or_filename = self.filename
            else:
                filehandle_or_filename = self.filehandle


        if (len(self._mLayers)):
            saveimg = self.applyLayers()
        else:
            saveimg = self


        if (type(filehandle_or_filename) != str):
            fh = filehandle_or_filename

            if (not PIL_ENABLED):
                warnings.warn("You need the python image library to save by filehandle")
                return 0


            if (type(fh) == InstanceType and fh.__class__.__name__ == "JpegStreamer"):
                fh.jpgdata = StringIO() 
                saveimg.getPIL().save(fh.jpgdata, "jpeg") #save via PIL to a StringIO handle 
                fh.refreshtime = time.time()
                self.filename = "" 
                self.filehandle = fh


            elif (type(fh) == InstanceType and fh.__class__.__name__ == "VideoStream"):
                self.filename = "" 
                self.filehandle = fh
                fh.writeFrame(saveimg)


            elif (type(fh) == InstanceType and fh.__class__.__name__ == "Display"):
                self.filename = "" 
                self.filehandle = fh
                fh.writeFrame(saveimg)


            else:
                print "other"
                if (not mode):
                    mode = "jpeg"
      
                saveung.getPIL().save(fh, mode)
                self.filehandle = fh #set the filename for future save operations
                self.filename = ""
                
            if verbose:
              print self.filename
              
            return 1

        #make a temporary file location is there isn't one
        if not filehandle_or_filename:
          filename = tempfile.mkstemp(suffix=".png")[-1]
        else:  
          filename = filehandle_or_filename
          
        if (filename):
            cv.SaveImage(filename, saveimg.getBitmap())  
            self.filename = filename #set the filename for future save operations
            self.filehandle = ""
        elif (self.filename):
            cv.SaveImage(self.filename, saveimg.getBitmap())
        else:
            return 0

        if verbose:
          print self.filename
          
        return 1


    def copy(self):
        """
        Return a full copy of the Image's bitmap.  Note that this is different
        from using python's implicit copy function in that only the bitmap itself
        is copied.


        Returns: IMAGE
        """
        newimg = self.getEmpty() 
        cv.Copy(self.getBitmap(), newimg)
        return Image(newimg, colorSpace=self._colorSpace) 
    
    
    #scale this image, and return a new Image object with the new dimensions 
    def scale(self, width, height = -1):
        """
        WARNING: the two value scale command is deprecated. To set width and height
        use the resize function. 

        Scale the image to a new width and height.

        If no height is provided, the width is considered a scaling value ie::
            
            img.scale(200, 100) #scales the image to 200px x 100px
            img.scale(2.0) #enlarges the image to 2x its current size

        Returns: IMAGE
        """
        w, h = width, height
        if height == -1:
          w = int(self.width * width)
          h = int(self.height * width)
          if( w > MAX_DIMENSION or h > MAX_DIMENSION or h < 1 or w < 1 ):
              warnings.warn("Holy Heck! You tried to make an image really big or impossibly small. I can't scale that")
              return self
           

        scaled_bitmap = cv.CreateImage((w, h), 8, 3)
        cv.Resize(self.getBitmap(), scaled_bitmap)
        return Image(scaled_bitmap, colorSpace=self._colorSpace)

    
    def resize(self, w=None,h=None):
        """
        Resize image based on a width, a height, or both. 
        If width or height is not provided the value is inferred by keeping the aspect ratio. 
        If both values are provided then the image is resized accordingly.

        Returns: IMAGE
        """
        retVal = None
        if( w is None and h is None ):
            warnings.warn("Image.resize has no parameters. No operation is performed")
            return None
        elif( w is not None and h is None):
            sfactor = float(w)/float(self.width)
            h = int( sfactor*float(self.height) )
        elif( w is None and h is not None):
            sfactor = float(h)/float(self.height)
            w = int( sfactor*float(self.width) )
        if( w > MAX_DIMENSION or h > MAX_DIMENSION ):
            warnings.warn("Image.resize Holy Heck! You tried to make an image really big or impossibly small. I can't scale that")
            return retVal           
        scaled_bitmap = cv.CreateImage((w, h), 8, 3)
        cv.Resize(self.getBitmap(), scaled_bitmap)
        return Image(scaled_bitmap, colorSpace=self._colorSpace)
        

    def smooth(self, algorithm_name = 'gaussian', aperature = '', sigma = 0, spatial_sigma = 0, grayscale=False):
        """
        Smooth the image, by default with the Gaussian blur.  If desired,
        additional algorithms and aperatures can be specified.  Optional parameters
        are passed directly to OpenCV's cv.Smooth() function.

        If grayscale is true the smoothing operation is only performed on a single channel
        otherwise the operation is performed on each channel of the image. 

        Returns: IMAGE
        """
        win_x = 3
        win_y = 3  #set the default aperature window size (3x3)


        if (is_tuple(aperature)):
            win_x, win_y = aperature#get the coordinates from parameter
            #TODO: make sure aperature is valid 
            #   eg Positive, odd and square for bilateral and median


        algorithm = cv.CV_GAUSSIAN #default algorithm is gaussian 


        #gauss and blur can work in-place, others need a buffer frame
        #use a string to ID rather than the openCV constant
        if algorithm_name == "blur":
            algorithm = cv.CV_BLUR
        if algorithm_name == "bilateral":
            algorithm = cv.CV_BILATERAL
            win_y = win_x #aperature must be square
        if algorithm_name == "median":
            algorithm = cv.CV_MEDIAN
            win_y = win_x #aperature must be square


        
        if( grayscale ):
            newimg = self.getEmpty(1)
            cv.Smooth(self._getGrayscaleBitmap(), newimg, algorithm, win_x, win_y, sigma, spatial_sigma)
        else:
            newimg = self.getEmpty(3)
            r = self.getEmpty(1) 
            g = self.getEmpty(1)
            b = self.getEmpty(1)
            ro = self.getEmpty(1) 
            go = self.getEmpty(1)
            bo = self.getEmpty(1)
            cv.Split(self.getBitmap(), b, g, r, None)
            cv.Smooth(r, ro, algorithm, win_x, win_y, sigma, spatial_sigma)            
            cv.Smooth(g, go, algorithm, win_x, win_y, sigma, spatial_sigma)
            cv.Smooth(b, bo, algorithm, win_x, win_y, sigma, spatial_sigma)
            cv.Merge(ro,go,bo, None, newimg)

        return Image(newimg, colorSpace=self._colorSpace)


    def medianFilter(self, window=''):
        """
        Perform a median filtering operation to denoise/despeckle the image.
        The optional parameter is the window size.
        """
        return self.smooth(algorithm_name='median', aperature=window)
    
    
    def bilateralFilter(self, window = ''):
        """
        Perform a bilateral filtering operation to denoise/despeckle the image.
        The optional parameter is the window size.
        """
        return self.smooth(algorithm_name='bilateral', aperature=window)
    
    
    def invert(self):
        """
        Invert (negative) the image note that this can also be done with the
        unary minus (-) operator.


        Returns: IMAGE
        """
        return -self 


    def grayscale(self):
        """
        return a gray scale version of the image


        Returns: IMAGE
        """
        return Image(self._getGrayscaleBitmap())


    def flipHorizontal(self):
        """
        Horizontally mirror an image
        Note that flip does not mean rotate 180 degrees! The two are different.

        Returns: IMAGE
        """
        newimg = self.getEmpty()
        cv.Flip(self.getBitmap(), newimg, 1)
        return Image(newimg, colorSpace=self._colorSpace) 


    def flipVertical(self):
        """
        Vertically mirror an image
        Note that flip does not mean rotate 180 degrees! The two are different.

        Returns: IMAGE
        """
        newimg = self.getEmpty()
        cv.Flip(self.getBitmap(), newimg, 0)
        return Image(newimg, colorSpace=self._colorSpace) 
    
    
    
    
    
    
    def stretch(self, thresh_low = 0, thresh_high = 255):
        """
        The stretch filter works on a greyscale image, if the image
        is color, it returns a greyscale image.  The filter works by
        taking in a lower and upper threshold.  Anything below the lower
        threshold is pushed to black (0) and anything above the upper
        threshold is pushed to white (255)


        Returns: IMAGE
        """
        try:
            newimg = self.getEmpty(1) 
            cv.Threshold(self._getGrayscaleBitmap(), newimg, thresh_low, 255, cv.CV_THRESH_TOZERO)
            cv.Not(newimg, newimg)
            cv.Threshold(newimg, newimg, 255 - thresh_high, 255, cv.CV_THRESH_TOZERO)
            cv.Not(newimg, newimg)
            return Image(newimg)
        except:
            return None
      
      
    def binarize(self, thresh = -1, maxv = 255, blocksize = 0, p = 5):
        """
        Do a binary threshold the image, changing all values below thresh to maxv
        and all above to black.  If a color tuple is provided, each color channel
        is thresholded separately.
    

        If threshold is -1 (default), an adaptive method (OTSU's method) is used. 
        If then a blocksize is specified, a moving average over each region of block*block 
        pixels a threshold is applied where threshold = local_mean - p.
        """
        if (is_tuple(thresh)):
            r = self.getEmpty(1) 
            g = self.getEmpty(1)
            b = self.getEmpty(1)
            cv.Split(self.getBitmap(), b, g, r, None)
    
    
            cv.Threshold(r, r, thresh[0], maxv, cv.CV_THRESH_BINARY_INV)
            cv.Threshold(g, g, thresh[1], maxv, cv.CV_THRESH_BINARY_INV)
            cv.Threshold(b, b, thresh[2], maxv, cv.CV_THRESH_BINARY_INV)
    
    
            cv.Add(r, g, r)
            cv.Add(r, b, r)
      
      
            return Image(r, colorSpace=self._colorSpace)
    
    
        elif thresh == -1:
            newbitmap = self.getEmpty(1)
            if blocksize:
                cv.AdaptiveThreshold(self._getGrayscaleBitmap(), newbitmap, maxv,
                    cv.CV_ADAPTIVE_THRESH_GAUSSIAN_C, cv.CV_THRESH_BINARY_INV, blocksize, p)
            else:
                cv.Threshold(self._getGrayscaleBitmap(), newbitmap, thresh, float(maxv), cv.CV_THRESH_BINARY_INV + cv.CV_THRESH_OTSU)
            return Image(newbitmap, colorSpace=self._colorSpace)
        else:
            newbitmap = self.getEmpty(1) 
            #desaturate the image, and apply the new threshold          
            cv.Threshold(self._getGrayscaleBitmap(), newbitmap, thresh, float(maxv), cv.CV_THRESH_BINARY_INV)
            return Image(newbitmap, colorSpace=self._colorSpace)
  
  
  
  
    def meanColor(self):
        """
        Finds average color of all the pixels in the image.


        Returns: IMAGE
        """
        return tuple(reversed(cv.Avg(self.getBitmap())[0:3]))  
  
  


    def findCorners(self, maxnum = 50, minquality = 0.04, mindistance = 1.0):
        """
        This will find corner Feature objects and return them as a FeatureSet
        strongest corners first.  The parameters give the number of corners to look
        for, the minimum quality of the corner feature, and the minimum distance
        between corners.


        Returns: FEATURESET


        
        Standard Test:
        >>> img = Image("sampleimages/simplecv.png")
        >>> corners = img.findCorners()
        >>> if corners: True
        True

        Validation Test:
        >>> img = Image("sampleimages/black.png")
        >>> corners = img.findCorners()
        >>> if not corners: True
        True
        """
        #initialize buffer frames
        eig_image = cv.CreateImage(cv.GetSize(self.getBitmap()), cv.IPL_DEPTH_32F, 1)
        temp_image = cv.CreateImage(cv.GetSize(self.getBitmap()), cv.IPL_DEPTH_32F, 1)


        corner_coordinates = cv.GoodFeaturesToTrack(self._getGrayscaleBitmap(), eig_image, temp_image, maxnum, minquality, mindistance, None)


        corner_features = []   
        for (x, y) in corner_coordinates:
            corner_features.append(Corner(self, x, y))


        return FeatureSet(corner_features)


    def findBlobs(self, threshval = -1, minsize=10, maxsize=0, threshblocksize=0, threshconstant=5):
        """
        This will look for continuous
        light regions and return them as Blob features in a FeatureSet.  Parameters
        specify the binarize filter threshold value, and minimum and maximum size for blobs.  
        If a threshold value is -1, it will use an adaptive threshold.  See binarize() for
        more information about thresholding.  The threshblocksize and threshconstant
        parameters are only used for adaptive threshold.
 
    
        Returns: FEATURESET
        """
        if (maxsize == 0):  
            maxsize = self.width * self.height / 2
        #create a single channel image, thresholded to parameters
    
        blobmaker = BlobMaker()
        blobs = blobmaker.extractFromBinary(self.binarize(threshval, 255, threshblocksize, threshconstant).invert(),
            self, minsize = minsize, maxsize = maxsize)
    
        if not len(blobs):
            return None
            
        return FeatureSet(blobs).sortArea()

    #this code is based on code that's based on code from
    #http://blog.jozilla.net/2008/06/27/fun-with-python-opencv-and-face-detection/
    def findHaarFeatures(self, cascade, scale_factor=1.2, min_neighbors=2, use_canny=cv.CV_HAAR_DO_CANNY_PRUNING):
        """
        If you want to find Haar Features (useful for face detection among other
        purposes) this will return Haar feature objects in a FeatureSet.  The
        parameters are:
        * the scaling factor for subsequent rounds of the haar cascade (default 1.2)7
        * the minimum number of rectangles that makes up an object (default 2)
        * whether or not to use Canny pruning to reject areas with too many edges (default yes, set to 0 to disable) 


        For more information, consult the cv.HaarDetectObjects documentation
   
   
        You will need to provide your own cascade file - these are usually found in
        /usr/local/share/opencv/haarcascades and specify a number of body parts.
        
        Note that the cascade parameter can be either a filename, or a HaarCascade
        loaded with cv.Load().


        Returns: FEATURESET
        """
        storage = cv.CreateMemStorage(0)


        #lovely.  This segfaults if not present
        if type(cascade) == str:
            
          if (not os.path.exists(cascade)):
              warnings.warn("Could not find Haar Cascade file " + cascade)
              return None
          cascade = cv.Load(cascade)

  
        objects = cv.HaarDetectObjects(self._getEqualizedGrayscaleBitmap(), cascade, storage, scale_factor, use_canny)
        if objects: 
            return FeatureSet([HaarFeature(self, o, cascade) for o in objects])
    
    
        return None


    def drawCircle(self, ctr, rad, color = (0, 0, 0), thickness = 1):
        """
        Draw a circle on the Image, parameters include:
        * the center of the circle
        * the radius in pixels
        * a color tuple (default black)
        * the thickness of the circle


        Note that this function is depricated, try to use DrawingLayer.circle() instead


        Returns: NONE - Inline Operation
        """
        self.getDrawingLayer().circle((int(ctr[0]), int(ctr[1])), int(rad), color, int(thickness))
    
    
    def drawLine(self, pt1, pt2, color = (0, 0, 0), thickness = 1):
        """
        Draw a line on the Image, parameters include
        * pt1 - the first point for the line (tuple)
        * pt1 - the second point on the line (tuple)
        * a color tuple (default black)
        * thickness of the line 
 
 
        Note that this modifies the image in-place and clears all buffers.


        Returns: NONE - Inline Operation
        """
        pt1 = (int(pt1[0]), int(pt1[1]))
        pt2 = (int(pt2[0]), int(pt2[1]))
        self.getDrawingLayer().line(pt1, pt2, color, thickness)
    
    


    def size(self):
        """
        Gets width and height


        Returns: TUPLE
        """
        return cv.GetSize(self.getBitmap())


    def split(self, cols, rows):
        """
        Given number of cols and rows, splits the image into a cols x rows 2d array 
        of cropped images
        
        quadrants = Image("foo.jpg").split(2,2) <-- returns a 2d array of 4 images
        """
        crops = []
        
        wratio = self.width / cols
        hratio = self.height / rows
        
        for i in range(rows):
            row = []
            for j in range(cols):
                row.append(self.crop(j * wratio, i * hratio, wratio, hratio))
            crops.append(row)
        
        return crops

    def splitChannels(self, grayscale = True):
        """
        Split the channels of an image into RGB (not the default BGR)
        single parameter is whether to return the channels as grey images (default)
        or to return them as tinted color image 


        Returns: TUPLE - of 3 image objects
        """
        r = self.getEmpty(1) 
        g = self.getEmpty(1) 
        b = self.getEmpty(1) 
        cv.Split(self.getBitmap(), b, g, r, None)


        red = self.getEmpty() 
        green = self.getEmpty() 
        blue = self.getEmpty() 
	
	
        if (grayscale):
            cv.Merge(r, r, r, None, red)
            cv.Merge(g, g, g, None, green)
            cv.Merge(b, b, b, None, blue)
        else:
            cv.Merge(None, None, r, None, red)
            cv.Merge(None, g, None, None, green)
            cv.Merge(b, None, None, None, blue)


        return (Image(red), Image(green), Image(blue)) 

    def mergeChannels(self,r=None,b=None,g=None):
        """
        Merge channels is the oposite of splitChannels. The image takes one image for each
        of the R,G,B channels and then recombines them into a single image. 
        """
        if( r is None and g is None and b is None ):
            warnings.warn("ImageClass.mergeChannels - we need at least one valid channel")
            return None
        if( r is None ):
            r = self.getEmpty(1)
            cv.Zero(r);
        else:
            rt = r.getEmpty(1)
            cv.Split(r.getBitmap(),rt,rt,rt,None)
            r = rt
        if( g is None ):
            g = self.getEmpty(1)
            cv.Zero(g);
        else:
            gt = g.getEmpty(1)
            cv.Split(g.getBitmap(),gt,gt,gt,None)
            g = gt
        if( b is None ):
            b = self.getEmpty(1)
            cv.Zero(b);
        else:
            bt = b.getEmpty(1)
            cv.Split(b.getBitmap(),bt,bt,bt,None)
            b = bt

        retVal = self.getEmpty()
        cv.Merge(b,g,r,None,retVal)
        return Image(retVal);



        

    def applyHLSCurve(self, hCurve, lCurve, sCurve):
        """
        Apply 3 ColorCurve corrections applied in HSL space
        Parameters are: 
        * Hue ColorCurve 
        * Lightness (brightness/value) ColorCurve
        * Saturation ColorCurve


        Returns: IMAGE
        """
  
  
        #TODO CHECK ROI
        #TODO CHECK CURVE SIZE
        #TODO CHECK COLORSPACE
        #TODO CHECK CURVE SIZE
        temp  = cv.CreateImage(self.size(), 8, 3)
        #Move to HLS space
        cv.CvtColor(self._bitmap, temp, cv.CV_RGB2HLS)
        tempMat = cv.GetMat(temp) #convert the bitmap to a matrix
        #now apply the color curve correction
        tempMat = np.array(self.getMatrix()).copy()
        tempMat[:, :, 0] = np.take(hCurve.mCurve, tempMat[:, :, 0])
        tempMat[:, :, 1] = np.take(sCurve.mCurve, tempMat[:, :, 1])
        tempMat[:, :, 2] = np.take(lCurve.mCurve, tempMat[:, :, 2])
        #Now we jimmy the np array into a cvMat
        image = cv.CreateImageHeader((tempMat.shape[1], tempMat.shape[0]), cv.IPL_DEPTH_8U, 3)
        cv.SetData(image, tempMat.tostring(), tempMat.dtype.itemsize * 3 * tempMat.shape[1])
        cv.CvtColor(image, image, cv.CV_HLS2RGB)  
        return Image(image, colorSpace=self._colorSpace)


    def applyRGBCurve(self, rCurve, gCurve, bCurve):
        """
        Apply 3 ColorCurve corrections applied in rgb channels 
        Parameters are: 
        * Red ColorCurve 
        * Green ColorCurve
        * Blue ColorCurve


        Returns: IMAGE
        """
        tempMat = np.array(self.getMatrix()).copy()
        tempMat[:, :, 0] = np.take(bCurve.mCurve, tempMat[:, :, 0])
        tempMat[:, :, 1] = np.take(gCurve.mCurve, tempMat[:, :, 1])
        tempMat[:, :, 2] = np.take(rCurve.mCurve, tempMat[:, :, 2])
        #Now we jimmy the np array into a cvMat
        image = cv.CreateImageHeader((tempMat.shape[1], tempMat.shape[0]), cv.IPL_DEPTH_8U, 3)
        cv.SetData(image, tempMat.tostring(), tempMat.dtype.itemsize * 3 * tempMat.shape[1])
        return Image(image, colorSpace=self._colorSpace)


    def applyIntensityCurve(self, curve):
        """
        Intensity applied to all three color channels

        Parameters:
            curve - ColorCurve object
        Returns:
            Image
        """
        return self.applyRGBCurve(curve, curve, curve)
      
      
    def colorDistance(self, color = Color.BLACK):
        """
        Returns an image representing the distance of each pixel from a given color
        tuple, scaled between 0 (the given color) and 255.  Pixels distant from the 
        given tuple will appear as brighter and pixels closest to the target color 
        will be darker.
    
    
        By default this will give image intensity (distance from pure black)

        Parameters:
            color - Color object or Color Tuple
        Returns:
            Image
        """ 
        pixels = np.array(self.getNumpy()).reshape(-1, 3)   #reshape our matrix to 1xN
        distances = spsd.cdist(pixels, [color]) #calculate the distance each pixel is
        distances *= (255.0/distances.max()) #normalize to 0 - 255
        return Image(distances.reshape(self.width, self.height)) #return an Image
    
    def hueDistance(self, color = Color.BLACK, minsaturation = 20, minvalue = 20):
        """
        Returns an image representing the distance of each pixel from the given hue
        of a specific color.  The hue is "wrapped" at 180, so we have to take the shorter
        of the distances between them -- this gives a hue distance of max 90, which we'll 
        scale into a 0-255 grayscale image.
        
        The minsaturation and minvalue are optional parameters to weed out very weak hue
        signals in the picture, they will be pushed to max distance [255]

        Parameters:
            color = Color object or Color Tuple
            minsaturation - Integer
            minvalue - Integer
        Returns:
            Image

        
        """
        if isinstance(color,  (float,int,long,complex)):
            color_hue = color
        else:
            color_hue = Color.hsv(color)[0]
        
        vsh_matrix = self.toHSV().getNumpy().reshape(-1,3) #again, gets transposed to vsh
        hue_channel = np.cast['int'](vsh_matrix[:,2])
        
        if color_hue < 90:
            hue_loop = 180
        else:
            hue_loop = -180
        #set whether we need to move back or forward on the hue circle
        
        distances = np.minimum( np.abs(hue_channel - color_hue), np.abs(hue_channel - (color_hue + hue_loop)))
        #take the minimum distance for each pixel
        
        
        distances = np.where(
            np.logical_and(vsh_matrix[:,0] > minvalue, vsh_matrix[:,1] > minsaturation),
            distances * (255.0 / 90.0), #normalize 0 - 90 -> 0 - 255
            255.0) #use the maxvalue if it false outside of our value/saturation tolerances
        
        return Image(distances.reshape(self.width, self.height))
        
        
    def erode(self, iterations=1):
        """
        Apply a morphological erosion. An erosion has the effect of removing small bits of noise
        and smothing blobs. 
        This implementation uses the default openCV 3X3 square kernel 
        Erosion is effectively a local minima detector, the kernel moves over the image and
        takes the minimum value inside the kernel. 
        iterations - this parameters is the number of times to apply/reapply the operation
        See: http://en.wikipedia.org/wiki/Erosion_(morphology).
        See: http://opencv.willowgarage.com/documentation/cpp/image_filtering.html#cv-erode 
        Example Use: A threshold/blob image has 'salt and pepper' noise. 
        Example Code: ./examples/MorphologyExample.py

        Parameters:
            iterations - Int
        Returns:
            IMAGE
        """
        retVal = self.getEmpty() 
        kern = cv.CreateStructuringElementEx(3, 3, 1, 1, cv.CV_SHAPE_RECT)
        cv.Erode(self.getBitmap(), retVal, kern, iterations)
        return Image(retVal, colorSpace=self._colorSpace)


    def dilate(self, iterations=1):
        """
        Apply a morphological dilation. An dilation has the effect of smoothing blobs while
        intensifying the amount of noise blobs. 
        This implementation uses the default openCV 3X3 square kernel 
        Erosion is effectively a local maxima detector, the kernel moves over the image and
        takes the maxima value inside the kernel. 


        iterations - this parameters is the number of times to apply/reapply the operation


        See: http://en.wikipedia.org/wiki/Dilation_(morphology)
        See: http://opencv.willowgarage.com/documentation/cpp/image_filtering.html#cv-dilate
        Example Use: A part's blob needs to be smoother 
        Example Code: ./examples/MorphologyExample.py


        Parameters:
            iterations - Integer
        Returns:
            IMAGE
        """
        retVal = self.getEmpty() 
        kern = cv.CreateStructuringElementEx(3, 3, 1, 1, cv.CV_SHAPE_RECT)
        cv.Dilate(self.getBitmap(), retVal, kern, iterations)
        return Image(retVal, colorSpace=self._colorSpace) 


    def morphOpen(self):
        """
        morphologyOpen applies a morphological open operation which is effectively
        an erosion operation followed by a morphological dilation. This operation
        helps to 'break apart' or 'open' binary regions which are close together. 


        See: http://en.wikipedia.org/wiki/Opening_(morphology)
        See: http://opencv.willowgarage.com/documentation/cpp/image_filtering.html#cv-morphologyex
        Example Use: two part blobs are 'sticking' together.
        Example Code: ./examples/MorphologyExample.py

        Returns:
            IMAGE
        """
        retVal = self.getEmpty() 
        temp = self.getEmpty()
        kern = cv.CreateStructuringElementEx(3, 3, 1, 1, cv.CV_SHAPE_RECT)
        try:
            cv.MorphologyEx(self.getBitmap(), retVal, temp, kern, cv.MORPH_OPEN, 1)
        except:
            cv.MorphologyEx(self.getBitmap(), retVal, temp, kern, cv.CV_MOP_OPEN, 1)
            #OPENCV 2.2 vs 2.3 compatability 
            
            
        return( Image(retVal) )




    def morphClose(self):
        """
        morphologyClose applies a morphological close operation which is effectively
        a dilation operation followed by a morphological erosion. This operation
        helps to 'bring together' or 'close' binary regions which are close together. 


        See: http://en.wikipedia.org/wiki/Closing_(morphology)
        See: http://opencv.willowgarage.com/documentation/cpp/image_filtering.html#cv-morphologyex
        Example Use: Use when a part, which should be one blob is really two blobs.   
        Example Code: ./examples/MorphologyExample.py


        Returns:
            IMAGE
        """
        retVal = self.getEmpty() 
        temp = self.getEmpty()
        kern = cv.CreateStructuringElementEx(3, 3, 1, 1, cv.CV_SHAPE_RECT)
        try:
            cv.MorphologyEx(self.getBitmap(), retVal, temp, kern, cv.MORPH_CLOSE, 1)
        except:
            cv.MorphologyEx(self.getBitmap(), retVal, temp, kern, cv.CV_MOP_CLOSE, 1)
            #OPENCV 2.2 vs 2.3 compatability 
        
        return Image(retVal, colorSpace=self._colorSpace)


    def morphGradient(self):
        """
        The morphological gradient is the difference betwen the morphological
        dilation and the morphological gradient. This operation extracts the 
        edges of a blobs in the image. 


        See: http://en.wikipedia.org/wiki/Morphological_Gradient
        See: http://opencv.willowgarage.com/documentation/cpp/image_filtering.html#cv-morphologyex
        Example Use: Use when you have blobs but you really just want to know the blob edges.
        Example Code: ./examples/MorphologyExample.py


        Returns:
            IMAGE
        """
        retVal = self.getEmpty() 
        retVal = self.getEmpty() 
        temp = self.getEmpty()
        kern = cv.CreateStructuringElementEx(3, 3, 1, 1, cv.CV_SHAPE_RECT)
        try:
            cv.MorphologyEx(self.getBitmap(), retVal, temp, kern, cv.MORPH_GRADIENT, 1)
        except:
            cv.MorphologyEx(self.getBitmap(), retVal, temp, kern, cv.CV_MOP_GRADIENT, 1)
        return Image(retVal, colorSpace=self._colorSpace )


    def histogram(self, numbins = 50):
        """
        Return a numpy array of the 1D histogram of intensity for pixels in the image
        Single parameter is how many "bins" to have.


        Parameters:
            numbins - Integer
        
        Returns:
            LIST
        """
        gray = self._getGrayscaleBitmap()


        (hist, bin_edges) = np.histogram(np.asarray(cv.GetMat(gray)), bins=numbins)
        return hist.tolist()
        
    def hueHistogram(self, bins = 179):
        """
        Returns the histogram of the hue channel for the image

        Parameters:
            bins - Integer
        Returns:
            Numpy Histogram
        """
        return np.histogram(self.toHSV().getNumpy()[:,:,2], bins = bins)[0]

    def huePeaks(self, bins = 179):
        """
        Takes the histogram of hues, and returns the peak hue values, which
        can be useful for determining what the "main colors" in a picture now.
        
        The bins parameter can be used to lump hues together, by default it is 179
        (the full resolution in OpenCV's HSV format)
        
        Peak detection code taken from https://gist.github.com/1178136
        Converted from/based on a MATLAB script at http://billauer.co.il/peakdet.html
        
        Returns a list of tuples, each tuple contains the hue, and the fraction
        of the image that has it.

        Parameters:
            bins - Integer
        Returns:
            list of tuples
        
        """
        """
        keyword arguments:
        y_axis -- A list containg the signal over which to find peaks
        x_axis -- A x-axis whose values correspond to the 'y_axis' list and is used
            in the return to specify the postion of the peaks. If omitted the index
            of the y_axis is used. (default: None)
        lookahead -- (optional) distance to look ahead from a peak candidate to
            determine if it is the actual peak (default: 500) 
            '(sample / period) / f' where '4 >= f >= 1.25' might be a good value
        delta -- (optional) this specifies a minimum difference between a peak and
            the following points, before a peak may be considered a peak. Useful
            to hinder the algorithm from picking up false peaks towards to end of
            the signal. To work well delta should be set to 'delta >= RMSnoise * 5'.
            (default: 0)
                Delta function causes a 20% decrease in speed, when omitted
                Correctly used it can double the speed of the algorithm
        
        return --  Each cell of the lists contains a tupple of:
            (position, peak_value) 
            to get the average peak value do 'np.mean(maxtab, 0)[1]' on the results
        """
        y_axis, x_axis = np.histogram(self.toHSV().getNumpy()[:,:,2], bins = bins)
        x_axis = x_axis[0:bins]
        lookahead = int(bins / 17)
        delta = 0
        
        maxtab = []
        mintab = []
        dump = []   #Used to pop the first hit which always if false
           
        length = len(y_axis)
        if x_axis is None:
            x_axis = range(length)
        
        #perform some checks
        if length != len(x_axis):
            raise ValueError, "Input vectors y_axis and x_axis must have same length"
        if lookahead < 1:
            raise ValueError, "Lookahead must be above '1' in value"
        if not (np.isscalar(delta) and delta >= 0):
            raise ValueError, "delta must be a positive number"
        
        #needs to be a numpy array
        y_axis = np.asarray(y_axis)
        
        #maxima and minima candidates are temporarily stored in
        #mx and mn respectively
        mn, mx = np.Inf, -np.Inf
        
        #Only detect peak if there is 'lookahead' amount of points after it
        for index, (x, y) in enumerate(zip(x_axis[:-lookahead], y_axis[:-lookahead])):
            if y > mx:
                mx = y
                mxpos = x
            if y < mn:
                mn = y
                mnpos = x
            
            ####look for max####
            if y < mx-delta and mx != np.Inf:
                #Maxima peak candidate found
                #look ahead in signal to ensure that this is a peak and not jitter
                if y_axis[index:index+lookahead].max() < mx:
                    maxtab.append((mxpos, mx))
                    dump.append(True)
                    #set algorithm to only find minima now
                    mx = np.Inf
                    mn = np.Inf
            
            ####look for min####
            if y > mn+delta and mn != -np.Inf:
                #Minima peak candidate found 
                #look ahead in signal to ensure that this is a peak and not jitter
                if y_axis[index:index+lookahead].min() > mn:
                    mintab.append((mnpos, mn))
                    dump.append(False)
                    #set algorithm to only find maxima now
                    mn = -np.Inf
                    mx = -np.Inf
        
        
        #Remove the false hit on the first value of the y_axis
        try:
            if dump[0]:
                maxtab.pop(0)
                #print "pop max"
            else:
                mintab.pop(0)
                #print "pop min"
            del dump
        except IndexError:
            #no peaks were found, should the function return empty lists?
            pass
      
        huetab = []
        for hue, pixelcount in maxtab:
            huetab.append((hue, pixelcount / float(self.width * self.height)))
        return huetab



    def __getitem__(self, coord):
        ret = self.getMatrix()[tuple(reversed(coord))]
        if (type(ret) == cv.cvmat):
            (width, height) = cv.GetSize(ret)
            newmat = cv.CreateMat(height, width, ret.type)
            cv.Copy(ret, newmat) #this seems to be a bug in opencv
            #if you don't copy the matrix slice, when you convert to bmp you get
            #a slice-sized hunk starting at 0, 0
            return Image(newmat)
            
        if self.isBGR():
            return tuple(reversed(ret))
        else:
            return tuple(ret)


    def __setitem__(self, coord, value):
        value = tuple(reversed(value))  #RGB -> BGR
        if (is_tuple(self.getMatrix()[tuple(reversed(coord))])):
            self.getMatrix()[tuple(reversed(coord))] = value 
        else:
            cv.Set(self.getMatrix()[tuple(reversed(coord))], value)
            self._clearBuffers("_matrix") 


    def __sub__(self, other):
        newbitmap = self.getEmpty() 
        if is_number(other):
            cv.SubS(self.getBitmap(), other, newbitmap)
        else:
            cv.Sub(self.getBitmap(), other.getBitmap(), newbitmap)
        return Image(newbitmap, colorSpace=self._colorSpace)


    def __add__(self, other):
        newbitmap = self.getEmpty() 
        if is_number(other):
            cv.AddS(self.getBitmap(), other, newbitmap)
        else:
            cv.Add(self.getBitmap(), other.getBitmap(), newbitmap)
        return Image(newbitmap, colorSpace=self._colorSpace)


    def __and__(self, other):
        newbitmap = self.getEmpty() 
        if is_number(other):
            cv.AndS(self.getBitmap(), other, newbitmap)
        else:
            cv.And(self.getBitmap(), other.getBitmap(), newbitmap)
        return Image(newbitmap, colorSpace=self._colorSpace)


    def __or__(self, other):
        newbitmap = self.getEmpty() 
        if is_number(other):
            cv.OrS(self.getBitmap(), other, newbitmap)
        else:
            cv.Or(self.getBitmap(), other.getBitmap(), newbitmap)
        return Image(newbitmap, colorSpace=self._colorSpace)


    def __div__(self, other):
        newbitmap = self.getEmpty() 
        if (not is_number(other)):
            cv.Div(self.getBitmap(), other.getBitmap(), newbitmap)
        else:
            cv.ConvertScale(self.getBitmap(), newbitmap, 1.0/float(other))
        return Image(newbitmap, colorSpace=self._colorSpace)


    def __mul__(self, other):
        newbitmap = self.getEmpty() 
        if (not is_number(other)):
            cv.Mul(self.getBitmap(), other.getBitmap(), newbitmap)
        else:
            cv.ConvertScale(self.getBitmap(), newbitmap, float(other))
        return Image(newbitmap, colorSpace=self._colorSpace)


    def __pow__(self, other):
        newbitmap = self.getEmpty() 
        cv.Pow(self.getBitmap(), newbitmap, other)
        return Image(newbitmap, colorSpace=self._colorSpace)


    def __neg__(self):
        newbitmap = self.getEmpty() 
        cv.Not(self.getBitmap(), newbitmap)
        return Image(newbitmap, colorSpace=self._colorSpace)


    def max(self, other):
        """
        The maximum value of my image, and the other image, in each channel
        If other is a number, returns the maximum of that and the number

        Parameters:
            other - Image
        Returns:
            IMAGE
        """ 
        newbitmap = self.getEmpty() 
        if is_number(other):
            cv.MaxS(self.getBitmap(), other.getBitmap(), newbitmap)
        else:
            cv.Max(self.getBitmap(), other.getBitmap(), newbitmap)
        return Image(newbitmap, colorSpace=self._colorSpace)


    def min(self, other):
        """
        The minimum value of my image, and the other image, in each channel
        If other is a number, returns the minimum of that and the number

        Parameters:
            other - Image
        Returns:
            IMAGE
        """ 
        newbitmap = self.getEmpty() 
        if is_number(other):
            cv.MaxS(self.getBitmap(), other.getBitmap(), newbitmap)
        else:
            cv.Max(self.getBitmap(), other.getBitmap(), newbitmap)
        return Image(newbitmap, colorSpace=self._colorSpace)


    def _clearBuffers(self, clearexcept = "_bitmap"):
        for k, v in self._initialized_buffers.items():
            if k == clearexcept:
                continue
            self.__dict__[k] = v


    def findBarcode(self, zxing_path = ""):
        """
        If you have the python-zxing library installed, you can find 2d and 1d
        barcodes in your image.  These are returned as Barcode feature objects
        in a FeatureSet.  The single parameter is the ZXing_path, if you 
        don't have the ZXING_LIBRARY env parameter set.

        You can clone python-zxing at http://github.com/oostendo/python-zxing

        INSTALLING ZEBRA CROSSING
        1) Download zebra crossing 1.6 from: http://code.google.com/p/zxing/
        2) unpack the zip file where ever you see fit
              cd zxing-1.6 
              ant -f core/build.xml
              ant -f javase/build.xml 
            This should build the library, but double check the readme
        3) Get our helper library 
           git clone git://github.com/oostendo/python-zxing.git
           cd python-zxing
           nosetests tests.py
        4) Our library does not have a setup file. You will need to add
           it to your path variables. On OSX/Linux use a text editor to modify your shell file (e.g. .bashrc)
        
           export ZXING_LIBRARY=<FULL PATH OF ZXING LIBRARY - (i.e. step 2)>
           export PYTHONPATH=$PYTHONPATH:<FULL PATH OF ZXING PYTHON PLUG-IN - (i.e. step 3)>
           
           On windows you will need to add these same variables to the system variable, e.g.
           http://www.computerhope.com/issues/ch000549.htm
        
        5) On OSX/Linux source your shell rc file (e.g. source .bashrc). Windows users may need to restart.
        
        6) Go grab some barcodes!

        WARNING:
        Users on OSX may see the following error:

        RuntimeWarning: tmpnam is a potential security risk to your program        
        
        We are working to resolve this issue. For normal use this should not be a problem.

        Parameters:
        
            zxing_path - String
            
        Returns:
        
            BARCODE
        """
        if not ZXING_ENABLED:
            warnings.warn("Zebra Crossing (ZXing) Library not installed. Please see the release notes.")
            return None


        if (not self._barcodeReader):
            if not zxing_path:
                self._barcodeReader = zxing.BarCodeReader()
            else:
                self._barcodeReader = zxing.BarCodeReader(zxing_path)


        tmp_filename = os.tmpnam() + ".png"
        self.save(tmp_filename)
        barcode = self._barcodeReader.decode(tmp_filename)
        os.unlink(tmp_filename)


        if barcode:
            return Barcode(self, barcode)
        else:
            return None


    #this function contains two functions -- the basic edge detection algorithm
    #and then a function to break the lines down given a threshold parameter
    def findLines(self, threshold=80, minlinelength=30, maxlinegap=10, cannyth1=50, cannyth2=100):
        """
        findLines will find line segments in your image and returns Line feature 
        objects in a FeatureSet. The parameters are:
        * threshold, which determies the minimum "strength" of the line
        * min line length -- how many pixels long the line must be to be returned
        * max line gap -- how much gap is allowed between line segments to consider them the same line 
        * cannyth1 and cannyth2 are thresholds used in the edge detection step, refer to _getEdgeMap() for details


        For more information, consult the cv.HoughLines2 documentation

        Parameters:
            threshold - Int
            minlinelength - Int
            maxlinegap - Int
            cannyth1 - Int
            cannyth2 - Int
            
        Returns:
            FEATURESET
        """
        em = self._getEdgeMap(cannyth1, cannyth2)
    
    
        lines = cv.HoughLines2(em, cv.CreateMemStorage(), cv.CV_HOUGH_PROBABILISTIC, 1.0, cv.CV_PI/180.0, threshold, minlinelength, maxlinegap)


        linesFS = FeatureSet()
        for l in lines:
            linesFS.append(Line(self, l))  
        return linesFS
    
    
    
    
    def findChessboard(self, dimensions = (8, 5), subpixel = True):
        """
        Given an image, finds a chessboard within that image.  Returns the Chessboard featureset.
        The Chessboard is typically used for calibration because of its evenly spaced corners.
    
    
        The single parameter is the dimensions of the chessboard, typical one can be found in \SimpleCV\tools\CalibGrid.png
   
        Parameters:
            dimensions - Tuple
            subpixel - Boolean

        Returns:
            FeatureSet
        """
        corners = cv.FindChessboardCorners(self._getEqualizedGrayscaleBitmap(), dimensions, cv.CV_CALIB_CB_ADAPTIVE_THRESH + cv.CV_CALIB_CB_NORMALIZE_IMAGE + cv.CALIB_CB_FAST_CHECK )
        if(len(corners[1]) == dimensions[0]*dimensions[1]):
            if (subpixel):
                spCorners = cv.FindCornerSubPix(self.getGrayscaleMatrix(), corners[1], (11, 11), (-1, -1), (cv.CV_TERMCRIT_ITER | cv.CV_TERMCRIT_EPS, 10, 0.01))
            else:
                spCorners = corners[1]
            return FeatureSet([ Chessboard(self, dimensions, spCorners) ])
        else:
            return None


    def edges(self, t1=50, t2=100):
        """
        Finds an edge map Image using the Canny edge detection method.  Edges will be brighter than the surrounding area.


        The t1 parameter is roughly the "strength" of the edge required, and the value between t1 and t2 is used for edge linking.  For more information:


        <http://opencv.willowgarage.com/documentation/python/imgproc_feature_detection.html>
        <http://en.wikipedia.org/wiki/Canny_edge_detector>

        Parameters:
            t1 - Int
            t2 - Int
            
        Returns:
            IMAGE
        """
        return Image(self._getEdgeMap(t1, t2), colorSpace=self._colorSpace)


    def _getEdgeMap(self, t1=50, t2=100):
        """
        Return the binary bitmap which shows where edges are in the image.  The two
        parameters determine how much change in the image determines an edge, 
        and how edges are linked together.  For more information refer to:


        http://en.wikipedia.org/wiki/Canny_edge_detector
        http://opencv.willowgarage.com/documentation/python/imgproc_feature_detection.html?highlight=canny#Canny
        """ 
  
  
        if (self._edgeMap and self._cannyparam[0] == t1 and self._cannyparam[1] == t2):
            return self._edgeMap


        self._edgeMap = self.getEmpty(1) 
        cv.Canny(self._getGrayscaleBitmap(), self._edgeMap, t1, t2)
        self._cannyparam = (t1, t2)


        return self._edgeMap


    def rotate(self, angle, fixed=True, point=[-1, -1], scale = 1.0):
        """
        This function rotates an image around a specific point by the given angle 
        By default in "fixed" mode, the returned Image is the same dimensions as the original Image, and the contents will be scaled to fit.  In "full" mode the
        contents retain the original size, and the Image object will scale
        by default, the point is the center of the image. 
        you can also specify a scaling parameter

        Note that when fixed is set to false selecting a rotation point has no effect since the image is move to fit on the screen.

        Parameters:
            angle - angle in degrees positive is clockwise, negative is counter clockwise 
            fixed - if fixed is true,keep the original image dimensions, otherwise scale the image to fit the rotation 
            point - the point about which we want to rotate, if none is defined we use the center.
            scale - and optional floating point scale parameter. 
            
        Returns:
            IMAGE
        """
        if( point[0] == -1 or point[1] == -1 ):
            point[0] = (self.width-1)/2
            point[1] = (self.height-1)/2


        if (fixed):
            retVal = self.getEmpty()
            rotMat = cv.CreateMat(2, 3, cv.CV_32FC1)
            cv.GetRotationMatrix2D((float(point[0]), float(point[1])), float(angle), float(scale), rotMat)
            cv.WarpAffine(self.getBitmap(), retVal, rotMat)
            return Image(retVal, colorSpace=self._colorSpace)




        #otherwise, we're expanding the matrix to fit the image at original size
        rotMat = cv.CreateMat(2, 3, cv.CV_32FC1)
        # first we create what we thing the rotation matrix should be
        cv.GetRotationMatrix2D((float(point[0]), float(point[1])), float(angle), float(scale), rotMat)
        A = np.array([0, 0, 1])
        B = np.array([self.width, 0, 1])
        C = np.array([self.width, self.height, 1])
        D = np.array([0, self.height, 1])
        #So we have defined our image ABC in homogenous coordinates
        #and apply the rotation so we can figure out the image size
        a = np.dot(rotMat, A)
        b = np.dot(rotMat, B)
        c = np.dot(rotMat, C)
        d = np.dot(rotMat, D)
        #I am not sure about this but I think the a/b/c/d are transposed
        #now we calculate the extents of the rotated components. 
        minY = min(a[1], b[1], c[1], d[1])
        minX = min(a[0], b[0], c[0], d[0])
        maxY = max(a[1], b[1], c[1], d[1])
        maxX = max(a[0], b[0], c[0], d[0])
        #from the extents we calculate the new size
        newWidth = np.ceil(maxX-minX)
        newHeight = np.ceil(maxY-minY)
        #now we calculate a new translation
        tX = 0
        tY = 0
        #calculate the translation that will get us centered in the new image
        if( minX < 0 ):
            tX = -1.0*minX
        elif(maxX > newWidth-1 ):
            tX = -1.0*(maxX-newWidth)


        if( minY < 0 ):
            tY = -1.0*minY
        elif(maxY > newHeight-1 ):
            tY = -1.0*(maxY-newHeight)


        #now we construct an affine map that will the rotation and scaling we want with the 
        #the corners all lined up nicely with the output image. 
        src = ((A[0], A[1]), (B[0], B[1]), (C[0], C[1]))
        dst = ((a[0]+tX, a[1]+tY), (b[0]+tX, b[1]+tY), (c[0]+tX, c[1]+tY))


        cv.GetAffineTransform(src, dst, rotMat)


        #calculate the translation of the corners to center the image
        #use these new corner positions as the input to cvGetAffineTransform
        retVal = cv.CreateImage((int(newWidth), int(newHeight)), 8, int(3))
        cv.WarpAffine(self.getBitmap(), retVal, rotMat)
        return Image(retVal, colorSpace=self._colorSpace) 


    def rotate90(self):
        """
        Does a fast 90 degree rotation to the right.
        Note that subsequent calls to this function *WILL NOT* keep rotating it to the right!!!
        This function just does a matrix transpose so following one transpose by another will 
        just yield the original image.  

        Returns:
            Image
        """
        retVal = cv.CreateImage((self.height, self.width), cv.IPL_DEPTH_8U, 3)
        cv.Transpose(self.getBitmap(), retVal)
        return(Image(retVal, colorSpace=self._colorSpace))
    
    
    def shear(self, cornerpoints):
        """
        Given a set of new corner points in clockwise order, return a shear-ed Image
        that transforms the Image contents.  The returned image is the same
        dimensions.


        cornerpoints is a 2x4 array of point tuples

        Returns:
            IMAGE
        """
        src =  ((0, 0), (self.width-1, 0), (self.width-1, self.height-1))
        #set the original points
        aWarp = cv.CreateMat(2, 3, cv.CV_32FC1)
        #create the empty warp matrix
        cv.GetAffineTransform(src, cornerpoints, aWarp)


        return self.transformAffine(aWarp)


    def transformAffine(self, rotMatrix):
        """
        This helper function for shear performs an affine rotation using the supplied matrix. 
        The matrix can be a either an openCV mat or an np.ndarray type. 
        The matrix should be a 2x3

        Parameters:
            rotMatrix - Numpy Array or CvMat
            
        Returns:
            IMAGE
        """
        retVal = self.getEmpty()
        if(type(rotMatrix) == np.ndarray ):
            rotMatrix = npArray2cvMat(rotMatrix)
        cv.WarpAffine(self.getBitmap(), retVal, rotMatrix)
        return Image(retVal, colorSpace=self._colorSpace) 


    def warp(self, cornerpoints):
        """
        Given a new set of corner points in clockwise order, return an Image with 
        the images contents warped to the new coordinates.  The returned image
        will be the same size as the original image


        Parameters:
            cornerpoints - List of Tuples

        Returns:
            IMAGE
        """
        #original coordinates
        src = ((0, 0), (self.width-1, 0), (self.width-1, self.height-1), (0, self.height-1))
    
    
        pWarp = cv.CreateMat(3, 3, cv.CV_32FC1) #create an empty 3x3 matrix
        cv.GetPerspectiveTransform(src, cornerpoints, pWarp) #figure out the warp matrix


        return self.transformPerspective(pWarp)


    def transformPerspective(self, rotMatrix):
        """
        This helper function for warp performs an affine rotation using the supplied matrix. 
        The matrix can be a either an openCV mat or an np.ndarray type. 
        The matrix should be a 3x3

        Parameters:
            rotMatrix - Numpy Array or CvMat

        Returns:
            IMAGE
        """
        retVal = self.getEmpty()
        if(type(rotMatrix) == np.ndarray ):
            rotMatrix = npArray2cvMat(rotMatrix)
        cv.WarpPerspective(self.getBitmap(), retVal, rotMatrix)
        return Image(retVal, colorSpace=self._colorSpace) 
  
  
    def getPixel(self, x, y):
        """
        This function returns the RGB value for a particular image pixel given a specific row and column.
        
        NOTE:
        this function will always return pixels in RGB format even if the image is BGR format. 
        
        Parameters:
            x - Int
            y - Int

        Returns:
            Int
        """
        c = None
        retVal = None
        if( x < 0 or x >= self.width ):
            warnings.warn("getRGBPixel: X value is not valid.")
        elif( y < 0 or y >= self.height ):
            warnings.warn("getRGBPixel: Y value is not valid.")
        else:
            c = cv.Get2D(self.getBitmap(), y, x)
            if( self._colorSpace == ColorSpace.BGR ): 
                retVal = (c[2],c[1],c[0])
            else:
                retVal = (c[0],c[1],c[2])
        
        return retVal
  
  
    def getGrayPixel(self, x, y):
        """
        This function returns the Gray value for a particular image pixel given a specific row and column.

        Parameters:
            x - Int
            y - Int

        Returns:
            Int
        """
        retVal = None
        if( x < 0 or x >= self.width ):
            warnings.warn("getGrayPixel: X value is not valid.") 
        elif( y < 0 or y >= self.height ):
            warnings.warn("getGrayPixel: Y value is not valid.")
        else:
            retVal = cv.Get2D(self._getGrayscaleBitmap(), y, x)
            retVal = retVal[0]
        return retVal
      
      
    def getVertScanline(self, column):
        """
        This function returns a single column of RGB values from the image.

        Parameters:
            column - Int

        Returns:
            Numpy Array
        """
        retVal = None
        if( column < 0 or column >= self.width ):
            warnings.warn("getVertRGBScanline: column value is not valid.")
        else:
            retVal = cv.GetCol(self.getBitmap(), column)
            retVal = np.array(retVal)
            retVal = retVal[:, 0, :] 
        return retVal
  
  
    def getHorzScanline(self, row):
        """
        This function returns a single row of RGB values from the image.

        Parameters:
            row - Int

        Returns:
            Numpy Array
        """
        retVal = None
        if( row < 0 or row >= self.height ):
            warnings.warn("getHorzRGBScanline: row value is not valid.")
        else:
            retVal = cv.GetRow(self.getBitmap(), row)
            retVal = np.array(retVal)
            retVal = retVal[0, :, :]
        return retVal
  
  
    def getVertScanlineGray(self, column):
        """
        This function returns a single column of gray values from the image.

        Parameters:
            row - Int

        Return:
            Numpy Array
        """
        retVal = None
        if( column < 0 or column >= self.width ):
            warnings.warn("getHorzRGBScanline: row value is not valid.")
        else:
            retVal = cv.GetCol(self._getGrayscaleBitmap(), column )
            retVal = np.array(retVal)
            #retVal = retVal.transpose()
        return retVal
  
  
    def getHorzScanlineGray(self, row):
        """
        This function returns a single row of RGB values from the image.

        Parameters:
            row - Int

        Returns:
            Numpy Array
        """
        retVal = None
        if( row < 0 or row >= self.height ):
            warnings.warn("getHorzRGBScanline: row value is not valid.")
        else:
            retVal = cv.GetRow(self._getGrayscaleBitmap(), row )
            retVal = np.array(retVal)
            retVal = retVal.transpose()
        return retVal


    def crop(self, x , y = None, w = None, h = None, centered=False):
        """
        Crop attempts to use the x and y position variables and the w and h width
        and height variables to crop the image. When centered is false, x and y
        define the top and left of the cropped rectangle. When centered is true
        the function uses x and y as the centroid of the cropped region.

        You can also pass a feature into crop and have it automatically return
        the cropped image within the bounding outside area of that feature
    
    
        Parameters:
            x - Int or Image
            y - Int
            w - Int
            h - Int
            centered - Boolean

        Returns:
            Image
        """

        #If it's a feature extract what we need
        if(isinstance(x, Feature)):
            theFeature = x
            x = theFeature.points[0][0]
            y = theFeature.points[0][1]
            w = theFeature.width()
            h = theFeature.height()

        if(y == None or w == None or h == None):
            print "Please provide an x, y, width, height to function"

        if( w <= 0 or h <= 0 ):
            warnings.warn("Can't do a negative crop!")
            return None
<<<<<<< HEAD
        
        retVal = cv.CreateImage((int(w),int(h)), cv.IPL_DEPTH_8U, 3)
=======
        if( x < 0 or y < 0 ):
            warnings.warn("Crop will try to help you, but you have a negative crop position, your width and height may not be what you want them to be.")

>>>>>>> d2936704
        if( centered ):
            rectangle = (int(x-(w/2)), int(y-(h/2)), int(w), int(h))
        else:
            rectangle = (int(x), int(y), int(w), int(h))
    

        (topROI, bottomROI) = self._rectOverlapROIs((rectangle[2],rectangle[3]),(self.width,self.height),(rectangle[0],rectangle[1]))

        if( bottomROI is None ):
            warnings.warn("Hi, your crop rectangle doesn't even overlap your image. I have no choice but to return None.")
            return None

        retVal = cv.CreateImage((bottomROI[2],bottomROI[3]), cv.IPL_DEPTH_8U, 3)
    
        cv.SetImageROI(self.getBitmap(), bottomROI)
        cv.Copy(self.getBitmap(), retVal)
        cv.ResetImageROI(self.getBitmap())
        return Image(retVal, colorSpace=self._colorSpace)
    
    
    def regionSelect(self, x1, y1, x2, y2 ):
        """
        Region select is similar to crop, but instead of taking a position and width
        and height values it simply takes to points on the image and returns the selected
        region. This is very helpful for creating interactive scripts that require
        the user to select a region.

        Parameters:
            x1 - Int
            y1 - Int
            x2 - Int
            y2 - Int

        Returns:
            Image
        """
        w = abs(x1-x2)
        h = abs(y1-y2)


        retVal = None
        if( w <= 0 or h <= 0 or w > self.width or h > self.height ):
            warnings.warn("regionSelect: the given values will not fit in the image or are too small.")
        else:
            xf = x2 
            if( x1 < x2 ):
                xf = x1
            yf = y2
            if( y1 < y2 ):
                yf = y1
            retVal = self.crop(xf, yf, w, h)
      
      
        return retVal
  
  
    def clear(self):
        """
        This is a slightly unsafe method that clears out the entire image state
        it is usually used in conjunction with the drawing blobs to fill in draw
        only a single large blob in the image. 
        """
        cv.SetZero(self._bitmap)
        self._clearBuffers()
    
    


    
    
    def drawText(self, text = "", x = None, y = None, color = Color.BLUE, fontsize = 16):
        """
        This function draws the string that is passed on the screen at the specified coordinates


        The Default Color is blue but you can pass it various colors
        The text will default to the center of the screen if you don't pass it a value


        Parameters:
            text - String
            x - Int
            y - Int
            color - Color object or Color Tuple
            fontsize - Int
            
        Returns:
            Image
        """
        if(x == None):
            x = (self.width / 2)
        if(y == None):
            y = (self.height / 2)
    
    
        self.getDrawingLayer().setFontSize(fontsize)
        self.getDrawingLayer().text(text, (x, y), color)
    
    
    def drawRectangle(self,x,y,w,h,color=Color.RED,width=1,alpha=255):
        """
        Draw a rectangle on the screen given the upper left corner of the rectangle
        and the width and height. 
        
        x - the x position
        y - the y position
        w - the width of the rectangle
        h - the height of the rectangle
        color - an RGB tuple indicating the desired color.
        width - the width of the rectangle, a value less than or equal to zero means filled in completely.
        alpha - the alpha value on the interval from 255 to 0, 255 is opaque, 0 is completely transparent. 

        returns:
        None - this operation is in place. 
        """
        if( width < 1 ):
            self.getDrawingLayer().rectangle((x,y),(w,h),color,filled=True,alpha=alpha)
        else:
            self.getDrawingLayer().rectangle((x,y),(w,h),color,width,alpha=alpha)
            
    def drawRotatedRectangle(self,boundingbox,color=Color.RED,width=1):
        cv.EllipseBox(self.getBitmap(),boundingbox,color,width)


    def show(self, type = 'window'):
        """
        This function automatically pops up a window and shows the current image

        Types:
            window
            browser

        Parameters:
            type - String

        Return:
            Display
        """
        if(type == 'browser'):
          import webbrowser
          js = JpegStreamer(8080)
          self.save(js)
          webbrowser.open("http://localhost:8080", 2)
          return js
        elif (type == 'window'):
          from SimpleCV.Display import Display
          d = Display(self.size())
          self.save(d)
          return d
        else:
          print "Unknown type to show"

    def _surface2Image(self,surface):
        imgarray = pg.surfarray.array3d(surface)
        retVal = Image(imgarray)
        retVal._colorSpace = ColorSpace.RGB
        return retVal.toBGR().rotate90()
    
    def _image2Surface(self,img):
        return pg.image.fromstring(img.getPIL().tostring(),img.size(), "RGB") 
        #return pg.surfarray.make_surface(img.toRGB().getNumpy())

    def toPygameSurface(self):
        """
        Converts this image to a pygame surface. This is useful if you want
        to treat an image as a sprite to render onto an image. An example
        would be rendering blobs on to an image. THIS IS EXPERIMENTAL.
        """
        return pg.image.fromstring(self.getPIL().tostring(),self.size(), "RGB") 
    
        
    def addDrawingLayer(self, layer = None):
        """
        Push a new drawing layer onto the back of the layer stack

        Parameters:
            layer - String

        Returns:
            Int
        """

        if not isinstance(layer, DrawingLayer):
          return "Please pass a DrawingLayer object"
        
        if not layer:
            layer = DrawingLayer(self.size())
        self._mLayers.append(layer)
        return len(self._mLayers)-1
    
    
    def insertDrawingLayer(self, layer, index):
        """
        Insert a new layer into the layer stack at the specified index

        Parameters:
            layer - DrawingLayer
            index - Int

        """
        self._mLayers.insert(index, layer)
        return None    
  
  
    def removeDrawingLayer(self, index):
        """
        Remove a layer from the layer stack based on the layer's index.

        Parameters:
            index - Int
        """
        return self._mLayers.pop(index)
    
    
    def getDrawingLayer(self, index = -1):
        """
        Return a drawing layer based on the provided index.  If not provided, will
        default to the top layer.  If no layers exist, one will be created

        Parameters:
            index - Int
        """
        if not len(self._mLayers):
            layer = DrawingLayer(self.size())
            self.addDrawingLayer(layer)
      
      
        return self._mLayers[index]
    
    
    def dl(self, index = -1):
        """
        Alias for getDrawingLayer()
        """
        return self.getDrawingLayer(index)
  
  
    def clearLayers(self):
        """
        Remove all of the drawing layers. 
        """
        for i in self._mLayers:
            self._mLayers.remove(i)
      
      
        return None


        #render the image. 
    def _renderImage(self, layer):
        imgSurf = self.getPGSurface(self).copy()
        imgSurf.blit(layer._mSurface, (0, 0))
        return Image(imgSurf)
    
    def mergedLayers(self):
        """
        Return all DrawingLayer objects as a single DrawingLayer

        Returns:
            DrawingLayer
        """
        final = DrawingLayer(self.size())
        for layers in self._mLayers: #compose all the layers
                layers.renderToOtherLayer(final)
        return final
        
    def applyLayers(self, indicies=-1):
        """
        Render all of the layers onto the current image and return the result.
        Indicies can be a list of integers specifying the layers to be used.

        Parameters:
            indicies - Int
        """
        if not len(self._mLayers):
            return self
        
        if(indicies==-1 and len(self._mLayers) > 0 ):
            final = self.mergedLayers()
            imgSurf = self.getPGSurface().copy()
            imgSurf.blit(final._mSurface, (0, 0))
            return Image(imgSurf)
        else:
            final = DrawingLayer((self.width, self.height))
            retVal = self
            indicies.reverse()
            for idx in indicies:
                retVal = self._mLayers[idx].renderToOtherLayer(final)
            imgSurf = self.getPGSurface().copy()
            imgSurf.blit(final._mSurface, (0, 0))
            indicies.reverse()
            return Image(imgSurf)
            
    def adaptiveScale(self, resolution,fit=True):
        """
        Adapative Scale is used in the Display to automatically
        adjust image size to match the display size.

        This is typically used in this instance:
        >>> d = Display((800,600))
        >>> i = Image((640, 480))
        >>> i.save(d)

        Where this would scale the image to match the display size of 800x600

        Parameters:
            resolution - Tuple
            fit - Boolean

        Returns:
            Image
        """
        
        wndwAR = float(resolution[0])/float(resolution[1])
        imgAR = float(self.width)/float(self.height)
        img = self
        targetx = 0
        targety = 0
        targetw = resolution[0]
        targeth = resolution[1]
        if( self.size() == resolution): # we have to resize
            retVal = self
        elif( imgAR == wndwAR ):
            retVal = img.scale(resolution[0],resolution[1])
        elif(fit):
            #scale factors
            retVal = cv.CreateImage(resolution, cv.IPL_DEPTH_8U, 3)
            cv.Zero(retVal)
            wscale = (float(self.width)/float(resolution[0]))
            hscale = (float(self.height)/float(resolution[1]))
            if(wscale>1): #we're shrinking what is the percent reduction
                wscale=1-(1.0/wscale)
            else: # we need to grow the image by a percentage
                wscale = 1.0-wscale
            if(hscale>1):
                hscale=1-(1.0/hscale)
            else:
                hscale=1.0-hscale
            if( wscale == 0 ): #if we can get away with not scaling do that
                targetx = 0
                targety = (resolution[1]-self.height)/2
                targetw = img.width
                targeth = img.height
            elif( hscale == 0 ): #if we can get away with not scaling do that
                targetx = (resolution[0]-img.width)/2
                targety = 0
                targetw = img.width
                targeth = img.height
            elif(wscale < hscale): # the width has less distortion
                sfactor = float(resolution[0])/float(self.width)
                targetw = int(float(self.width)*sfactor)
                targeth = int(float(self.height)*sfactor)
                if( targetw > resolution[0] or targeth > resolution[1]):
                    #aw shucks that still didn't work do the other way instead
                    sfactor = float(resolution[1])/float(self.height)
                    targetw = int(float(self.width)*sfactor)
                    targeth = int(float(self.height)*sfactor)
                    targetx = (resolution[0]-targetw)/2
                    targety = 0
                else:
                    targetx = 0
                    targety = (resolution[1]-targeth)/2
                img = img.scale(targetw,targeth)
            else: #the height has more distortion
                sfactor = float(resolution[1])/float(self.height)
                targetw = int(float(self.width)*sfactor)
                targeth = int(float(self.height)*sfactor)
                if( targetw > resolution[0] or targeth > resolution[1]):
                    #aw shucks that still didn't work do the other way instead
                    sfactor = float(resolution[0])/float(self.width)
                    targetw = int(float(self.width)*sfactor)
                    targeth = int(float(self.height)*sfactor)
                    targetx = 0
                    targety = (resolution[1]-targeth)/2
                else:
                    targetx = (resolution[0]-targetw)/2
                    targety = 0
                img = img.scale(targetw,targeth)
            cv.SetImageROI(retVal,(targetx,targety,targetw,targeth))
            cv.Copy(img.getBitmap(),retVal)
            cv.ResetImageROI(retVal)
            retVal = Image(retVal)
        else: # we're going to crop instead
            retVal = cv.CreateImage(resolution, cv.IPL_DEPTH_8U, 3) 
            cv.Zero(retVal)
            if(self.width <= resolution[0] and self.height <= resolution[1] ): # center a too small image 
                #we're too small just center the thing
                targetx = (resolution[0]/2)-(self.width/2)
                targety = (resolution[1]/2)-(self.height/2)
            elif(self.width > resolution[0] and self.height > resolution[1]): #crop too big on both axes
                targetw = resolution[0]
                targeth = resolution[1]
                targetx = 0
                targety = 0
                x = (self.width-resolution[0])/2
                y = (self.height-resolution[1])/2
                img = img.crop(x,y,targetw,targeth)
            elif( self.width < resolution[0] and self.height >= resolution[1]): #height too big
                #crop along the y dimension and center along the x dimension
                targetw = self.width
                targeth = resolution[1]
                targetx = (resolution[0]-self.width)/2
                targety = 0
                x = 0
                y = (self.height-resolution[1])/2
                img = img.crop(x,y,targetw,targeth)
            elif( self.width > resolution[0] and self.height <= resolution[1]): #width too big
                #crop along the y dimension and center along the x dimension
                targetw = resolution[0]
                targeth = self.height
                targetx = 0
                targety = (resolution[1]-self.height)/2
                x = (self.width-resolution[0])/2
                y = 0
                img = img.crop(x,y,targetw,targeth)

            cv.SetImageROI(retVal,(x,y,targetw,targeth))
            cv.Copy(img.getBitmap(),retVal)
            cv.ResetImageROI(retVal)
            retval = Image(retVal)
        return(retVal)


    def blit(self, img, pos=None,alpha=None,mask=None,alphaMask=None):
        """
        img - an image to place ontop of this image.
        pos - an xy position tuple of the top left corner of img on this image.
        alpha - a single floating point alpha value (0=see the bottom image, 1=see just img, 0.5 blend the two 50/50).
        mask - a binary mask the same size as the input image. White areas are blitted, black areas are not blitted.
        alphaMask - an alpha mask where each grayscale value maps how much of each image is shown.
        """
        retVal = Image(self.getEmpty())
        cv.Copy(self.getBitmap(),retVal.getBitmap())

        w = img.width
        h = img.height

        if( pos is None ):
            pos = (0,0) 

        (topROI, bottomROI) = self._rectOverlapROIs((img.width,img.height),(self.width,self.height),pos)

        if( alpha is not None ):
            cv.SetImageROI(img.getBitmap(),topROI);
            cv.SetImageROI(retVal.getBitmap(),bottomROI);
            a = float(alpha)
            b = float(1.00-a)
            g = float(0.00)
            cv.AddWeighted(img.getBitmap(),a,retVal.getBitmap(),b,g,retVal.getBitmap())
            cv.ResetImageROI(img.getBitmap());
            cv.ResetImageROI(retVal.getBitmap());
        elif( alphaMask is not None ):
            if( alphaMask is not None and (alphaMask.width != img.width or alphaMask.height != img.height ) ):
                warnings.warn("Image.blit: your mask and image don't match sizes, if the mask doesn't fit, you can not blit! Try using the scale function.")
                return None

            cImg = img.crop(topROI[0],topROI[1],topROI[2],topROI[3])
            cMask = alphaMask.crop(topROI[0],topROI[1],topROI[2],topROI[3])
            retValC = retVal.crop(bottomROI[0],bottomROI[1],bottomROI[2],bottomROI[3])
            r = cImg.getEmpty(1) 
            g = cImg.getEmpty(1) 
            b = cImg.getEmpty(1) 
            cv.Split(cImg.getBitmap(), b, g, r, None)
            rf=cv.CreateImage((cImg.width,cImg.height),cv.IPL_DEPTH_32F,1)
            gf=cv.CreateImage((cImg.width,cImg.height),cv.IPL_DEPTH_32F,1)
            bf=cv.CreateImage((cImg.width,cImg.height),cv.IPL_DEPTH_32F,1)
            af=cv.CreateImage((cImg.width,cImg.height),cv.IPL_DEPTH_32F,1)
            cv.ConvertScale(r,rf)
            cv.ConvertScale(g,gf)
            cv.ConvertScale(b,bf)
            cv.ConvertScale(cMask._getGrayscaleBitmap(),af)
            cv.ConvertScale(af,af,scale=(1.0/255.0))
            cv.Mul(rf,af,rf)
            cv.Mul(gf,af,gf)
            cv.Mul(bf,af,bf)

            dr = retValC.getEmpty(1) 
            dg = retValC.getEmpty(1) 
            db = retValC.getEmpty(1) 
            cv.Split(retValC.getBitmap(), db, dg, dr, None)
            drf=cv.CreateImage((retValC.width,retValC.height),cv.IPL_DEPTH_32F,1)
            dgf=cv.CreateImage((retValC.width,retValC.height),cv.IPL_DEPTH_32F,1)
            dbf=cv.CreateImage((retValC.width,retValC.height),cv.IPL_DEPTH_32F,1)
            daf=cv.CreateImage((retValC.width,retValC.height),cv.IPL_DEPTH_32F,1)
            cv.ConvertScale(dr,drf)
            cv.ConvertScale(dg,dgf)
            cv.ConvertScale(db,dbf)
            cv.ConvertScale(cMask.invert()._getGrayscaleBitmap(),daf)
            cv.ConvertScale(daf,daf,scale=(1.0/255.0))
            cv.Mul(drf,daf,drf)
            cv.Mul(dgf,daf,dgf)
            cv.Mul(dbf,daf,dbf)
            
            cv.Add(rf,drf,rf)
            cv.Add(gf,dgf,gf)
            cv.Add(bf,dbf,bf)
 
            cv.ConvertScaleAbs(rf,r)
            cv.ConvertScaleAbs(gf,g)
            cv.ConvertScaleAbs(bf,b)

            cv.Merge(b,g,r,None,retValC.getBitmap())
            cv.SetImageROI(retVal.getBitmap(),bottomROI)
            cv.Copy(retValC.getBitmap(),retVal.getBitmap())
            cv.ResetImageROI(retVal.getBitmap())

        elif( mask is not None):
            if( mask is not None and (mask.width != img.width or mask.height != img.height ) ):
                warnings.warn("Image.blit: your mask and image don't match sizes, if the mask doesn't fit, you can not blit! Try using the scale function. ")
                return None            
            cv.SetImageROI(img.getBitmap(),topROI)
            cv.SetImageROI(mask.getBitmap(),topROI)
            cv.SetImageROI(retVal.getBitmap(),bottomROI)
            cv.Copy(img.getBitmap(),retVal.getBitmap(),mask.getBitmap())
            cv.ResetImageROI(img.getBitmap())
            cv.ResetImageROI(mask.getBitmap())
            cv.ResetImageROI(retVal.getBitmap())       
        else:  #vanilla blit
            cv.SetImageROI(img.getBitmap(),topROI)
            cv.SetImageROI(retVal.getBitmap(),bottomROI)
            cv.Copy(img.getBitmap(),retVal.getBitmap())
            cv.ResetImageROI(img.getBitmap())
            cv.ResetImageROI(retVal.getBitmap())

        return retVal

    def sideBySide(self, image, side="right", scale=True ):
        """
        Combine two images as a side by side. Great for before and after images.


        side - what side of this image to place the other image on.
               choices are (left/right/top/bottom). 
               
        scale - if true scale the smaller of the two sides to match the 
                edge touching the other image. If false we center the smaller
                of the two images on the edge touching the larger image. 

        """
        #there is probably a cleaner way to do this, but I know I hit every case when they are enumerated
        retVal = None
        if( side == "top" ):
            #clever
            retVal = image.sideBySide(self,"bottom",scale)
        elif( side == "bottom" ):
            if( self.width > image.width ):
                if( scale ):
                    #scale the other image width to fit
                    resized = image.resize(w=self.width)
                    nW = self.width
                    nH = self.height + resized.height
                    newCanvas = cv.CreateImage((nW,nH), cv.IPL_DEPTH_8U, 3)
                    cv.SetZero(newCanvas)
                    cv.SetImageROI(newCanvas,(0,0,nW,self.height))
                    cv.Copy(self.getBitmap(),newCanvas)
                    cv.ResetImageROI(newCanvas)
                    cv.SetImageROI(newCanvas,(0,self.height,resized.width,resized.height))
                    cv.Copy(resized.getBitmap(),newCanvas) 
                    cv.ResetImageROI(newCanvas)
                    retVal = Image(newCanvas,colorSpace=self._colorSpace)
                else:
                    nW = self.width
                    nH = self.height + image.height
                    newCanvas = cv.CreateImage((nW,nH), cv.IPL_DEPTH_8U, 3)
                    cv.SetZero(newCanvas)
                    cv.SetImageROI(newCanvas,(0,0,nW,self.height))
                    cv.Copy(self.getBitmap(),newCanvas)
                    cv.ResetImageROI(newCanvas)
                    xc = (self.width-image.width)/2
                    cv.SetImageROI(newCanvas,(xc,self.height,image.width,image.height))
                    cv.Copy(image.getBitmap(),newCanvas) 
                    cv.ResetImageROI(newCanvas)
                    retVal = Image(newCanvas,colorSpace=self._colorSpace)
            else: #our width is smaller than the other image
                if( scale ):
                    #scale the other image width to fit
                    resized = self.resize(w=image.width)
                    nW = image.width
                    nH = resized.height + image.height
                    newCanvas = cv.CreateImage((nW,nH), cv.IPL_DEPTH_8U, 3)
                    cv.SetZero(newCanvas)
                    cv.SetImageROI(newCanvas,(0,0,resized.width,resized.height))
                    cv.Copy(resized.getBitmap(),newCanvas)
                    cv.ResetImageROI(newCanvas)
                    cv.SetImageROI(newCanvas,(0,resized.height,nW,image.height))
                    cv.Copy(image.getBitmap(),newCanvas) 
                    cv.ResetImageROI(newCanvas)
                    retVal = Image(newCanvas,colorSpace=self._colorSpace)
                else:
                    nW = image.width
                    nH = self.height + image.height
                    newCanvas = cv.CreateImage((nW,nH), cv.IPL_DEPTH_8U, 3)
                    cv.SetZero(newCanvas)
                    xc = (image.width - self.width)/2
                    cv.SetImageROI(newCanvas,(xc,0,self.width,self.height))
                    cv.Copy(self.getBitmap(),newCanvas)
                    cv.ResetImageROI(newCanvas)
                    cv.SetImageROI(newCanvas,(0,self.height,image.width,image.height))
                    cv.Copy(image.getBitmap(),newCanvas)
                    cv.ResetImageROI(newCanvas) 
                    retVal = Image(newCanvas,colorSpace=self._colorSpace)

        elif( side == "right" ):
            retVal = image.sideBySide(self,"left",scale)
        else: #default to left
            if( self.height > image.height ):
                if( scale ):
                    #scale the other image height to fit
                    resized = image.resize(h=self.height)
                    nW = self.width + resized.height
                    nH = self.height
                    newCanvas = cv.CreateImage((nW,nH), cv.IPL_DEPTH_8U, 3)
                    cv.SetZero(newCanvas)
                    cv.SetImageROI(newCanvas,(0,0,resized.width,resized.height))
                    cv.Copy(resized.getBitmap(),newCanvas)
                    cv.ResetImageROI(newCanvas)
                    cv.SetImageROI(newCanvas,(resized.width,0,self.width,self.height))
                    cv.Copy(self.getBitmap(),newCanvas)
                    cv.ResetImageROI(newCanvas) 
                    retVal = Image(newCanvas,colorSpace=self._colorSpace)
                else:
                    nW = self.width+image.width
                    nH = self.height
                    newCanvas = cv.CreateImage((nW,nH), cv.IPL_DEPTH_8U, 3)
                    cv.SetZero(newCanvas)
                    yc = (self.height-image.height)/2
                    cv.SetImageROI(newCanvas,(0,yc,image.width,image.height))
                    cv.Copy(image.getBitmap(),newCanvas)
                    cv.ResetImageROI(newCanvas)
                    cv.SetImageROI(newCanvas,(image.width,0,self.width,self.height))
                    cv.Copy(self.getBitmap(),newCanvas)
                    cv.ResetImageROI(newCanvas) 
                    retVal = Image(newCanvas,colorSpace=self._colorSpace)
            else: #our height is smaller than the other image
                if( scale ):
                    #scale our height to fit
                    resized = self.resize(h=image.height)
                    nW = image.width + resized.width
                    nH = image.height
                    newCanvas = cv.CreateImage((nW,nH), cv.IPL_DEPTH_8U, 3)
                    cv.SetZero(newCanvas)
                    cv.SetImageROI(newCanvas,(0,0,image.width,image.height))
                    cv.Copy(image.getBitmap(),newCanvas)
                    cv.ResetImageROI(newCanvas)
                    cv.SetImageROI(newCanvas,(image.width,0,resized.width,resized.height))
                    cv.Copy(resized.getBitmap(),newCanvas) 
                    cv.ResetImageROI(newCanvas)
                    retVal = Image(newCanvas,colorSpace=self._colorSpace)
                else:
                    nW = image.width + self.width
                    nH = image.height
                    newCanvas = cv.CreateImage((nW,nH), cv.IPL_DEPTH_8U, 3)
                    cv.SetZero(newCanvas)
                    cv.SetImageROI(newCanvas,(0,0,image.width,image.height))
                    cv.Copy(image.getBitmap(),newCanvas)
                    cv.ResetImageROI(newCanvas)
                    yc = (image.height-self.height)/2
                    cv.SetImageROI(newCanvas,(image.width,yc,self.width,self.height))
                    cv.Copy(self.getBitmap(),newCanvas) 
                    cv.ResetImageROI(newCanvas)
                    retVal = Image(newCanvas,colorSpace=self._colorSpace)
        return retVal


    def embiggen(self, size=None, color=Color.BLACK, pos=None):
        """
        Make the canvas larger but keep the image the same size. 

        size - width and heigt tuple of the new canvas. 

        color - the color of the canvas 

        pos - the position of the top left corner of image on the new canvas, 
              if none the image is centered.
        """
        
        if( size == None or size[0] < self.width or size[1] < self.height ):
            warnings.warn("image.embiggenCanvas: the size provided is invalid")
            return None

        newCanvas = cv.CreateImage(size, cv.IPL_DEPTH_8U, 3)
        cv.SetZero(newCanvas)
        newColor = cv.RGB(color[0],color[1],color[2])
        cv.AddS(newCanvas,newColor,newCanvas)
        topROI = None
        bottomROI = None
        if( pos is None ):
            pos = (((size[0]-self.width)/2),((size[1]-self.height)/2))

        (topROI, bottomROI) = self._rectOverlapROIs((self.width,self.height),size,pos)
        if( topROI is None or bottomROI is None):
            warnings.warn("image.embiggenCanvas: the position of the old image doesn't make sense, there is no overlap")
            return None

        cv.SetImageROI(newCanvas, bottomROI)
        cv.SetImageROI(self.getBitmap(),topROI)
        cv.Copy(self.getBitmap(),newCanvas)
        cv.ResetImageROI(newCanvas)
        cv.ResetImageROI(self.getBitmap())
        return Image(newCanvas)



    def _rectOverlapROIs(self,top, bottom, pos):
        """
        top is a rectangle (w,h)
        bottom is a rectangle (w,h)
        pos is the top left corner of the top rectangle with respect to the bottom rectangle's top left corner
        method returns none if the two rectangles do not overlap. Otherwise returns the top rectangle's ROI (x,y,w,h)
        and the bottom rectangle's ROI (x,y,w,h) 
        """  
        # the position of the top rect coordinates give bottom top right = (0,0) 
        tr = (pos[0]+top[0],pos[1]) 
        tl = pos 
        br = (pos[0]+top[0],pos[1]+top[1])
        bl = (pos[0],pos[1]+top[1])
        # do an overlap test to weed out corner cases and errors
        def inBounds((w,h), (x,y)):
            retVal = True
            if( x < 0 or  y < 0 or x > w or y > h):
                retVal = False
            return retVal

        trc = inBounds(bottom,tr) 
        tlc = inBounds(bottom,tl) 
        brc = inBounds(bottom,br) 
        blc = inBounds(bottom,bl) 
        if( not trc and not tlc and not brc and not blc ): # no overlap
            return None,None
        elif( trc and tlc and brc and blc ): # easy case top is fully inside bottom 
            tRet = (0,0,top[0],top[1])
            bRet = (pos[0],pos[1],top[0],top[1])
            return tRet,bRet
        # let's figure out where the top rectangle sits on the bottom
        # we clamp the corners of the top rectangle to live inside
        # the bottom rectangle and from that get the x,y,w,h
        tl = (np.clip(tl[0],0,bottom[0]),np.clip(tl[1],0,bottom[1]))
        br = (np.clip(br[0],0,bottom[0]),np.clip(br[1],0,bottom[1]))

        bx = tl[0]
        by = tl[1] 
        bw = abs(tl[0]-br[0])
        bh = abs(tl[1]-br[1])
        # now let's figure where the bottom rectangle is in the top rectangle 
        # we do the same thing with different coordinates
        pos = (-1*pos[0], -1*pos[1])
        #recalculate the bottoms's corners with respect to the top. 
        tr = (pos[0]+bottom[0],pos[1])
        tl = pos 
        br = (pos[0]+bottom[0],pos[1]+bottom[1])
        bl = (pos[0],pos[1]+bottom[1])
        tl = (np.clip(tl[0],0,top[0]), np.clip(tl[1],0,top[1]))
        br = (np.clip(br[0],0,top[0]), np.clip(br[1],0,top[1]))
        tx = tl[0]
        ty = tl[1] 
        tw = abs(br[0]-tl[0])
        th = abs(br[1]-tl[1])
        return (tx,ty,tw,th),(bx,by,bw,bh)

    def createBinaryMask(self,color1=(0,0,0),color2=(255,255,255)):
        """
        Generate a binary mask of the image based on a range of rgb values.
        A binary mask is a black and white image where the white area is kept and the
        black area is removed. 

        This method is used by specifying two colors as the range between the minimum and maximum
        values that will be masked white.

        example:
        >>>> img.createBinaryMask(color1=(0,128,128),color2=(255,255,255)
       
        """
        if( color1[0]-color2[0] == 0 or 
            color1[1]-color2[1] == 0 or
            color1[2]-color2[2] == 0 ):
            warnings.warn("No color range selected, the result will be black, returning None instead.")
            return None
        if( color1[0] > 255 or color1[0] < 0 or
            color1[1] > 255 or color1[1] < 0 or
            color1[2] > 255 or color1[2] < 0 or
            color2[0] > 255 or color2[0] < 0 or
            color2[1] > 255 or color2[1] < 0 or
            color2[2] > 255 or color2[2] < 0 ):
            warnings.warn("One of the tuple values falls outside of the range of 0 to 255")
            return None 

        r = self.getEmpty(1)
        g = self.getEmpty(1)
        b = self.getEmpty(1)
        
        rl = self.getEmpty(1)
        gl = self.getEmpty(1)
        bl = self.getEmpty(1)
 
        rh = self.getEmpty(1)
        gh = self.getEmpty(1)
        bh = self.getEmpty(1)

        cv.Split(self.getBitmap(),b,g,r,None);
        #the difference == 255 case is where open CV
        #kinda screws up, this should just be a white image
        if( abs(color1[0]-color2[0]) == 255 ):
            cv.Zero(rl)
            cv.AddS(rl,255,rl)
        #there is a corner case here where difference == 0
        #right now we throw an error on this case. 
        #also we use the triplets directly as OpenCV is 
        # SUPER FINICKY about the type of the threshold. 
        elif( color1[0] < color2[0] ):
            cv.Threshold(r,rl,color1[0],255,cv.CV_THRESH_BINARY)
            cv.Threshold(r,rh,color2[0],255,cv.CV_THRESH_BINARY)
            cv.Sub(rl,rh,rl)
        else:
            cv.Threshold(r,rl,color2[0],255,cv.CV_THRESH_BINARY)
            cv.Threshold(r,rh,color1[0],255,cv.CV_THRESH_BINARY)    
            cv.Sub(rl,rh,rl)


        if( abs(color1[1]-color2[1]) == 255 ):
            cv.Zero(gl)
            cv.AddS(gl,255,gl)
        elif( color1[1] < color2[1] ):
            cv.Threshold(g,gl,color1[1],255,cv.CV_THRESH_BINARY)
            cv.Threshold(g,gh,color2[1],255,cv.CV_THRESH_BINARY)
            cv.Sub(gl,gh,gl)
        else:
            cv.Threshold(g,gl,color2[1],255,cv.CV_THRESH_BINARY)
            cv.Threshold(g,gh,color1[1],255,cv.CV_THRESH_BINARY)    
            cv.Sub(gl,gh,gl)

        if( abs(color1[2]-color2[2]) == 255 ):
            cv.Zero(bl)
            cv.AddS(bl,255,bl)
        elif( color1[2] < color2[2] ):
            cv.Threshold(b,bl,color1[2],255,cv.CV_THRESH_BINARY)
            cv.Threshold(b,bh,color2[2],255,cv.CV_THRESH_BINARY)
            cv.Sub(bl,bh,bl)
        else:
            cv.Threshold(b,bl,color2[2],255,cv.CV_THRESH_BINARY)
            cv.Threshold(b,bh,color1[2],255,cv.CV_THRESH_BINARY)    
            cv.Sub(bl,bh,bl)


        cv.And(rl,gl,rl)
        cv.And(rl,bl,rl)
        return Image(rl)

    def applyBinaryMask(self, mask,bg_color=Color.BLACK):
        """
        Apply a binary mask to the image. The white areas of the mask will be kept,
        and the black areas removed. The removed areas will be set to the color of 
        bg_color. 

        mask - the binary mask image. White areas are kept, black areas are removed.
        bg_color - the color of the background on the mask.
        """
        newCanvas = cv.CreateImage((self.width,self.height), cv.IPL_DEPTH_8U, 3)
        cv.SetZero(newCanvas)
        newBG = cv.RGB(bg_color[0],bg_color[1],bg_color[2])
        cv.AddS(newCanvas,newBG,newCanvas)
        if( mask.width != self.width or mask.height != self.height ):
            warnings.warn("Image.applyBinaryMask: your mask and image don't match sizes, if the mask doesn't fit, you can't apply it! Try using the scale function. ")
            return None
        cv.Copy(self.getBitmap(),newCanvas,mask.getBitmap());
        return Image(newCanvas,colorSpace=self._colorSpace);

    def createAlphaMask(self, hue=60, hue_lb=None,hue_ub=None):
        """
        Generate a grayscale or binary mask image based either on a hue or an RGB triplet that can be used
        like an alpha channel. In the resulting mask, the hue/rgb_color will be treated as transparent (black). 

        When a hue is used the mask is treated like an 8bit alpha channel.
        When an RGB triplet is used the result is a binary mask. 
        rgb_thresh is a distance measure between a given a pixel and the mask value that we will
        add to the mask. For example, if rgb_color=(0,255,0) and rgb_thresh=5 then any pixel 
        winthin five color values of the rgb_color will be added to the mask (e.g. (0,250,0),(5,255,0)....)

        Invert flips the mask values.

        Parameters:
             hue = a hue used to generate the alpha mask.
             rgb_color = an rgb triplet used to generate a mask
             rgb_thresh = an integer distance from the rgb_color that will also be added to the mask. 
        """

        if( hue<0 or hue > 180 ):
            warnings.warn("Invalid hue color, valid hue range is 0 to 180.")

        if( self._colorSpace != ColorSpace.HSV ):
            hsv = self.toHSV()
        else:
            hsv = self
        h = hsv.getEmpty(1)
        s = hsv.getEmpty(1)
        mask = hsv.getEmpty(1)
        cv.Split(hsv.getBitmap(),None,s,h,None)
        hlut = np.zeros((256,1),dtype=uint8) #thankfully we're not doing a LUT on saturation 
        if(hue_lb is not None and hue_ub is not None):
            hlut[hue_lb:hue_ub]=255
        else:
            hlut[hue] = 255
        cv.LUT(h,mask,cv.fromarray(hlut))
        cv.Copy(s,h,mask) #we'll save memory using hue
        return Image(h).invert() 


    def applyPixelFunction(self, theFunc):
        """
        apply a function to every pixel and return the result
        The function must be of the form int (r,g,b)=func((r,g,b))
        """
        #there should be a way to do this faster using numpy vectorize
        #but I can get vectorize to work with the three channels together... have to split them
        #TODO: benchmark this against vectorize 
        pixels = np.array(self.getNumpy()).reshape(-1,3).tolist()
        result = np.array(map(theFunc,pixels),dtype=uint8).reshape(self.width,self.height,3) 
        return Image(result) 


    def integralImage(self,tilted=False):
        """
        Calculate the integral image and return it as a numpy array.
        The integral image gives the sum of all of the pixels above and to the
        right of a given pixel location. It is useful for computing Haar cascades.
        The return type is a numpy array the same size of the image. The integral
        image requires 32Bit values which are not easily supported by the SimpleCV
        Image class.

        Parameters:
            tilted - Boolean

        Returns:
            Numpy Array
        """
        
        if(tilted):
            img2 = cv.CreateImage((self.width+1, self.height+1), cv.IPL_DEPTH_32F, 1)
            img3 = cv.CreateImage((self.width+1, self.height+1), cv.IPL_DEPTH_32F, 1) 
            cv.Integral(self._getGrayscaleBitmap(),img3,None,img2)
        else:
            img2 = cv.CreateImage((self.width+1, self.height+1), cv.IPL_DEPTH_32F, 1) 
            cv.Integral(self._getGrayscaleBitmap(),img2)
        return np.array(cv.GetMat(img2))
        
        
    def convolve(self,kernel = [[1,0,0],[0,1,0],[0,0,1]],center=None):
        """
        Convolution performs a shape change on an image.  It is similiar to
        something like a dilate.  You pass it a kernel in the form of a list, np.array, or cvMat


        Example:
        
        >>> img = Image("sampleimages/simplecv.png")
        >>> kernel = [[1,0,0],[0,1,0],[0,0,1]]
        >>> conv = img.convolve()


        Parameters:
            kernel - Array, Numpy Array, CvMat
            center - Boolean

        Returns:
            Image
        """
        if(isinstance(kernel, list)):
            kernel = np.array(kernel)
            
        if(type(kernel)==np.ndarray):
            sz = kernel.shape
            kernel = kernel.astype(np.float32)
            myKernel = cv.CreateMat(sz[0], sz[1], cv.CV_32FC1)
            cv.SetData(myKernel, kernel.tostring(), kernel.dtype.itemsize * kernel.shape[1])
        elif(type(kernel)==cv.mat):
            myKernel = kernel
        else:
            warnings.warn("Convolution uses numpy arrays or cv.mat type.")
            return None
        retVal = self.getEmpty(3)
        if(center is None):
            cv.Filter2D(self.getBitmap(),retVal,myKernel)
        else:
            cv.Filter2D(self.getBitmap(),retVal,myKernel,center)
        return Image(retVal)

    def findTemplate(self, template_image = None, threshold = 5, method = "SQR_DIFF_NORM"):
        """
        This function searches an image for a template image.  The template
        image is a smaller image that is searched for in the bigger image.
        This is a basic pattern finder in an image.  This uses the standard
        OpenCV template (pattern) matching and cannot handle scaling or rotation

        
        Template matching returns a match score for every pixel in the image.
        Often pixels that are near to each other and a close match to the template
        are returned as a match. If the threshold is set too low expect to get
        a huge number of values. The threshold parameter is in terms of the
        number of standard deviations from the mean match value you are looking
        
        For example, matches that are above three standard deviations will return
        0.1% of the pixels. In a 800x600 image this means there will be
        800*600*0.001 = 480 matches.

        This method returns the locations of wherever it finds a match above a
        threshold. Because of how template matching works, very often multiple
        instances of the template overlap significantly. The best approach is to
        find the centroid of all of these values. We suggest using an iterative
        k-means approach to find the centroids.
        
        methods:
        SQR_DIFF_NORM - Normalized square difference
        SQR_DIFF      - Square difference
        CCOEFF        -
        CCOEFF_NORM   -
        CCORR         - Cross correlation
        CCORR_NORM    - Normalize cross correlation

        Example:
        
        >>> image = Image("/path/to/img.png")
        >>> pattern_image = image.crop(100,100,100,100)
        >>> found_patterns = image.findTemplate(pattern_image)
        >>> found_patterns.draw()
        >>> image.show()


        Parameters:
            template_image - Image
            threshold - Int
            method - String
        
        RETURNS:
            FeatureSet
        """
        if(template_image == None):
            print "Need image for matching"
            return

        if(template_image.width > self.width):
            print "Image too wide"
            return

        if(template_image.height > self.height):
            print "Image too tall"
            return

        check = 0; # if check = 0 we want maximal value, otherwise minimal
        if(method is None or method == "" or method == "SQR_DIFF_NORM"):#minimal
            method = cv.CV_TM_SQDIFF_NORMED
            check = 1;
        elif(method == "SQR_DIFF"): #minimal
            method = cv.CV_TM_SQDIFF
            check = 1
        elif(method == "CCOEFF"): #maximal
            method = cv.CV_TM_CCOEFF
        elif(method == "CCOEFF_NORM"): #maximal
            method = cv.CV_TM_CCOEFF_NORMED
        elif(method == "CCORR"): #maximal
            method = cv.CV_TM_CCORR
        elif(method == "CCORR_NORM"): #maximal 
            method = cv.CV_TM_CCORR_NORMED
        else:
            warnings.warn("ooops.. I don't know what template matching method you are looking for.")
            return None
        #create new image for template matching computation
        matches = cv.CreateMat( (self.height - template_image.height + 1),
                                (self.width - template_image.width + 1),
                                cv.CV_32FC1)
            
        #choose template matching method to be used
        
        cv.MatchTemplate( self._getGrayscaleBitmap(), template_image._getGrayscaleBitmap(), matches, method )
        mean = np.mean(matches)
        sd = np.std(matches)
        if(check > 0):
            compute = np.where((matches < mean-threshold*sd) )
        else:
            compute = np.where((matches > mean+threshold*sd) )

        mapped = map(tuple, np.column_stack(compute))
        fs = FeatureSet()
        for location in mapped:
            fs.append(TemplateMatch(self, template_image.getBitmap(), (location[1],location[0]), matches[location[0], location[1]]))

        #cluster overlapping template matches 
        finalfs = FeatureSet()
        if( len(fs) > 0 ):
            print(str(len(fs)))
            finalfs.append(fs[0])
            for f in fs:
                match = False
                for f2 in finalfs:
                    if( f2.overlaps(f) ): #if they overlap
                        f2.consume(f) #merge them
                        match = True
                        break
                    if( not match ):
                        finalfs.append(f)
        
            for f in finalfs: #rescale the resulting clusters to fit the template size
                f.rescale(template_image.width,template_image.height)
            
            fs = finalfs
        
        return fs                           
         

    def readText(self):
        """
        This function will return any text it can find using OCR on the
        image.

        Please note that it does not handle rotation well, so if you need
        it in your application try to rotate and/or crop the area so that
        the text would be the same way a document is read

        RETURNS: String

        If you're having run-time problems I feel bad for your son,
        I've got 99 problems but dependencies ain't one:

        http://code.google.com/p/tesseract-ocr/
        http://code.google.com/p/python-tesseract/


        """

        if(not OCR_ENABLED):
            return "Please install the correct OCR library required - http://code.google.com/p/tesseract-ocr/ http://code.google.com/p/python-tesseract/"
        
        api = tesseract.TessBaseAPI()
        api.SetOutputName("outputName")
        api.Init(".","eng",tesseract.OEM_DEFAULT)
        api.SetPageSegMode(tesseract.PSM_AUTO)


        jpgdata = StringIO()
        self.getPIL().save(jpgdata, "jpeg")
        jpgdata.seek(0)
        stringbuffer = jpgdata.read()
        result = tesseract.ProcessPagesBuffer(stringbuffer,len(stringbuffer),api)
        return result

    def findCircle(self,canny=100,thresh=350,distance=-1):
        """
        Perform the Hough Circle transform to extract _perfect_ circles from the image
        canny - the upper bound on a canny edge detector used to find circle edges.

        thresh - the threshold at which to count a circle. Small parts of a circle get
        added to the accumulator array used internally to the array. This value is the
        minimum threshold. Lower thresholds give more circles, higher thresholds give fewer circles.

        Warning: if this threshold is too high, and no circles are found the underlying OpenCV
        routine fails and causes a segfault. 
        
        distance - the minimum distance between each successive circle in pixels. 10 is a good
        starting value.

        returns: a circle feature set. 
        """
        storage = cv.CreateMat(self.width, 1, cv.CV_32FC3)
        #a distnace metric for how apart our circles should be - this is sa good bench mark
        if(distance < 0 ):
            distance = 1 + max(self.width,self.height)/50
        cv.HoughCircles(self._getGrayscaleBitmap(),storage, cv.CV_HOUGH_GRADIENT, 2, distance,canny,thresh)
        if storage.rows == 0:
            return None
        circs = np.asarray(storage)
        sz = circs.shape
        circleFS = FeatureSet()
        for i in range(sz[0]):
            circleFS.append(Circle(self,int(circs[i][0][0]),int(circs[i][0][1]),int(circs[i][0][2])))  
        return circleFS

    def whiteBalance(self,method="Simple"):
        """
        Attempts to perform automatic white balancing. 
        Gray World see: http://scien.stanford.edu/pages/labsite/2000/psych221/projects/00/trek/GWimages.html
        Robust AWB: http://scien.stanford.edu/pages/labsite/2010/psych221/projects/2010/JasonSu/robustawb.html
        http://scien.stanford.edu/pages/labsite/2010/psych221/projects/2010/JasonSu/Papers/Robust%20Automatic%20White%20Balance%20Algorithm%20using%20Gray%20Color%20Points%20in%20Images.pdf
        Simple AWB:
        http://www.ipol.im/pub/algo/lmps_simplest_color_balance/
        http://scien.stanford.edu/pages/labsite/2010/psych221/projects/2010/JasonSu/simplestcb.html
        """
        img = self
        if(method=="GrayWorld"):           
            avg = cv.Avg(img.getBitmap());
            bf = float(avg[0])
            gf = float(avg[1])
            rf = float(avg[2])
            af = (bf+gf+rf)/3.0
            if( bf == 0.00 ):
                b_factor = 1.00
            else:
                b_factor = af/bf

            if( gf == 0.00 ):
                g_factor = 1.00
            else:
                g_factor = af/gf

            if( rf == 0.00 ):
                r_factor = 1.00
            else:
                r_factor = af/rf
            
            b = img.getEmpty(1) 
            g = img.getEmpty(1) 
            r = img.getEmpty(1) 
            cv.Split(self.getBitmap(), b, g, r, None)
            bfloat = cv.CreateImage((img.width, img.height), cv.IPL_DEPTH_32F, 1) 
            gfloat = cv.CreateImage((img.width, img.height), cv.IPL_DEPTH_32F, 1) 
            rfloat = cv.CreateImage((img.width, img.height), cv.IPL_DEPTH_32F, 1) 
            
            cv.ConvertScale(b,bfloat,b_factor)
            cv.ConvertScale(g,gfloat,g_factor)
            cv.ConvertScale(r,rfloat,r_factor)
           
            (minB,maxB,minBLoc,maxBLoc) = cv.MinMaxLoc(bfloat)
            (minG,maxG,minGLoc,maxGLoc) = cv.MinMaxLoc(gfloat)
            (minR,maxR,minRLoc,maxRLoc) = cv.MinMaxLoc(rfloat)
            scale = max([maxR,maxG,maxB])
            sfactor = 1.00
            if(scale > 255 ):
                sfactor = 255.00/float(scale)

            cv.ConvertScale(bfloat,b,sfactor);
            cv.ConvertScale(gfloat,g,sfactor);
            cv.ConvertScale(rfloat,r,sfactor);
            
            retVal = img.getEmpty()
            cv.Merge(b,g,r,None,retVal);
            retVal = Image(retVal)
        elif( method == "Simple" ):
            thresh = 0.003
            sz = img.width*img.height
            tempMat = img.getNumpy() 
            bcf = sss.cumfreq(tempMat[:,:,0], numbins=256)
            bcf = bcf[0] # get our cumulative histogram of values for this color

            blb = -1 #our upper bound
            bub = 256 # our lower bound
            lower_thresh = 0.00
            upper_thresh = 0.00
            #now find the upper and lower thresh% of our values live
            while( lower_thresh < thresh ):
                blb = blb+1
                lower_thresh = bcf[blb]/sz
            while( upper_thresh < thresh ):
                bub = bub-1
                upper_thresh = (sz-bcf[bub])/sz


            gcf = sss.cumfreq(tempMat[:,:,1], numbins=256)
            gcf = gcf[0]
            glb = -1 #our upper bound
            gub = 256 # our lower bound
            lower_thresh = 0.00
            upper_thresh = 0.00
            #now find the upper and lower thresh% of our values live
            while( lower_thresh < thresh ):
                glb = glb+1
                lower_thresh = gcf[glb]/sz
            while( upper_thresh < thresh ):
                gub = gub-1
                upper_thresh = (sz-gcf[gub])/sz


            rcf = sss.cumfreq(tempMat[:,:,2], numbins=256)
            rcf = rcf[0]
            rlb = -1 #our upper bound
            rub = 256 # our lower bound
            lower_thresh = 0.00 
            upper_thresh = 0.00
            #now find the upper and lower thresh% of our values live
            while( lower_thresh < thresh ):
                rlb = rlb+1
                lower_thresh = rcf[rlb]/sz
            while( upper_thresh < thresh ):
                rub = rub-1
                upper_thresh = (sz-rcf[rub])/sz
            #now we create the scale factors for the remaining pixels
            rlbf = float(rlb)
            rubf = float(rub)
            glbf = float(glb)
            gubf = float(gub)
            blbf = float(blb)
            bubf = float(bub)

            rLUT = np.ones((256,1),dtype=uint8)
            gLUT = np.ones((256,1),dtype=uint8)
            bLUT = np.ones((256,1),dtype=uint8)
            for i in range(256):
                if(i <= rlb):
                    rLUT[i][0] = 0
                elif( i >= rub):
                    rLUT[i][0] = 255
                else:
                    rf = ((float(i)-rlbf)*255.00/(rubf-rlbf))
                    rLUT[i][0] = int(rf)
                if( i <= glb):
                    gLUT[i][0] = 0
                elif( i >= gub):
                    gLUT[i][0] = 255
                else:
                    gf = ((float(i)-glbf)*255.00/(gubf-glbf))
                    gLUT[i][0] = int(gf)
                if( i <= blb):
                    bLUT[i][0] = 0
                elif( i >= bub):
                    bLUT[i][0] = 255
                else:
                    bf = ((float(i)-blbf)*255.00/(bubf-blbf))
                    bLUT[i][0] = int(bf)
            retVal = img.applyLUT(bLUT,rLUT,gLUT)
        return retVal 
        
    def applyLUT(self,rLUT=None,bLUT=None,gLUT=None):
        """
        Apply LUT allows you to apply a LUT (look up table) to the pixels in a image. Each LUT is just 
        an array where each index in the array points to its value in the result image. For example 
        rLUT[0]=255 would change all pixels where the red channel is zero to the value 255.
        
        params:
        rLUT = a tuple or np.array of size (256x1) with dtype=uint8
        gLUT = a tuple or np.array of size (256x1) with dtype=uint8
        bLUT = a tuple or np.array of size (256x1) with dtype=uint8
        !The dtype is very important. Will throw the following error without it:
        
        error: dst.size() == src.size() && dst.type() == CV_MAKETYPE(lut.depth(), src.channels())
        
        
        returns:
        The image remapped using the LUT.
        
        example:
        This example saturates the red channel
        >>>> rlut = np.ones((256,1),dtype=uint8)*255
        >>>> img=img.applyLUT(rLUT=rlut)
       
        """
        r = self.getEmpty(1)
        g = self.getEmpty(1)
        b = self.getEmpty(1)
        cv.Split(self.getBitmap(),b,g,r,None);
        if(rLUT is not None):
            cv.LUT(r,r,cv.fromarray(rLUT))
        if(gLUT is not None):
            cv.LUT(g,g,cv.fromarray(gLUT))
        if(bLUT is not None):
            cv.LUT(b,b,cv.fromarray(bLUT))
        temp = self.getEmpty()
        cv.Merge(b,g,r,None,temp)
        return Image(temp)
        

    def _getRawKeypoints(self,thresh=500.00,flavor="SURF", highQuality=1, forceReset=False):
        """
        This method finds keypoints in an image and returns them as the raw keypoints
        and keypoint descriptors. When this method is called it caches a the features
        and keypoints locally for quick and easy access.
       
        Parameters:
        min_quality - The minimum quality metric for SURF descriptors. Good values
                      range between about 300.00 and 600.00
        
        flavor - a string indicating the method to use to extract features.
                 A good primer on how feature/keypoint extractiors can be found here:

                 http://en.wikipedia.org/wiki/Feature_detection_(computer_vision)
                 http://www.cg.tu-berlin.de/fileadmin/fg144/Courses/07WS/compPhoto/Feature_Detection.pdf
        

                 "SURF" - extract the SURF features and descriptors. If you don't know
                 what to use, use this. 
                 See: http://en.wikipedia.org/wiki/SURF

                 "STAR" - The STAR feature extraction algorithm
                 See: http://pr.willowgarage.com/wiki/Star_Detector

                 "FAST" - The FAST keypoint extraction algorithm
                 See: http://en.wikipedia.org/wiki/Corner_detection#AST_based_feature_detectors


        highQuality - The SURF descriptor comes in two forms, a vector of 64 descriptor 
                      values and a vector of 128 descriptor values. The latter are "high" 
                      quality descriptors. 
                     
        forceReset - If keypoints have already been calculated for this image those
                     keypoints are returned veresus recalculating the values. If 
                     force reset is True we always recalculate the values, otherwise
                     we will used the cached copies. 
                      
        Returns:
        A tuple of keypoint objects and optionally a numpy array of the descriptors. 

        Example:
        >>>> img = Image("aerospace.jpg")
        >>>> kp,d = img._getRawKeypoints() 

        Notes:
        If you would prefer to work with the raw keypoints and descriptors each image keeps
        a local cache of the raw values. These are named:
        
        self._mKeyPoints # A tuple of keypoint objects
        See: http://opencv.itseez.com/modules/features2d/doc/common_interfaces_of_feature_detectors.html#keypoint-keypoint
        self._mKPDescriptors # The descriptor as a floating point numpy array
        self._mKPFlavor = "NONE" # The flavor of the keypoints as a string. 

        See Also:
         ImageClass._getRawKeypoints(self,thresh=500.00,forceReset=False,flavor="SURF",highQuality=1)
         ImageClass._getFLANNMatches(self,sd,td)
         ImageClass.findKeypointMatch(self,template,quality=500.00,minDist=0.2,minMatch=0.4)
         ImageClass.drawKeypointMatches(self,template,thresh=500.00,minDist=0.15,width=1)

        """
        if( forceReset ):
            self._mKeyPoints = None
            self._mKPDescriptors = None
        if( self._mKeyPoints is None or self._mKPFlavor != flavor ):
            if( flavor == "SURF" ):
                surfer = cv2.SURF(thresh,_extended=highQuality,_upright=1) 
                self._mKeyPoints,self._mKPDescriptors = surfer.detect(self.getGrayNumpy(),None,False)
                if( len(self._mKPDescriptors) == 0 ):
                    return None                     
                
                if( highQuality == 1 ):
                    self._mKPDescriptors = self._mKPDescriptors.reshape((-1,128))
                else:
                    self._mKPDescriptors = self._mKPDescriptors.reshape((-1,64))
                
                self._mKPFlavor = "SURF"
                del surfer
            
            elif( flavor == "FAST" ):
                faster = cv2.FastFeatureDetector(threshold=int(thresh),nonmaxSuppression=True)
                self._mKeyPoints = faster.detect(self.getGrayNumpy())
                self._mKPDescriptors = None
                self._mKPFlavor = "FAST"
                del faster

            #elif( flavor == "MSER"):
            #    mserer = cv2.MSER()
            #    self._mKeyPoints = mserer.detect(self.getGrayNumpy(),None)
            #    self._mKPDescriptors = None
            #    self._mKPFlavor = "MSER"
            #    del mserer

            elif( flavor == "STAR"):
                starer = cv2.StarDetector()
                self._mKeyPoints = starer.detect(self.getGrayNumpy())
                self._mKPDescriptors = None
                self._mKPFlavor = "STAR"
                del starer
          
            else:
                warnings.warn("ImageClass.Keypoints: I don't know the method you want to use")
                return None

        return self._mKeyPoints,self._mKPDescriptors 

    def _getFLANNMatches(self,sd,td):
        """
        Summary:
        This method does a fast local approximate nearest neighbors (FLANN) calculation between two sets
        of feature vectors. The result are two numpy arrays the first one is a list of indexes of the
        matches and the second one is the match distance value. For the match indices or idx, the index
        values correspond to the values of td, and the value in the array is the index in td. I.
        I.e. j = idx[i] is where td[i] matches sd[j]. 
        The second numpy array, at the index i is the match distance between td[i] and sd[j].
        Lower distances mean better matches. 

        Parameters:
        sd - A numpy array of feature vectors of any size.
        td - A numpy array of feature vectors of any size, this vector is used for indexing
             and the result arrays will have a length matching this vector. 

        Returns:
        Two numpy arrays, the first one, idx, is the idx of the matches of the vector td with sd.
        The second one, dist, is the distance value for the closest match.

        Example:
        >>>> kpt,td = img1._getRawKeypoints() # t is template
        >>>> kps,sd = img2._getRawKeypoints() # s is source
        >>>> idx,dist = img1._getFLANNMatches(sd,td)
        >>>> j = idx[42]
        >>>> print kps[j] # matches kp 42
        >>>> print dist[i] # the match quality.

        Notes:
        If you would prefer to work with the raw keypoints and descriptors each image keeps
        a local cache of the raw values. These are named:
        
        self._mKeyPoints # A tuple of keypoint objects
        See: http://opencv.itseez.com/modules/features2d/doc/common_interfaces_of_feature_detectors.html#keypoint-keypoint
        self._mKPDescriptors # The descriptor as a floating point numpy array
        self._mKPFlavor = "NONE" # The flavor of the keypoints as a string. 

        See:
         ImageClass._getRawKeypoints(self,thresh=500.00,forceReset=False,flavor="SURF",highQuality=1)
         ImageClass._getFLANNMatches(self,sd,td)
         ImageClass.drawKeypointMatches(self,template,thresh=500.00,minDist=0.15,width=1)
         ImageClass.findKeypoints(self,min_quality=300.00,flavor="SURF",highQuality=False ) 
         ImageClass.findKeypointMatch(self,template,quality=500.00,minDist=0.2,minMatch=0.4)
        """
        FLANN_INDEX_KDTREE = 1  # bug: flann enums are missing
        flann_params = dict(algorithm = FLANN_INDEX_KDTREE, trees = 4)
        flann = cv2.flann_Index(sd, flann_params)
        idx, dist = flann.knnSearch(td, 1, params = {}) # bug: need to provide empty dict
        del flann
        return idx,dist

    def drawKeypointMatches(self,template,thresh=500.00,minDist=0.15,width=1):
        """
        Summary:
        Draw keypoints draws a side by side representation of two images, calculates
        keypoints for both images, determines the keypoint correspondences, and then draws
        the correspondences. This method is helpful for debugging keypoint calculations
        and also looks really cool :) .  The parameters mirror the parameters used 
        for findKeypointMatches to assist with debugging 

        Parameters:
        template - A template image. 

        quality - The feature quality metric. This can be any value between about 300 and 500. Higher
        values should return fewer, but higher quality features. 

        minDist - The value below which the feature correspondence is considered a match. This 
                  is the distance between two feature vectors. Good values are between 0.05 and 0.3

        width    - The width of the drawn line.

        Returns:
        A side by side image of the template and source image with each feature correspondence 
        draw in a different color. 

        Example:
        >>>> img = cam.getImage()
        >>>> template = Image("myTemplate.png")
        >>>> result = img.drawKeypointMatches(self,template,300.00,0.4):

        Notes:
        If you would prefer to work with the raw keypoints and descriptors each image keeps
        a local cache of the raw values. These are named:
        
        self._mKeyPoints # A tuple of keypoint objects
        See: http://opencv.itseez.com/modules/features2d/doc/common_interfaces_of_feature_detectors.html#keypoint-keypoint
        self._mKPDescriptors # The descriptor as a floating point numpy array
        self._mKPFlavor = "NONE" # The flavor of the keypoints as a string. 

        See:
         ImageClass._getRawKeypoints(self,thresh=500.00,forceReset=False,flavor="SURF",highQuality=1)
         ImageClass._getFLANNMatches(self,sd,td)
         ImageClass.drawKeypointMatches(self,template,thresh=500.00,minDist=0.15,width=1)
         ImageClass.findKeypoints(self,min_quality=300.00,flavor="SURF",highQuality=False ) 
         ImageClass.findKeypointMatch(self,template,quality=500.00,minDist=0.2,minMatch=0.4)

        """
        resultImg = template.sideBySide(self,scale=False)
        hdif = (self.height-template.height)/2
        skp,sd = self._getRawKeypoints(thresh)
        tkp,td = template._getRawKeypoints(thresh)
        if( td == None or sd == None ):
            warnings.warn("We didn't get any descriptors. Image might be too uniform or blurry." )
            return resultImg
        template_points = float(td.shape[0])
        sample_points = float(sd.shape[0])
        magic_ratio = 1.00
        if( sample_points > template_points ):
            magic_ratio = float(sd.shape[0])/float(td.shape[0])

        idx,dist = self._getFLANNMatches(sd,td) # match our keypoint descriptors
        p = dist[:,0]
        result = p*magic_ratio < minDist #, = np.where( p*magic_ratio < minDist ) 
        for i in range(0,len(idx)):
            if( result[i] ):
                pt_a = (tkp[i].pt[1], tkp[i].pt[0]+hdif)
                pt_b = (skp[idx[i]].pt[1]+template.width,skp[idx[i]].pt[0])
                resultImg.drawLine(pt_a,pt_b,color=Color.getRandom(Color()),thickness=width)
        return resultImg
                  

    def findKeypointMatch(self,template,quality=500.00,minDist=0.2,minMatch=0.4):
        """
        findKeypointMatch allows you to match a template image with another image using 
        SURF keypoints. The method extracts keypoints from each image, uses the Fast Local
        Approximate Nearest Neighbors algorithm to find correspondences between the feature
        points, filters the correspondences based on quality, and then, attempts to calculate
        a homography between the two images. This homography allows us to draw a matching
        bounding box in the source image that corresponds to the template. This method allows
        you to perform matchs the ordinarily fail when using the findTemplate method. 
        This method should be able to handle a reasonable changes in camera orientation and
        illumination. Using a template that is close to the target image will yield much
        better results.

        Warning:
        This method is only capable of finding one instance of the template in an image. 
        If more than one instance is visible the homography calculation and the method will 
        fail.

        Parameters:
        template - A template image. 

        quality - The feature quality metric. This can be any value between about 300 and 500. Higher
        values should return fewer, but higher quality features. 

        minDist - The value below which the feature correspondence is considered a match. This 
                  is the distance between two feature vectors. Good values are between 0.05 and 0.3

        minMatch - The percentage of features which must have matches to proceed with homography calculation.
                   A value of 0.4 means 40% of features must match. Higher values mean better matches
                   are used. Good values are between about 0.3 and 0.7
 
        Returns:
                  If a homography (match) is found this method returns a feature set with a single 
                  KeypointMatch feature. If no match is found None is returned.
        Example:
                  >>>> template = Image("template.png")
                  >>>> img = camera.getImage()
                  >>>> fs = img.findKeypointMatch(template)
                  >>>> if( fs is not None ):
                  >>>>      fs[0].draw()
                  >>>>      img.show()

        Notes:
        If you would prefer to work with the raw keypoints and descriptors each image keeps
        a local cache of the raw values. These are named:
        
        self._mKeyPoints # A tuple of keypoint objects
        See: http://opencv.itseez.com/modules/features2d/doc/common_interfaces_of_feature_detectors.html#keypoint-keypoint
        self._mKPDescriptors # The descriptor as a floating point numpy array
        self._mKPFlavor = "NONE" # The flavor of the keypoints as a string. 

        See Also:
         ImageClass._getRawKeypoints(self,thresh=500.00,forceReset=False,flavor="SURF",highQuality=1)
         ImageClass._getFLANNMatches(self,sd,td)
         ImageClass.drawKeypointMatches(self,template,thresh=500.00,minDist=0.15,width=1)
         ImageClass.findKeypoints(self,min_quality=300.00,flavor="SURF",highQuality=False ) 


        """
        skp,sd = self._getRawKeypoints(quality)
        tkp,td = template._getRawKeypoints(quality)
        if( td == None or sd == None ):
            warnings.warn("I didn't get any descriptors. Image might be too uniform or blurry." )
            return None

        template_points = float(td.shape[0])
        sample_points = float(sd.shape[0])
        magic_ratio = 1.00
        if( sample_points > template_points ):
            magic_ratio = float(sd.shape[0])/float(td.shape[0])

        idx,dist = self._getFLANNMatches(sd,td) # match our keypoint descriptors
        p = dist[:,0]
        result = p*magic_ratio < minDist #, = np.where( p*magic_ratio < minDist ) 
        pr = result.shape[0]/float(dist.shape[0])

        if( pr >  minMatch and len(result)>4 ): # if more than minMatch % matches we go ahead and get the data 
            lhs = []
            rhs = []
            for i in range(0,len(idx)):
                if( result[i] ):
                    lhs.append((tkp[i].pt[0], tkp[i].pt[1]))
                    rhs.append((skp[idx[i]].pt[0], skp[idx[i]].pt[1]))
            
            rhs_pt = np.array(rhs)
            lhs_pt = np.array(lhs)
            if( len(rhs_pt) < 16  or len(lhs_pt) < 16 ):
                return None
            homography = []         
            (homography,mask) = cv2.findHomography(lhs_pt,rhs_pt,cv2.RANSAC, ransacReprojThreshold=1.0 )
            w = template.width
            h = template.height
            yo = homography[0][2] # get the x/y offset from the affine transform
            xo = homography[1][2]
            # draw our template
            pt0 = np.array([0,0,1]) 
            pt1 = np.array([0,h,1])
            pt2 = np.array([w,h,1])
            pt3 = np.array([w,0,1])
            # apply the affine transform to our points
            pt0p = np.array(pt0*np.matrix(homography)) 
            pt1p = np.array(pt1*np.matrix(homography))
            pt2p = np.array(pt2*np.matrix(homography))
            pt3p = np.array(pt3*np.matrix(homography))
            #update and clamp the corners to get our template in the other image
            pt0i = (abs(pt0p[0][0]+xo),abs(pt0p[0][1]+yo)) 
            pt1i = (abs(pt1p[0][0]+xo),abs(pt1p[0][1]+yo))
            pt2i = (abs(pt2p[0][0]+xo),abs(pt2p[0][1]+yo))
            pt3i = (abs(pt3p[0][0]+xo),abs(pt3p[0][1]+yo))
            #construct the feature set and return it. 
            fs = FeatureSet()
            fs.append(KeypointMatch(self,template,(pt0i,pt1i,pt2i,pt3i),homography))
            return fs
        else:
            return None 


    def findKeypoints(self,min_quality=300.00,flavor="SURF",highQuality=False ): 
        """
        This method finds keypoints in an image and returns them as a feature set.
        Keypoints are unique regions in an image that demonstrate some degree of 
        invariance to changes in camera pose and illumination. They are helpful
        for calculating homographies between camera views, object rotations, and
        multiple view overlaps.

        We support four keypoint detectors and only one form of keypoint descriptors.
        Only the surf flavor of keypoint returns feature and descriptors at this time.
       
        Parameters:
        min_quality - The minimum quality metric for SURF descriptors. Good values
                      range between about 300.00 and 600.00
        
        flavor - a string indicating the method to use to extract features.
                 A good primer on how feature/keypoint extractiors can be found here:

                 http://en.wikipedia.org/wiki/Feature_detection_(computer_vision)
                 http://www.cg.tu-berlin.de/fileadmin/fg144/Courses/07WS/compPhoto/Feature_Detection.pdf
        

                 "SURF" - extract the SURF features and descriptors. If you don't know
                 what to use, use this. 
                 See: http://en.wikipedia.org/wiki/SURF

                 "STAR" - The STAR feature extraction algorithm
                 See: http://pr.willowgarage.com/wiki/Star_Detector

                 "FAST" - The FAST keypoint extraction algorithm
                 See: http://en.wikipedia.org/wiki/Corner_detection#AST_based_feature_detectors


        highQuality - The SURF descriptor comes in two forms, a vector of 64 descriptor 
                      values and a vector of 128 descriptor values. The latter are "high" 
                      quality descriptors. 
                      
        Returns:
        A feature set of KeypointFeatures. These KeypointFeatures let's you draw each 
        feature, crop the features, get the feature descriptors, etc. 

        Example:
        >>>> img = Image("aerospace.jpg")
        >>>> fs = img.findKeypoints(flavor="SURF",min_quality=500,highQuality=True)
        >>>> fs = fs.sortArea()
        >>>> fs[-1].draw()
        >>>> img.draw()

        Notes:
        If you would prefer to work with the raw keypoints and descriptors each image keeps
        a local cache of the raw values. These are named:
        
        self._mKeyPoints # A tuple of keypoint objects
        See: http://opencv.itseez.com/modules/features2d/doc/common_interfaces_of_feature_detectors.html#keypoint-keypoint
        self._mKPDescriptors # The descriptor as a floating point numpy array
        self._mKPFlavor = "NONE" # The flavor of the keypoints as a string. 

        See Also:
         ImageClass._getRawKeypoints(self,thresh=500.00,forceReset=False,flavor="SURF",highQuality=1)
         ImageClass._getFLANNMatches(self,sd,td)
         ImageClass.findKeypointMatch(self,template,quality=500.00,minDist=0.2,minMatch=0.4)
         ImageClass.drawKeypointMatches(self,template,thresh=500.00,minDist=0.15,width=1)

        """
        fs = FeatureSet()
        kp = []
        d = []
        if highQuality:
            kp,d = self._getRawKeypoints(thresh=min_quality,forceReset=True,flavor=flavor,highQuality=1)
        else:
            kp,d = self._getRawKeypoints(thresh=min_quality,forceReset=True,flavor=flavor,highQuality=0)

        if( flavor == "SURF" ):
            for i in range(0,len(kp)):
                fs.append(KeyPoint(self,kp[i],d[i],flavor))
        elif(flavor == "STAR" or flavor == "FAST" ):
            for i in range(0,len(kp)):
                fs.append(KeyPoint(self,kp[i],None,flavor))
        else:
            warnings.warn("ImageClass.Keypoints: I don't know the method you want to use")
            return None

        return fs

    def findMotion(self, previous_frame, window=11, method='BM', aggregate=True):
        """
        findMotion - perform an optical flow calculation. This method attempts to find 
                     motion between two subsequent frames of an image. You provide it 
                     with the previous frame image and it returns a feature set of motion
                     fetures that are vectors in the direction of motion.

        previous_frame - The last frame as an Image. 

        window         - The block size for the algorithm. For the the HS and LK methods 
                         this is the regular sample grid at which we return motion samples.
                         For the block matching method this is the matching window size.

        method         - The algorithm to use as a string. Your choices are:
                         'BM' - default block matching robust but slow - if you are unsure use this.
                         'LK' - Lucas-Kanade method - http://en.wikipedia.org/wiki/Lucas%E2%80%93Kanade_method 
                         'HS' - Horn-Schunck method - http://en.wikipedia.org/wiki/Horn%E2%80%93Schunck_method


        aggregate      - If aggregate is true, each of our motion features is the average of
                         motion around the sample grid defined by window. If aggregate is false
                         we just return the the value as sampled at the window grid interval. For 
                         block matching this flag is ignored.
        """
        if( self.width != previous_frame.width or self.height != previous_frame.height):
            warnings.warn("ImageClass.getMotion: To find motion the current and previous frames must match")
            return None
        fs = FeatureSet()
        max_mag = 0.00

        if( method == "LK" or method == "HS" ):
            # create the result images. 
            xf = cv.CreateImage((self.width, self.height), cv.IPL_DEPTH_32F, 1) 
            yf = cv.CreateImage((self.width, self.height), cv.IPL_DEPTH_32F, 1)         
            win = (window,window)
            if( method == "LK" ):
                cv.CalcOpticalFlowLK(self._getGrayscaleBitmap(),previous_frame._getGrayscaleBitmap(),win,xf,yf)
            else:
                cv.CalcOpticalFlowHS(previous_frame._getGrayscaleBitmap(),self._getGrayscaleBitmap(),0,xf,yf,1.0,(cv.CV_TERMCRIT_ITER | cv.CV_TERMCRIT_EPS, 10, 0.01))
                
            w = math.floor((float(window))/2.0) 
            cx = ((self.width-window)/window)+1 #our sample rate
            cy = ((self.height-window)/window)+1
            vx = 0.00
            vy = 0.00
            for x in range(0,int(cx)): # go through our sample grid
                for y in range(0,int(cy)): 
                    xi = (x*window)+w # calculate the sample point
                    yi = (y*window)+w
                    if( aggregate ):
                        lowx = int(xi-w)
                        highx = int(xi+w)
                        lowy = int(yi-w)
                        highy = int(yi+w)
                        xderp = xf[lowy:highy,lowx:highx] # get the average x/y components in the output
                        yderp = yf[lowy:highy,lowx:highx]
                        vx = np.average(xderp)
                        vy = np.average(yderp)
                    else: # other wise just sample
                        vx = xf[yi,xi]
                        vy = yf[yi,xi]
 
                    mag = (vx*vx)+(vy*vy)
                    if(mag > max_mag): # calculate the max magnitude for normalizing our vectors
                        max_mag = mag
                    fs.append(Motion(self,xi,yi,vx,vy,window)) # add the sample to the feature set

        elif( method == "BM"):
            # In the interest of keep the parameter list short
            # I am pegging these to the window size. 
            block = (window,window) # block size
            shift = (int(window*1.2),int(window*1.2)) # how far to shift the block
            spread = (window*2,window*2) # the search windows.
            wv = (self.width - block[0]) / shift[0] # the result image size
            hv = (self.height - block[1]) / shift[1]
            xf = cv.CreateMat(hv, wv, cv.CV_32FC1)
            yf = cv.CreateMat(hv, wv, cv.CV_32FC1)
            cv.CalcOpticalFlowBM(previous_frame._getGrayscaleBitmap(),self._getGrayscaleBitmap(),block,shift,spread,0,xf,yf)
            for x in range(0,int(wv)): # go through the sample grid
                for y in range(0,int(hv)):
                    xi = (shift[0]*(x))+block[0] #where on the input image the samples live
                    yi = (shift[1]*(y))+block[1]
                    vx = xf[y,x] # the result image values
                    vy = yf[y,x]
                    fs.append(Motion(self,xi,yi,vx,vy,window)) # add the feature
                    mag = (vx*vx)+(vy*vy) # same the magnitude
                    if(mag > max_mag):
                        max_mag = mag
        else:
            warnings.warn("ImageClass.findMotion: I don't know what algorithm you want to use. Valid method choices are Block Matching -> \"BM\" Horn-Schunck -> \"HS\" and Lucas-Kanade->\"LK\" ") 
            return None
	
        max_mag = math.sqrt(max_mag) # do the normalization
        for f in fs:
            f.normalizeTo(max_mag)

        return fs
        

    def __getstate__(self):
        return dict( size = self.size(), colorspace = self._colorSpace, image = self.applyLayers().getBitmap().tostring() )
        
    def __setstate__(self, mydict):        
        self._bitmap = cv.CreateImageHeader(mydict['size'], cv.IPL_DEPTH_8U, 3)
        cv.SetData(self._bitmap, mydict['image'])
        self._colorSpace = mydict['colorspace']


from SimpleCV.Features import FeatureSet, Feature, Barcode, Corner, HaarFeature, Line, Chessboard, TemplateMatch, BlobMaker, Circle, KeyPoint, Motion, KeypointMatch

from SimpleCV.Stream import JpegStreamer
from SimpleCV.Font import *
from SimpleCV.DrawingLayer import *
from SimpleCV.Images import *<|MERGE_RESOLUTION|>--- conflicted
+++ resolved
@@ -2459,14 +2459,12 @@
         if( w <= 0 or h <= 0 ):
             warnings.warn("Can't do a negative crop!")
             return None
-<<<<<<< HEAD
         
         retVal = cv.CreateImage((int(w),int(h)), cv.IPL_DEPTH_8U, 3)
-=======
         if( x < 0 or y < 0 ):
             warnings.warn("Crop will try to help you, but you have a negative crop position, your width and height may not be what you want them to be.")
 
->>>>>>> d2936704
+
         if( centered ):
             rectangle = (int(x-(w/2)), int(y-(h/2)), int(w), int(h))
         else:
@@ -3891,7 +3889,7 @@
                 surfer = cv2.SURF(thresh,_extended=highQuality,_upright=1) 
                 self._mKeyPoints,self._mKPDescriptors = surfer.detect(self.getGrayNumpy(),None,False)
                 if( len(self._mKPDescriptors) == 0 ):
-                    return None                     
+                    return None, None                     
                 
                 if( highQuality == 1 ):
                     self._mKPDescriptors = self._mKPDescriptors.reshape((-1,128))
@@ -3924,7 +3922,7 @@
           
             else:
                 warnings.warn("ImageClass.Keypoints: I don't know the method you want to use")
-                return None
+                return None, None
 
         return self._mKeyPoints,self._mKPDescriptors 
 
@@ -4110,8 +4108,8 @@
         """
         skp,sd = self._getRawKeypoints(quality)
         tkp,td = template._getRawKeypoints(quality)
-        if( td == None or sd == None ):
-            warnings.warn("I didn't get any descriptors. Image might be too uniform or blurry." )
+        if( skp == None or tkp == None ):
+            warnings.warn("I didn't get any keypoints. Image might be too uniform or blurry." )
             return None
 
         template_points = float(td.shape[0])
