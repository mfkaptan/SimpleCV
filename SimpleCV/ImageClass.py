# Load required libraries
from SimpleCV.base import *
from SimpleCV.Color import *
from SimpleCV.LineScan import *

from numpy import int32
from numpy import uint8

from EXIF import *

if not init_options_handler.headless:
    import pygame as pg

import scipy.ndimage as ndimage
import scipy.stats.stats as sss  #for auto white balance
import scipy.cluster.vq as scv    
import scipy.linalg as nla  # for linear algebra / least squares
import math # math... who does that 
import copy # for deep copy
#import scipy.stats.mode as spsmode

class ColorSpace:
    """
    **SUMMARY**

    The colorspace  class is used to encapsulate the color space of a given image.
    This class acts like C/C++ style enumerated type.


    See: http://stackoverflow.com/questions/2122706/detect-color-space-with-opencv
    """
    UNKNOWN = 0
    BGR = 1 
    GRAY = 2
    RGB = 3
    HLS = 4
    HSV = 5
    XYZ  = 6
    YCrCb = 7
  
class ImageSet(list):
    """
    **SUMMARY**

    This is an abstract class for keeping a list of images.  It has a few
    advantages in that you can use it to auto load data sets from a directory
    or the net.

    Keep in mind it inherits from a list too, so all the functionality a
    normal python list has this will too.

    **EXAMPLES**
    

    >>> imgs = ImageSet()
    >>> imgs.download("ninjas")
    >>> imgs.show(ninjas)


    or you can load a directory path:

    >>> imgs = ImageSet('/path/to/imgs/')
    >>> imgs.show()
    
    This will download and show a bunch of random ninjas.  If you want to
    save all those images locally then just use:

    >>> imgs.save()

    You can also load up the sample images that come with simplecv as:

    >>> imgs = ImageSet('samples')
    >>> imgs.filelist
    >>> logo = imgs.find('simplecv.png')
    
    **TO DO**

    Eventually this should allow us to pull image urls / paths from csv files.
    The method also allow us to associate an arbitraty bunch of data with each
    image, and on load/save pickle that data or write it to a CSV file. 

    """

    filelist = None
    def __init__(self, directory = None):
        if not directory:
            return
        if isinstance(directory,list):
            super(ImageSet,self).__init__(directory)
        elif directory.lower() == 'samples' or directory.lower() == 'sample':
            pth = __init__file__
            
            if sys.platform.lower() == 'win32' or sys.platform.lower() == 'win64':
                pth = pth.split('\\')[-2]
            else:
                pth = pth.split('/')[-2]
            pth = os.path.realpath(pth)
            directory = os.path.join(pth, 'sampleimages')
            self.load(directory)
        else:
            self.load(directory)

    def download(self, tag=None, number=10, size='thumb'):
      """
      **SUMMARY** 

      This function downloads images from Google Image search based
      on the tag you provide. The number is the number of images you
      want to have in the list. Valid values for size are 'thumb', 'small',
      'medium', 'large' or a tuple of exact dimensions i.e. (640,480).
      Note that 'thumb' is exceptionally faster than others.

      .. Warning::
        This requires the python library Beautiful Soup to be installed
        http://www.crummy.com/software/BeautifulSoup/

      **PARAMETERS**

      * *tag* - A string of tag values you would like to download.
      * *number* - An integer of the number of images to try and download.
      * *size* - the size of the images to download. Valid options a tuple
        of the exact size or a string of the following approximate sizes:
        
        * thumb ~ less than 128x128
        * small  ~ approximately less than 640x480 but larger than 128x128
        * medium ~  approximately less than 1024x768 but larger than 640x480.
        * large ~ > 1024x768

      **RETURNS**
      
      Nothing - but caches local copy of images. 

      **EXAMPLE**

      >>> imgs = ImageSet()
      >>> imgs.download("ninjas")
      >>> imgs.show(ninjas)


      """

      try:
        from BeautifulSoup import BeautifulSoup

      except:
        print "You need to install Beatutiul Soup to use this function"
        print "to install you can use:"
        print "easy_install beautifulsoup"

        return


      INVALID_SIZE_MSG = """I don't understand what size images you want.
Valid options: 'thumb', 'small', 'medium', 'large'
 or a tuple of exact dimensions i.e. (640,480)."""

      if isinstance(size, basestring):
          size = size.lower()
          if size == 'thumb':
              size_param = ''
          elif size == 'small':
              size_param = '&tbs=isz:s'
          elif size == 'medium':
              size_param = '&tbs=isz:m'
          elif size == 'large':
              size_param = '&tbs=isz:l'
          else:
              print INVALID_SIZE_MSG
              return None
              
      elif type(size) == tuple:
          width, height = size
          size_param = '&tbs=isz:ex,iszw:' + str(width) + ',iszh:' + str(height)

      else:
          print INVALID_SIZE_MSG
          return None

      # Used to extract imgurl parameter value from a URL
      imgurl_re = re.compile('(?<=(&|\?)imgurl=)[^&]*((?=&)|$)')
      
      add_set = ImageSet()
      candidate_count = 0
      
      
      while len(add_set) < number:
        opener = urllib2.build_opener()
        opener.addheaders = [('User-agent', 'Mozilla/5.0')]
        url = ("http://www.google.com/search?tbm=isch&q=" + urllib2.quote(tag) +
               size_param + "&start=" + str(candidate_count))
        page = opener.open(url)
        soup = BeautifulSoup(page)

        img_urls = []

        # Gets URLs of the thumbnail images 
        if size == 'thumb':
            imgs = soup.findAll('img')
            for img in imgs:
                dl_url = str(dict(img.attrs)['src'])
                img_urls.append(dl_url)

        # Gets the direct image URLs
        else:
            for link_tag in soup.findAll('a', {'href': re.compile('imgurl=')}):
              dirty_url = link_tag.get('href') # URL to an image as given by Google Images
              dl_url = str(re.search(imgurl_re, dirty_url).group()) # The direct URL to the image
              img_urls.append(dl_url)
        

        for dl_url in img_urls:
          try:
            add_img = Image(dl_url, verbose=False)

            # Don't know a better way to check if the image was actually returned
            if add_img.height <> 0 and add_img.width <> 0:
              add_set.append(add_img)

          except:
            #do nothing
            None

          if len(add_set) >= number:
              break

      self.extend(add_set)


    def upload(self,dest,api_key=None,api_secret=None, verbose = True):
      """
      **SUMMARY**
      Uploads all the images to imgur or flickr or dropbox. In verbose mode URL values are printed.
          
      **PARAMETERS**
      * *api_key* - a string of the API key.
      * *api_secret* (required only for flickr and dropbox ) - a string of the API secret.
      * *verbose* - If verbose is true all values are printed to the
        screen
          
      **RETURNS**
      if uploading is successful, 
        - Imgur return the original image URL on success and None if it fails.
        - Flick returns True on success, else returns False.
        - dropbox returns True on success.
          
      **EXAMPLE**
      TO upload image to imgur
        >>> imgset = ImageSet("/home/user/Desktop")
        >>> result = imgset.upload( 'imgur',"MY_API_KEY1234567890" )
        >>> print "Uploaded To: " + result[0] 
           
      To upload image to flickr
        >>> imgset.upload('flickr','api_key','api_secret')
        >>> imgset.upload('flickr') #Once the api keys and secret keys are cached.
           
      To upload image to dropbox
        >>> imgset.upload('dropbox','api_key','api_secret')
        >>> imgset.upload('dropbox') #Once the api keys and secret keys are cached.
              
      **NOTES**
      .. Warning::
        This method requires two packages to be installed 
        -PyCurl 
        -flickr api.
        -dropbox
           
      .. Warning::
        You must supply your own API key. See here: 
        - http://imgur.com/register/api_anon
        - http://www.flickr.com/services/api/misc.api_keys.html
        - https://www.dropbox.com/developers/start/setup#python
      """
      try :
          for i in self:
              i.upload(dest,api_key,api_secret, verbose)
          return True
          
      except :
          return False
             
    def show(self, showtime = 0.25):
      """
      **SUMMARY**

      This is a quick way to show all the items in a ImageSet.
      The time is in seconds. You can also provide a decimal value, so
      showtime can be 1.5, 0.02, etc.
      to show each image.

      **PARAMETERS**

      * *showtime* - the time, in seconds, to show each image in the set. 
 
      **RETURNS**
      
      Nothing.
      
      **EXAMPLE**

      >>> imgs = ImageSet()
      >>> imgs.download("ninjas")
      >>> imgs.show()
      
      
     """

      for i in self:
        i.show()
        time.sleep(showtime)

    def _get_app_ext(self, loops=0):
        """ Application extention. Part that secifies amount of loops. 
        if loops is 0, if goes on infinitely.
        """
        bb = "\x21\xFF\x0B"  # application extension
        bb += "NETSCAPE2.0"
        bb += "\x03\x01"
        if loops == 0:
            loops = 2**16-1
        bb += int_to_bin(loops)
        bb += '\x00'  # end
        return bb

    def _get_graphics_control_ext(self, duration=0.1):
        """ Graphics Control Extension. A sort of header at the start of
        each image. Specifies transparancy and duration. """
        bb = '\x21\xF9\x04'
        bb += '\x08'  # no transparency
        bb += int_to_bin( int(duration*100) ) # in 100th of seconds
        bb += '\x00'  # no transparent color
        bb += '\x00'  # end
        return bb
    
    def _write_gif(self, filename, duration=0.1, loops=0, dither=1):
        """ Given a set of images writes the bytes to the specified stream.
        """
        frames = 0
        previous = None
        fp = open(filename, 'wb')

        if not PIL_ENABLED:
            logger.warning("Need PIL to write animated gif files.") 
            return

        converted = []

        for img in self:
            if not isinstance(img,pil.Image):
                pil_img = img.getPIL()
            else:
                pil_img = img

            converted.append((pil_img.convert('P',dither=dither), img._get_header_anim()))

        try:
            for img, header_anim in converted:
                if not previous:
                    # gather data
                    palette = getheader(img)[1]
                    data = getdata(img)
                    imdes, data = data[0], data[1:]            
                    header = header_anim
                    appext = self._get_app_ext(loops)
                    graphext = self._get_graphics_control_ext(duration)
                    
                    # write global header
                    fp.write(header)
                    fp.write(palette)
                    fp.write(appext)
                    
                    # write image
                    fp.write(graphext)
                    fp.write(imdes)
                    for d in data:
                        fp.write(d)
                    
                else:
                    # gather info (compress difference)              
                    data = getdata(img) 
                    imdes, data = data[0], data[1:]       
                    graphext = self._get_graphics_control_ext(duration)
                    
                    # write image
                    fp.write(graphext)
                    fp.write(imdes)
                    for d in data:
                        fp.write(d)

                previous = img.copy()        
                frames = frames + 1

            fp.write(";") # end gif

        finally:
            fp.close()
            return frames

    def save(self, destination=None, dt=0.2, verbose = False, displaytype=None):
        """
        **SUMMARY**

        This is a quick way to save all the images in a data set.
        Or to Display in webInterface.

        If you didn't specify a path one will randomly be generated.
        To see the location the files are being saved to then pass
        verbose = True.

        **PARAMETERS**

        * *destination* - path to which images should be saved, or name of gif
        * file. If this ends in .gif, the pictures will be saved accordingly.
        * *dt* - time between frames, for creating gif files.
        * *verbose* - print the path of the saved files to the console. 
        * *displaytype* - the method use for saving or displaying images.
        valid values are:

        * 'notebook' - display to the ipython notebook.
        * None - save to a temporary file. 

        **RETURNS**

        Nothing.

        **EXAMPLE**

        >>> imgs = ImageSet()
        >>> imgs.download("ninjas")
        >>> imgs.save(destination="ninjas_folder", verbose=True)

        >>> imgs.save(destination="ninjas.gif", verbose=True)

        """
        if displaytype=='notebook':
            try:
                from IPython.core.display import Image as IPImage
            except ImportError:
                print "You need IPython Notebooks to use this display mode"
                return
            from IPython.core import display as Idisplay
            for i in self:
                tf = tempfile.NamedTemporaryFile(suffix=".png")
                loc = '/tmp/' + tf.name.split('/')[-1]
                tf.close()
                i.save(loc)
                Idisplay.display(IPImage(filename=loc))
                return
        else:
            if destination:
                if destination.endswith(".gif"):
                    return self._write_gif(destination, dt)
                else:
                    for i in self:
                        i.save(path=destination, temp=True, verbose=verbose)
            else:
                for i in self:
                    i.save(verbose=verbose)
      
    def showPaths(self):
      """
      **SUMMARY**

      This shows the file paths of all the images in the set.

      If they haven't been saved to disk then they will not have a filepath
      

      **RETURNS** 
      
      Nothing.

      **EXAMPLE**

      >>> imgs = ImageSet()
      >>> imgs.download("ninjas")
      >>> imgs.save(verbose=True)
      >>> imgs.showPaths()
      

      **TO DO**

      This should return paths as a list too.

      """

      for i in self:
        print i.filename

    def _read_gif(self, filename):
        """ read_gif(filename)

        Reads images from an animated GIF file. Returns the number of images loaded.
        """

        if not PIL_ENABLED:
            return
        elif not os.path.isfile(filename):
            return

        pil_img = pil.open(filename)
        pil_img.seek(0)

        pil_images = []
        try:
            while True:
                pil_images.append(pil_img.copy())
                pil_img.seek(pil_img.tell()+1)

        except EOFError:
            pass

        loaded = 0
        for img in pil_images:
            self.append(Image(img))
            loaded += 1

        return loaded
        
    def load(self, directory = None, extension = None, sort_by=None):
        """
        **SUMMARY**
        
        This function loads up files automatically from the directory you pass
        it.  If you give it an extension it will only load that extension
        otherwise it will try to load all know file types in that directory.
        
        extension should be in the format:
        extension = 'png'
    
        **PARAMETERS**
    
        * *directory* - The path or directory from which to load images. 
        * *extension* - The extension to use. If none is given png is the default.
        * *sort_by* - Sort the directory based on one of the following parameters passed as strings.
          * *time* - the modification time of the file.
          * *name* - the name of the file.
          * *size* - the size of the file.

          The default behavior is to leave the directory unsorted. 

        **RETURNS**
        
        The number of images in the image set.
        
        **EXAMPLE**
    
        >>> imgs = ImageSet()
        >>> imgs.load("images/faces")
        >>> imgs.load("images/eyes", "png")
    
        """
        if not directory:
            print "You need to give a directory to load from"
            return

        if not os.path.exists(directory):
            print "Invalied image path given"
            return
            
      
        if extension:
            extension = "*." + extension
            formats = [os.path.join(directory, extension)]
        
        else:
            formats = [os.path.join(directory, x) for x in IMAGE_FORMATS]

      
        file_set = [glob.glob(p) for p in formats]
        full_set = []
        for f in file_set:
            for i in f:
                full_set.append(i)

        file_set = full_set
        if(sort_by is not None):
            if( sort_by.lower() == "time"):
                file_set = sorted(file_set,key=os.path.getmtime)
            if( sort_by.lower() == "name"):
                file_set = sorted(file_set)
            if( sort_by.lower() == "size"):
                file_set = sorted(file_set,key=os.path.getsize)
        
        self.filelist = dict()
        
        for i in file_set:
            tmp = None
            try:
                tmp = Image(i)
                if( tmp is not None and tmp.width > 0 and tmp.height > 0):
                    if sys.platform.lower() == 'win32' or sys.platform.lower() == 'win64':
                        self.filelist[tmp.filename.split('\\')[-1]] = tmp
                    else:
                        self.filelist[tmp.filename.split('/')[-1]] = tmp
                    self.append(tmp)
            except:
                continue
        return len(self)

    def standardize(self,width,height):
        """
        **SUMMARY**

        Resize every image in the set to a standard size.

        **PARAMETERS**
        
        * *width* - the width that we want for every image in the set.
        * *height* - the height that we want for every image in the set.
        
        **RETURNS**
        
        A new image set where every image in the set is scaled to the desired size.
        
        **EXAMPLE**
        
        >>>> iset = ImageSet("./b/")
        >>>> thumbnails = iset.standardize(64,64)
        >>>> for t in thumbnails:
        >>>>   t.show()

        """
        retVal = ImageSet()
        for i in self:
            retVal.append(i.resize(width,height))
        return retVal
    
    def dimensions(self):
        """
        **SUMMARY**

        Return an np.array that are the width and height of every image in the image set.        

        **PARAMETERS**
        
        --NONE--

        **RETURNS**
        A 2xN numpy array where N is the number of images in the set. The first column is
        the width, and the second collumn is the height. 

        **EXAMPLE**
        >>> iset = ImageSet("./b/")
        >>> sz = iset.dimensions()
        >>> np.max(sz[:,0]) # returns the largest width in the set. 

        """
        retVal = []
        for i in self:
            retVal.append((i.width,i.height))
        return np.array(retVal)

    def average(self, mode="first", size=(None,None)):
        """
        **SUMMARY**

        Casts each in the image set into a 32F image, averages them together and returns the results.
        If the images are different sizes the method attempts to standarize them. 
        
        **PARAMETERS**
        
        * *mode* - 
          * "first" - resize everything to the size of the first image.
          * "max" - resize everything to be the max width and max height of the set. 
          * "min" - resize everything to be the min width and min height of the set.
          * "average" - resize everything to be the average width and height of the set
          * "fixed" - fixed, use the size tuple provided. 
          
        * *size* - if the mode is set to fixed use this tuple as the size of the resulting image. 
        
        **RETURNS**
        
        Returns a single image that is the average of all the values. 
      
        **EXAMPLE**
        
        >>> imgs = ImageSet()
        >>> imgs.load("images/faces")
        >>> result = imgs.average(mode="first")
        >>> result.show()

        **TODO**
        * Allow the user to pass in an offset parameters that blit the images into the resutl.
        """
        fw = 0
        fh = 0 
        # figger out how we will handle everything
        if( len(self) <= 0 ):
            return ImageSet()

        vals = self.dimensions()
        if( mode.lower()  == "first" ):
            fw = self[0].width
            fh = self[0].height
        elif( mode.lower()  == "fixed" ):
            fw = size[0]
            fh = size[1]
        elif( mode.lower()  == "max" ):
            fw = np.max(vals[:,0])
            fh = np.max(vals[:,1])
        elif( mode.lower()  == "min" ):
            fw = np.min(vals[:,0])
            fh = np.min(vals[:,1])
        elif( mode.lower()  == "average" ):
            fw = int(np.average(vals[:,0]))
            fh = int(np.average(vals[:,1]))
        #determine if we really need to resize the images
        t1 = np.sum(vals[:,0]-fw)
        t2 = np.sum(vals[:,1]-fh)
        if( t1 != 0 or t2 != 0 ):
            resized = self.standardize(fw,fh)
        else:
            resized = self
        # Now do the average calculation
        accumulator = cv.CreateImage((fw,fh), cv.IPL_DEPTH_8U,3)        
        cv.Zero(accumulator)
        alpha = float(1.0/len(resized))
        beta = float((len(resized)-1.0)/len(resized))
        for i in resized:
            cv.AddWeighted(i.getBitmap(),alpha,accumulator,beta,0,accumulator)
        retVal =  Image(accumulator)
        return retVal
    

    def __getitem__(self,key):
        """
        **SUMMARY**

        Returns a ImageSet when sliced. Previously used to
        return list. Now it is possible to ImageSet member
        functions on sub-lists

        """
        if type(key) is types.SliceType: #Or can use 'try:' for speed
            return ImageSet(list.__getitem__(self, key))
        else:
            return list.__getitem__(self,key)
        
    def __getslice__(self, i, j):
        """
        Deprecated since python 2.0, now using __getitem__
        """
        return self.__getitem__(slice(i,j))

  
class Image:
    """
    **SUMMARY**

    The Image class is the heart of SimpleCV and allows you to convert to and 
    from a number of source types with ease.  It also has intelligent buffer
    management, so that modified copies of the Image required for algorithms
    such as edge detection, etc can be cached and reused when appropriate.

    
    Image are converted into 8-bit, 3-channel images in RGB colorspace.  It will
    automatically handle conversion from other representations into this
    standard format.  If dimensions are passed, an empty image is created.

    **EXAMPLE**
    
    >>> i = Image("/path/to/image.png")
    >>> i = Camera().getImage()


    You can also just load the SimpleCV logo using:

    >>> img = Image("simplecv")
    >>> img = Image("logo")
    >>> img = Image("logo_inverted")
    >>> img = Image("logo_transparent")

    Or you can load an image from a URL:

    >>> img = Image("http://www.simplecv.org/image.png")

    """
    
    width = 0    #width and height in px
    height = 0
    depth = 0
    filename = "" #source filename
    filehandle = "" #filehandle if used
    camera = ""
    _mLayers = []  

    _mDoHuePalette = False
    _mPaletteBins = None
    _mPalette = None
    _mPaletteMembers = None
    _mPalettePercentages = None

    _barcodeReader = "" #property for the ZXing barcode reader


    #these are buffer frames for various operations on the image
    _bitmap = ""  #the bitmap (iplimage)  representation of the image
    _matrix = ""  #the matrix (cvmat) representation
    _grayMatrix = "" #the gray scale (cvmat) representation -KAS
    _graybitmap = ""  #a reusable 8-bit grayscale bitmap
    _equalizedgraybitmap = "" #the above bitmap, normalized
    _blobLabel = ""  #the label image for blobbing
    _edgeMap = "" #holding reference for edge map
    _cannyparam = (0, 0) #parameters that created _edgeMap
    _pil = "" #holds a PIL object in buffer
    _numpy = "" #numpy form buffer
    _grayNumpy = "" # grayscale numpy for keypoint stuff
    _colorSpace = ColorSpace.UNKNOWN #Colorspace Object
    _pgsurface = ""
    _cv2Numpy = None #numpy array for OpenCV >= 2.3
    _cv2GrayNumpy = None #grayscale numpy array for OpenCV >= 2.3
    _gridLayer = [-1,[0,0]]#to store grid details | Format -> [gridIndex , gridDimensions]
	
    #For DFT Caching 
    _DFT = [] #an array of 2 channel (real,imaginary) 64F images

    #Keypoint caching values
    _mKeyPoints = None
    _mKPDescriptors = None
    _mKPFlavor = "NONE"
    
    #temp files
    _tempFiles = []

    #when we empty the buffers, populate with this:
    _initialized_buffers = { 
        "_bitmap": "", 
        "_matrix": "", 
        "_grayMatrix": "",
        "_graybitmap": "", 
        "_equalizedgraybitmap": "",
        "_blobLabel": "",
        "_edgeMap": "",
        "_cannyparam": (0, 0), 
        "_pil": "",
        "_numpy": "",
        "_grayNumpy":"",
        "_pgsurface": ""}

    #The variables _uncroppedX and _uncroppedY are used to buffer the points when we crop the image.
    _uncroppedX = 0
    _uncroppedY = 0 
   
    def __repr__(self):
        if len(self.filename) == 0:
          fn = "None"
        else:
          fn = self.filename
        return "<SimpleCV.Image Object size:(%d, %d), filename: (%s), at memory location: (%s)>" % (self.width, self.height, fn, hex(id(self)))
      

    #initialize the frame
    #parameters: source designation (filename)
    #todo: handle camera/capture from file cases (detect on file extension)
    def __init__(self, source = None, camera = None, colorSpace = ColorSpace.UNKNOWN,verbose=True, sample=False, cv2image=False):
        """ 
        **SUMMARY**

        The constructor takes a single polymorphic parameter, which it tests
        to see how it should convert into an RGB image.  Supported types include:
    
        **PARAMETERS**

        * *source* - The source of the image. This can be just about anything, a numpy arrray, a file name, a width and height
          tuple, a url. Certain strings such as "lenna" or "logo" are loaded automatically for quick testing.

        * *camera* - A camera to pull a live image.
 
        * *colorspace* - A default camera color space. If none is specified this will usually default to the BGR colorspace.

        * *sample* - This is set to true if you want to load some of the included sample images without having to specify the complete path
        

        **EXAMPLES**

        >>> img = Image('simplecv')
        >>> img = Image('test.png')
        >>> img = Image('http://www.website.com/my_image.jpg')
        >>> img.show()
  
        **NOTES**

        OpenCV: iplImage and cvMat types
        Python Image Library: Image type
        Filename: All opencv supported types (jpg, png, bmp, gif, etc)
        URL: The source can be a url, but must include the http://

        """
        self._mLayers = []
        self.camera = camera
        self._colorSpace = colorSpace
        #Keypoint Descriptors 
        self._mKeyPoints = []
        self._mKPDescriptors = []
        self._mKPFlavor = "NONE"
        #Pallete Stuff
        self._mDoHuePalette = False
        self._mPaletteBins = None
        self._mPalette = None
        self._mPaletteMembers = None
        self._mPalettePercentages = None
        #Temp files
        self._tempFiles = []
    

        #Check if need to load from URL
        #(this can be made shorter)if type(source) == str and (source[:7].lower() == "http://" or source[:8].lower() == "https://"):
        if isinstance(source, basestring) and (source.lower().startswith("http://") or source.lower().startswith("https://")):
            #try:
            # added spoofed user agent for images that are blocking bots (like wikipedia)
            req = urllib2.Request(source, headers={'User-Agent' : "Mozilla/5.0 (Macintosh; Intel Mac OS X 10_7_4) AppleWebKit/536.5 (KHTML, like Gecko) Chrome/19.0.1084.54 Safari/536.5"}) 
            img_file = urllib2.urlopen(req)
            #except:
            #if verbose:
                #print "Couldn't open Image from URL:" + source
            #return None

            im = StringIO(img_file.read())
            source = pil.open(im).convert("RGB")

        #This section loads custom built-in images    
        if isinstance(source, basestring):
            tmpname = source.lower()

            if tmpname == "simplecv" or tmpname == "logo":
                imgpth = os.path.join(LAUNCH_PATH, 'sampleimages','simplecv.png')
                source = imgpth
            elif tmpname == "simplecv_inverted" or tmpname == "inverted" or tmpname == "logo_inverted":
                imgpth = os.path.join(LAUNCH_PATH, 'sampleimages','simplecv_inverted.png')
                source = imgpth
            elif tmpname == "lenna":
                imgpth = os.path.join(LAUNCH_PATH, 'sampleimages','lenna.png')
                source = imgpth
            elif sample:
                imgpth = os.path.join(LAUNCH_PATH, 'sampleimages', source)
                source = imgpth

        if (type(source) == tuple):
            w = int(source[0])
            h = int(source[1])
            source = cv.CreateImage((w,h), cv.IPL_DEPTH_8U, 3)
            cv.Zero(source)
        if (type(source) == cv.cvmat):
            self._matrix = source
            if((source.step/source.cols)==3): #this is just a guess
                self._colorSpace = ColorSpace.BGR
            elif((source.step/source.cols)==1):
                self._colorSpace = ColorSpace.BGR
            else:
                self._colorSpace = ColorSpace.UNKNOWN


        elif (type(source) == np.ndarray):  #handle a numpy array conversion
            if (type(source[0, 0]) == np.ndarray): #we have a 3 channel array
                #convert to an iplimage bitmap
                source = source.astype(np.uint8)
                self._numpy = source
                if not cv2image:
                    invertedsource = source[:, :, ::-1].transpose([1, 0, 2])
                else:
                    # If the numpy array is from cv2, then it must not be transposed.
                    invertedsource = source

                #invertedsource = source[:, :, ::-1].transpose([1, 0, 2]) # do not un-comment. breaks cv2 image support
                self._bitmap = cv.CreateImageHeader((invertedsource.shape[1], invertedsource.shape[0]), cv.IPL_DEPTH_8U, 3)
                cv.SetData(self._bitmap, invertedsource.tostring(), 
                    invertedsource.dtype.itemsize * 3 * invertedsource.shape[1])
                self._colorSpace = ColorSpace.BGR #this is an educated guess
            else:
                #we have a single channel array, convert to an RGB iplimage

                source = source.astype(np.uint8)
                if not cv2image:
                    source = source.transpose([1,0]) #we expect width/height but use col/row
                self._bitmap = cv.CreateImage((source.shape[1], source.shape[0]), cv.IPL_DEPTH_8U, 3) 
                channel = cv.CreateImageHeader((source.shape[1], source.shape[0]), cv.IPL_DEPTH_8U, 1)
                #initialize an empty channel bitmap
                cv.SetData(channel, source.tostring(), 
                    source.dtype.itemsize * source.shape[1])
                cv.Merge(channel, channel, channel, None, self._bitmap)
                self._colorSpace = ColorSpace.BGR


        elif (type(source) == cv.iplimage):
            if (source.nChannels == 1):
                self._bitmap = cv.CreateImage(cv.GetSize(source), cv.IPL_DEPTH_8U, 3) 
                cv.Merge(source, source, source, None, self._bitmap)
                self._colorSpace = ColorSpace.BGR
            else:
                self._bitmap = source
                self._colorSpace = ColorSpace.BGR
        elif (type(source) == type(str())):
            if source == '':
                raise IOError("No filename provided to Image constructor")

            elif source.split('.')[-1] == 'webp':

                try:
                    from webm import decode as webmDecode
                except ImportError:
                      logger.warning('The webm module needs to be installed to load webp files: https://github.com/ingenuitas/python-webm')
                      return

                WEBP_IMAGE_DATA = bytearray(file(source, "rb").read())
                result = webmDecode.DecodeRGB(WEBP_IMAGE_DATA)
                webpImage = pil.frombuffer(
                    "RGB", (result.width, result.height), str(result.bitmap),
                    "raw", "RGB", 0, 1
                )
                self._pil = webpImage.convert("RGB")
                self._bitmap = cv.CreateImageHeader(self._pil.size, cv.IPL_DEPTH_8U, 3)
                self.filename = source
                cv.SetData(self._bitmap, self._pil.tostring())
                cv.CvtColor(self._bitmap, self._bitmap, cv.CV_RGB2BGR)

            else:
                self.filename = source
                try:
                    self._bitmap = cv.LoadImage(self.filename, iscolor=cv.CV_LOAD_IMAGE_COLOR)
                except:
                    self._pil = pil.open(self.filename).convert("RGB")
                    self._bitmap = cv.CreateImageHeader(self._pil.size, cv.IPL_DEPTH_8U, 3)
                    cv.SetData(self._bitmap, self._pil.tostring())
                    cv.CvtColor(self._bitmap, self._bitmap, cv.CV_RGB2BGR)

                #TODO, on IOError fail back to PIL
                self._colorSpace = ColorSpace.BGR
    
    
        elif (type(source) == pg.Surface):
            self._pgsurface = source
            self._bitmap = cv.CreateImageHeader(self._pgsurface.get_size(), cv.IPL_DEPTH_8U, 3)
            cv.SetData(self._bitmap, pg.image.tostring(self._pgsurface, "RGB"))
            cv.CvtColor(self._bitmap, self._bitmap, cv.CV_RGB2BGR)
            self._colorSpace = ColorSpace.BGR


        elif (PIL_ENABLED and (
                (len(source.__class__.__bases__) and source.__class__.__bases__[0].__name__ == "ImageFile")
                or source.__class__.__name__ == "JpegImageFile"
                or source.__class__.__name__ == "WebPPImageFile"
                or  source.__class__.__name__ == "Image")):
                
            if source.mode != 'RGB':
                source = source.convert('RGB')
            self._pil = source
            #from the opencv cookbook 
            #http://opencv.willowgarage.com/documentation/python/cookbook.html
            self._bitmap = cv.CreateImageHeader(self._pil.size, cv.IPL_DEPTH_8U, 3)
            cv.SetData(self._bitmap, self._pil.tostring())
            self._colorSpace = ColorSpace.BGR
            cv.CvtColor(self._bitmap, self._bitmap, cv.CV_RGB2BGR)
            #self._bitmap = cv.iplimage(self._bitmap)


        else:
            return None

        #if the caller passes in a colorspace we overide it 
        if(colorSpace != ColorSpace.UNKNOWN):
            self._colorSpace = colorSpace
      
      
        bm = self.getBitmap()
        self.width = bm.width
        self.height = bm.height
        self.depth = bm.depth
    
    
    def __del__(self):
        """
        This is called when the instance is about to be destroyed also called a destructor.
        """
        try :
           for i in self._tempFiles:
               if (i[1]):
                   os.remove(i[0])
        except :
           pass
                      
    def getEXIFData(self):
        """
        **SUMMARY**

        This function extracts the exif data from an image file like JPEG or TIFF. The data is returned as a dict. 

        **RETURNS**

        A dictionary of key value pairs. The value pairs are defined in the EXIF.py file. 

        **EXAMPLE**
   
        >>> img = Image("./SimpleCV/sampleimages/OWS.jpg")
        >>> data = img.getEXIFData()
        >>> data['Image GPSInfo'].values

        **NOTES**

        * Compliments of: http://exif-py.sourceforge.net/

        * See also: http://en.wikipedia.org/wiki/Exchangeable_image_file_format

        **See Also**

        :py:class:`EXIF`
        """
        import os, string
        if( len(self.filename) < 5 or self.filename is None ):
            #I am not going to warn, better of img sets
            #logger.warning("ImageClass.getEXIFData: This image did not come from a file, can't get EXIF data.")
            return {}

        fileName, fileExtension = os.path.splitext(self.filename)
        fileExtension = string.lower(fileExtension)
        if( fileExtension != '.jpeg' and fileExtension != '.jpg' and
            fileExtension != 'tiff' and fileExtension != '.tif'):
            #logger.warning("ImageClass.getEXIFData: This image format does not support EXIF")
            return {}

        raw = open(self.filename,'rb')
        data = process_file(raw)
        return data

    def live(self):
        """
        **SUMMARY**

        This shows a live view of the camera. 
        * Left click will show mouse coordinates and color.
        * Right click will kill the live image.

        **RETURNS**
        
        Nothing. In place method. 

        **EXAMPLE** 

        >>> cam = Camera()
        >>> cam.live()

        """

        start_time = time.time()
        
        from SimpleCV.Display import Display
        i = self
        d = Display(i.size())
        i.save(d)
        col = Color.RED

        while d.isNotDone():
          i = self
          i.clearLayers()
          elapsed_time = time.time() - start_time
          

          if d.mouseLeft:
            txt = "coord: (" + str(d.mouseX) + "," + str(d.mouseY) + ")"
            i.dl().text(txt, (10,i.height / 2), color=col)
            txt = "color: " + str(i.getPixel(d.mouseX,d.mouseY))
            i.dl().text(txt, (10,(i.height / 2) + 10), color=col)
            print "coord: (" + str(d.mouseX) + "," + str(d.mouseY) + "), color: " + str(i.getPixel(d.mouseX,d.mouseY))


          if elapsed_time > 0 and elapsed_time < 5:
            
            i.dl().text("In live mode", (10,10), color=col)
            i.dl().text("Left click will show mouse coordinates and color", (10,20), color=col)
            i.dl().text("Right click will kill the live image", (10,30), color=col)
            
          
          i.save(d)
          if d.mouseRight:
            print "Closing Window"
            d.done = True

        
        pg.quit()

    def getColorSpace(self):
        """
        **SUMMARY**
        
        Returns the value matched in the color space class
        
        **RETURNS**

        Integer corresponding to the color space. 
        
        **EXAMPLE**

        >>> if(image.getColorSpace() == ColorSpace.RGB)

        **SEE ALSO** 

        :py:class:`ColorSpace` 

        """
        return self._colorSpace
  
  
    def isRGB(self):
        """
        **SUMMARY**

        Returns true if this image uses the RGB colorspace.
        
        **RETURNS**

        True if the image uses the RGB colorspace, False otherwise. 
        
        **EXAMPLE**
        
        >>> if( img.isRGB() ):
        >>>    r,g,b = img.splitChannels()

        **SEE ALSO**

        :py:meth:`toRGB`

        
        """
        return(self._colorSpace==ColorSpace.RGB)


    def isBGR(self):
        """
        **SUMMARY**

        Returns true if this image uses the BGR colorspace.
        
        **RETURNS**

        True if the image uses the BGR colorspace, False otherwise. 
        
        **EXAMPLE**
        
        >>> if( img.isBGR() ):
        >>>    b,g,r = img.splitChannels()

        **SEE ALSO**

        :py:meth:`toBGR`
        
        """
        return(self._colorSpace==ColorSpace.BGR)
    
    
    def isHSV(self):
        """
        **SUMMARY**

        Returns true if this image uses the HSV colorspace.
        
        **RETURNS**

        True if the image uses the HSV colorspace, False otherwise. 
        
        **EXAMPLE**
        
        >>> if( img.isHSV() ):
        >>>    h,s,v = img.splitChannels()

        **SEE ALSO**

        :py:meth:`toHSV`
        
        """
        return(self._colorSpace==ColorSpace.HSV)
    
    
    def isHLS(self):
        """
        **SUMMARY**

        Returns true if this image uses the HLS colorspace.
        
        **RETURNS**

        True if the image uses the HLS colorspace, False otherwise. 
        
        **EXAMPLE**
        
        >>> if( img.isHLS() ):
        >>>    h,l,s = img.splitChannels()

        **SEE ALSO**

        :py:meth:`toHLS`
        
        """
        return(self._colorSpace==ColorSpace.HLS)  
  
  
    def isXYZ(self):
        """
        **SUMMARY**

        Returns true if this image uses the XYZ colorspace.
        
        **RETURNS**

        True if the image uses the XYZ colorspace, False otherwise. 
        
        **EXAMPLE**
        
        >>> if( img.isXYZ() ):
        >>>    x,y,z = img.splitChannels()

        **SEE ALSO**

        :py:meth:`toXYZ`
        
        """
        return(self._colorSpace==ColorSpace.XYZ)
    
    
    def isGray(self):
        """
        **SUMMARY**

        Returns true if this image uses the Gray colorspace.
        
        **RETURNS**

        True if the image uses the Gray colorspace, False otherwise. 
        
        **EXAMPLE**
        
        >>> if( img.isGray() ):
        >>>    print "The image is in Grayscale."

        **SEE ALSO**

        :py:meth:`toGray`
        
        """
        return(self._colorSpace==ColorSpace.GRAY)    

    def isYCrCb(self):
        """
        **SUMMARY**

        Returns true if this image uses the YCrCb colorspace.
        
        **RETURNS**

        True if the image uses the YCrCb colorspace, False otherwise. 
        
        **EXAMPLE**
        
        >>> if( img.isYCrCb() ):
        >>>    Y,Cr,Cb = img.splitChannels()

        **SEE ALSO**

        :py:meth:`toYCrCb`
        
        """
        return(self._colorSpace==ColorSpace.YCrCb)
    
    def toRGB(self):
        """
        **SUMMARY**

        This method attemps to convert the image to the RGB colorspace. 
        If the color space is unknown we assume it is in the BGR format
        
        **RETURNS**

        Returns the converted image if the conversion was successful, 
        otherwise None is returned.
        
        **EXAMPLE**
        
        >>> img = Image("lenna")
        >>> RGBImg = img.toRGB()

        **SEE ALSO**

        :py:meth:`isRGB`
        
        """

        retVal = self.getEmpty()
        if( self._colorSpace == ColorSpace.BGR or
                self._colorSpace == ColorSpace.UNKNOWN ):
            cv.CvtColor(self.getBitmap(), retVal, cv.CV_BGR2RGB)
        elif( self._colorSpace == ColorSpace.HSV ):
            cv.CvtColor(self.getBitmap(), retVal, cv.CV_HSV2RGB)
        elif( self._colorSpace == ColorSpace.HLS ):
            cv.CvtColor(self.getBitmap(), retVal, cv.CV_HLS2RGB)    
        elif( self._colorSpace == ColorSpace.XYZ ):
            cv.CvtColor(self.getBitmap(), retVal, cv.CV_XYZ2RGB)
        elif( self._colorSpace == ColorSpace.YCrCb ):
            cv.CvtColor(self.getBitmap(), retVal, cv.CV_YCrCb2RGB)    
        elif( self._colorSpace == ColorSpace.RGB ):
            retVal = self.getBitmap()
        else:
            logger.warning("Image.toRGB: There is no supported conversion to RGB colorspace")
            return None
        return Image(retVal, colorSpace=ColorSpace.RGB )


    def toBGR(self):
        """
        **SUMMARY**

        This method attemps to convert the image to the BGR colorspace. 
        If the color space is unknown we assume it is in the BGR format.
        
        **RETURNS**

        Returns the converted image if the conversion was successful, 
        otherwise None is returned.
        
        **EXAMPLE**
        
        >>> img = Image("lenna")
        >>> BGRImg = img.toBGR()

        **SEE ALSO**

        :py:meth:`isBGR`
        
        """
        retVal = self.getEmpty()
        if( self._colorSpace == ColorSpace.RGB or
                self._colorSpace == ColorSpace.UNKNOWN ):
            cv.CvtColor(self.getBitmap(), retVal, cv.CV_RGB2BGR)
        elif( self._colorSpace == ColorSpace.HSV ):
            cv.CvtColor(self.getBitmap(), retVal, cv.CV_HSV2BGR)
        elif( self._colorSpace == ColorSpace.HLS ):
            cv.CvtColor(self.getBitmap(), retVal, cv.CV_HLS2BGR)    
        elif( self._colorSpace == ColorSpace.XYZ ):
            cv.CvtColor(self.getBitmap(), retVal, cv.CV_XYZ2BGR)
        elif( self._colorSpace == ColorSpace.YCrCb ):
            cv.CvtColor(self.getBitmap(), retVal, cv.CV_YCrCb2BGR)    
        elif( self._colorSpace == ColorSpace.BGR ):
            retVal = self.getBitmap()    
        else:
            logger.warning("Image.toBGR: There is no supported conversion to BGR colorspace")
            return None
        return Image(retVal, colorSpace = ColorSpace.BGR )
  
  
    def toHLS(self):
        """
        **SUMMARY**

        This method attempts to convert the image to the HLS colorspace. 
        If the color space is unknown we assume it is in the BGR format.
        
        **RETURNS**

        Returns the converted image if the conversion was successful, 
        otherwise None is returned.
        
        **EXAMPLE**
        
        >>> img = Image("lenna")
        >>> HLSImg = img.toHLS()

        **SEE ALSO**

        :py:meth:`isHLS`
        
        """

        retVal = self.getEmpty()
        if( self._colorSpace == ColorSpace.BGR or
                self._colorSpace == ColorSpace.UNKNOWN ):
            cv.CvtColor(self.getBitmap(), retVal, cv.CV_BGR2HLS)
        elif( self._colorSpace == ColorSpace.RGB):
            cv.CvtColor(self.getBitmap(), retVal, cv.CV_RGB2HLS)
        elif( self._colorSpace == ColorSpace.HSV ):
            cv.CvtColor(self.getBitmap(), retVal, cv.CV_HSV2RGB)
            cv.CvtColor(retVal, retVal, cv.CV_RGB2HLS)
        elif( self._colorSpace == ColorSpace.XYZ ):
            cv.CvtColor(self.getBitmap(), retVal, cv.CV_XYZ2RGB)
            cv.CvtColor(retVal, retVal, cv.CV_RGB2HLS)
        elif( self._colorSpace == ColorSpace.YCrCb ):
            cv.CvtColor(self.getBitmap(), retVal, cv.CV_YCrCb2RGB)
            cv.CvtColor(retVal, retVal, cv.CV_RGB2HLS)        
        elif( self._colorSpace == ColorSpace.HLS ):
            retVal = self.getBitmap()      
        else:
            logger.warning("Image.toHSL: There is no supported conversion to HSL colorspace")
            return None
        return Image(retVal, colorSpace = ColorSpace.HLS )
    
    
    def toHSV(self):
        """
        **SUMMARY**

        This method attempts to convert the image to the HSV colorspace. 
        If the color space is unknown we assume it is in the BGR format
        
        **RETURNS**

        Returns the converted image if the conversion was successful, 
        otherwise None is returned.
        
        **EXAMPLE**
        
        >>> img = Image("lenna")
        >>> HSVImg = img.toHSV()

        **SEE ALSO**

        :py:meth:`isHSV`
        
        """
        retVal = self.getEmpty()
        if( self._colorSpace == ColorSpace.BGR or
                self._colorSpace == ColorSpace.UNKNOWN ):
            cv.CvtColor(self.getBitmap(), retVal, cv.CV_BGR2HSV)
        elif( self._colorSpace == ColorSpace.RGB):
            cv.CvtColor(self.getBitmap(), retVal, cv.CV_RGB2HSV)
        elif( self._colorSpace == ColorSpace.HLS ):
            cv.CvtColor(self.getBitmap(), retVal, cv.CV_HLS2RGB)
            cv.CvtColor(retVal, retVal, cv.CV_RGB2HSV)
        elif( self._colorSpace == ColorSpace.XYZ ):
            cv.CvtColor(self.getBitmap(), retVal, cv.CV_XYZ2RGB)
            cv.CvtColor(retVal, retVal, cv.CV_RGB2HSV)
        elif( self._colorSpace == ColorSpace.YCrCb ):
            cv.CvtColor(self.getBitmap(), retVal, cv.CV_YCrCb2RGB)
            cv.CvtColor(retVal, retVal, cv.CV_RGB2HSV)        
        elif( self._colorSpace == ColorSpace.HSV ):
            retVal = self.getBitmap()      
        else:
            logger.warning("Image.toHSV: There is no supported conversion to HSV colorspace")
            return None
        return Image(retVal, colorSpace = ColorSpace.HSV )
    
    
    def toXYZ(self):
        """
        **SUMMARY**

        This method attemps to convert the image to the XYZ colorspace. 
        If the color space is unknown we assume it is in the BGR format
        
        **RETURNS**

        Returns the converted image if the conversion was successful, 
        otherwise None is returned.
        
        **EXAMPLE**
        
        >>> img = Image("lenna")
        >>> XYZImg = img.toXYZ()

        **SEE ALSO**

        :py:meth:`isXYZ`
        
        """

        retVal = self.getEmpty()
        if( self._colorSpace == ColorSpace.BGR or
                self._colorSpace == ColorSpace.UNKNOWN ):
            cv.CvtColor(self.getBitmap(), retVal, cv.CV_BGR2XYZ)
        elif( self._colorSpace == ColorSpace.RGB):
            cv.CvtColor(self.getBitmap(), retVal, cv.CV_RGB2XYZ)
        elif( self._colorSpace == ColorSpace.HLS ):
            cv.CvtColor(self.getBitmap(), retVal, cv.CV_HLS2RGB)
            cv.CvtColor(retVal, retVal, cv.CV_RGB2XYZ)
        elif( self._colorSpace == ColorSpace.HSV ):
            cv.CvtColor(self.getBitmap(), retVal, cv.CV_HSV2RGB)
            cv.CvtColor(retVal, retVal, cv.CV_RGB2XYZ)
        elif( self._colorSpace == ColorSpace.YCrCb ):
            cv.CvtColor(self.getBitmap(), retVal, cv.CV_YCrCb2RGB)
            cv.CvtColor(retVal, retVal, cv.CV_RGB2XYZ)            
        elif( self._colorSpace == ColorSpace.XYZ ):
            retVal = self.getBitmap()      
        else:
            logger.warning("Image.toXYZ: There is no supported conversion to XYZ colorspace")
            return None
        return Image(retVal, colorSpace=ColorSpace.XYZ )
    
    
    def toGray(self):
        """
        **SUMMARY**

        This method attemps to convert the image to the grayscale colorspace. 
        If the color space is unknown we assume it is in the BGR format.
        
        **RETURNS**

        A grayscale SimpleCV image if successful.
        otherwise None is returned.
        
        **EXAMPLE**

        >>> img = Image("lenna")
        >>> img.toGray().binarize().show()

        **SEE ALSO**

        :py:meth:`isGray`
        :py:meth:`binarize`
        
        """

        retVal = self.getEmpty(1)
        if( self._colorSpace == ColorSpace.BGR or
            	self._colorSpace == ColorSpace.UNKNOWN ):
            cv.CvtColor(self.getBitmap(), retVal, cv.CV_BGR2GRAY)
        elif( self._colorSpace == ColorSpace.RGB):
            cv.CvtColor(self.getBitmap(), retVal, cv.CV_RGB2GRAY)
        elif( self._colorSpace == ColorSpace.HLS ):
            cv.CvtColor(self.getBitmap(), retVal, cv.CV_HLS2RGB)
            cv.CvtColor(retVal, retVal, cv.CV_RGB2GRAY)
        elif( self._colorSpace == ColorSpace.HSV ):
            cv.CvtColor(self.getBitmap(), retVal, cv.CV_HSV2RGB)
            cv.CvtColor(retVal, retVal, cv.CV_RGB2GRAY)
        elif( self._colorSpace == ColorSpace.XYZ ):
            cv.CvtColor(self.getBitmap(), retVal, cv.CV_XYZ2RGB)
            cv.CvtColor(retVal, retVal, cv.CV_RGB2GRAY)
        elif( self._colorSpace == ColorSpace.YCrCb ):
            cv.CvtColor(self.getBitmap(), retVal, cv.CV_YCrCb2RGB)
            cv.CvtColor(retVal, retVal, cv.CV_RGB2GRAY)        
        elif( self._colorSpace == ColorSpace.GRAY ):
            retVal = self.getBitmap()
        else:
            logger.warning("Image.toGray: There is no supported conversion to gray colorspace")
            return None
        return Image(retVal, colorSpace = ColorSpace.GRAY )   
        
    def toYCrCb(self):
        """
        **SUMMARY**

        This method attemps to convert the image to the YCrCb colorspace. 
        If the color space is unknown we assume it is in the BGR format
        
        **RETURNS**

        Returns the converted image if the conversion was successful, 
        otherwise None is returned.
        
        **EXAMPLE**
        
        >>> img = Image("lenna")
        >>> RGBImg = img.toYCrCb()

        **SEE ALSO**

        :py:meth:`isYCrCb`
        
        """

        retVal = self.getEmpty()
        if( self._colorSpace == ColorSpace.BGR or
                self._colorSpace == ColorSpace.UNKNOWN ):
            cv.CvtColor(self.getBitmap(), retVal, cv.CV_BGR2YCrCb)
        elif( self._colorSpace == ColorSpace.RGB ):
            cv.CvtColor(self.getBitmap(), retVal, cv.CV_RGB2YCrCb)
        elif( self._colorSpace == ColorSpace.HSV ):
            cv.CvtColor(self.getBitmap(), retVal, cv.CV_HSV2RGB)
            cv.CvtColor(retVal, retVal, cv.CV_RGB2YCrCb)
        elif( self._colorSpace == ColorSpace.HLS ):
            cv.CvtColor(self.getBitmap(), retVal, cv.CV_HLS2RGB)
            cv.CvtColor(retVal, retVal, cv.CV_RGB2YCrCb)    
        elif( self._colorSpace == ColorSpace.XYZ ):
            cv.CvtColor(self.getBitmap(), retVal, cv.CV_XYZ2RGB)
            cv.CvtColor(retVal, retVal, cv.CV_RGB2YCrCb)
        elif( self._colorSpace == ColorSpace.YCrCb ):
            retVal = self.getBitmap()      
        else:
            logger.warning("Image.toYCrCb: There is no supported conversion to YCrCb colorspace")
            return None
        return Image(retVal, colorSpace=ColorSpace.YCrCb )     
    
    
    def getEmpty(self, channels=3):
        """
        **SUMMARY**
        
        Create a new, empty OpenCV bitmap with the specified number of channels (default 3).
        This method basically creates an empty copy of the image. This is handy for 
        interfacing with OpenCV functions directly. 
        
        **PARAMETERS**

        * *channels* - The number of channels in the returned OpenCV image. 
        
        **RETURNS**

        Returns an black OpenCV IplImage that matches the width, height, and color 
        depth of the source image.
        
        **EXAMPLE**
        
        >>> img = Image("lenna")
        >>> rawImg  = img.getEmpty()
        >>> cv.SomeOpenCVFunc(img.getBitmap(),rawImg)

        **SEE ALSO**

        :py:meth:`getBitmap`
        :py:meth:`getFPMatrix`
        :py:meth:`getPIL`
        :py:meth:`getNumpy`
        :py:meth:`getGrayNumpy`
        :py:meth:`getGrayscaleMatrix`
        
        """
        bitmap = cv.CreateImage(self.size(), cv.IPL_DEPTH_8U, channels)
        cv.SetZero(bitmap)
        return bitmap


    def getBitmap(self):
        """
        **SUMMARY**
       
        Retrieve the bitmap (iplImage) of the Image.  This is useful if you want
        to use functions from OpenCV with SimpleCV's image class
        
        **RETURNS**

        Returns black OpenCV IplImage from this image.
        
        **EXAMPLE**
        
        >>> img = Image("lenna")
        >>> rawImg  = img.getBitmap()
        >>> rawOut  = img.getEmpty()
        >>> cv.SomeOpenCVFunc(rawImg,rawOut)

        **SEE ALSO**

        :py:meth:`getEmpty`
        :py:meth:`getFPMatrix`
        :py:meth:`getPIL`
        :py:meth:`getNumpy`
        :py:meth:`getGrayNumpy`
        :py:meth:`getGrayscaleMatrix`

        """
        if (self._bitmap):
            return self._bitmap
        elif (self._matrix):
            self._bitmap = cv.GetImage(self._matrix)
        return self._bitmap


    def getMatrix(self):
        """
        **SUMMARY**
       
        Get the matrix (cvMat) version of the image, required for some OpenCV algorithms.
        
        **RETURNS**

        Returns the OpenCV CvMat version of this image.
        
        **EXAMPLE**
        
        >>> img = Image("lenna")
        >>> rawImg  = img.getMatrix()
        >>> rawOut  = img.getEmpty()
        >>> cv.SomeOpenCVFunc(rawImg,rawOut)

        **SEE ALSO**

        :py:meth:`getEmpty`
        :py:meth:`getBitmap`
        :py:meth:`getFPMatrix`
        :py:meth:`getPIL`
        :py:meth:`getNumpy`
        :py:meth:`getGrayNumpy`
        :py:meth:`getGrayscaleMatrix`
        
        """
        if (self._matrix):
            return self._matrix
        else:
            self._matrix = cv.GetMat(self.getBitmap()) #convert the bitmap to a matrix
            return self._matrix


    def getFPMatrix(self):
        """
        **SUMMARY**
       
        Converts the standard int bitmap to a floating point bitmap. 
        This is handy for some OpenCV functions. 

        
        **RETURNS**

        Returns the floating point OpenCV CvMat version of this image.
        
        **EXAMPLE**
        
        >>> img = Image("lenna")
        >>> rawImg  = img.getFPMatrix()
        >>> rawOut  = img.getEmpty()
        >>> cv.SomeOpenCVFunc(rawImg,rawOut)

        **SEE ALSO**

        :py:meth:`getEmpty`
        :py:meth:`getBitmap`
        :py:meth:`getMatrix`
        :py:meth:`getPIL`
        :py:meth:`getNumpy`
        :py:meth:`getGrayNumpy`
        :py:meth:`getGrayscaleMatrix`
        
        """
        retVal =  cv.CreateImage((self.width,self.height), cv.IPL_DEPTH_32F, 3)
        cv.Convert(self.getBitmap(),retVal)
        return retVal
    
    def getPIL(self):
        """
        **SUMMARY**
       
        Get a PIL Image object for use with the Python Image Library
        This is handy for some PIL functions. 

        
        **RETURNS**

        Returns the Python Imaging Library (PIL) version of this image.
        
        **EXAMPLE**
        
        >>> img = Image("lenna")
        >>> rawImg  = img.getPIL()


        **SEE ALSO**

        :py:meth:`getEmpty`
        :py:meth:`getBitmap`
        :py:meth:`getMatrix`
        :py:meth:`getFPMatrix`
        :py:meth:`getNumpy`
        :py:meth:`getGrayNumpy`
        :py:meth:`getGrayscaleMatrix`
   
        """
        if (not PIL_ENABLED):
            return None
        if (not self._pil):
            rgbbitmap = self.getEmpty()
            cv.CvtColor(self.getBitmap(), rgbbitmap, cv.CV_BGR2RGB)
            self._pil = pil.fromstring("RGB", self.size(), rgbbitmap.tostring())
        return self._pil
  
  
    def getGrayNumpy(self):
        """
        **SUMMARY**
       
        Return a grayscale Numpy array of the image. 
        
        **RETURNS**

        Returns the image, converted first to grayscale and then converted to a 2D numpy array. 
        
        **EXAMPLE**
        
        >>> img = Image("lenna")
        >>> rawImg  = img.getGrayNumpy()

        **SEE ALSO**

        :py:meth:`getEmpty`
        :py:meth:`getBitmap`
        :py:meth:`getMatrix`
        :py:meth:`getPIL`
        :py:meth:`getNumpy`
        :py:meth:`getGrayNumpy`
        :py:meth:`getGrayscaleMatrix`
        
        """
        if( self._grayNumpy != "" ):
            return self._grayNumpy
        else:
            self._grayNumpy = uint8(np.array(cv.GetMat(self._getGrayscaleBitmap())).transpose())

        return self._grayNumpy

    def getNumpy(self):
        """
        **SUMMARY**
       
        Get a Numpy array of the image in width x height x RGB dimensions
        
        **RETURNS**

        Returns the image, converted first to grayscale and then converted to a 3D numpy array. 
        
        **EXAMPLE**
        
        >>> img = Image("lenna")
        >>> rawImg  = img.getNumpy()

        **SEE ALSO**

        :py:meth:`getEmpty`
        :py:meth:`getBitmap`
        :py:meth:`getMatrix`
        :py:meth:`getPIL`
        :py:meth:`getGrayNumpy`
        :py:meth:`getGrayscaleMatrix`
        
        """

        if self._numpy != "":
            return self._numpy
    
    
        self._numpy = np.array(self.getMatrix())[:, :, ::-1].transpose([1, 0, 2])
        return self._numpy

    def getNumpyCv2(self):
        """
        **SUMMARY**
       
        Get a Numpy array of the image in width x height x RGB dimensions compatible with OpenCV >= 2.3
        
        **RETURNS**

        Returns the  3D numpy array of the image compatible with OpenCV >= 2.3
        
        **EXAMPLE**
        
        >>> img = Image("lenna")
        >>> rawImg  = img.getNumpyCv2()

        **SEE ALSO**

        :py:meth:`getEmpty`
        :py:meth:`getBitmap`
        :py:meth:`getMatrix`
        :py:meth:`getPIL`
        :py:meth:`getGrayNumpy`
        :py:meth:`getGrayscaleMatrix`
        :py:meth:`getNumpy`
        :py:meth:`getGrayNumpyCv2`
        
        """
        
        if type(self._cv2Numpy) is not np.ndarray:
            self._cv2Numpy = np.array(self.getMatrix())
        return self._cv2Numpy
        
    def getGrayNumpyCv2(self):
        """
        **SUMMARY**
       
        Get a Grayscale Numpy array of the image in width x height y compatible with OpenCV >= 2.3
        
        **RETURNS**

        Returns the grayscale numpy array compatible with OpenCV >= 2.3 
        
        **EXAMPLE**
        
        >>> img = Image("lenna")
        >>> rawImg  = img.getNumpyCv2()

        **SEE ALSO**

        :py:meth:`getEmpty`
        :py:meth:`getBitmap`
        :py:meth:`getMatrix`
        :py:meth:`getPIL`
        :py:meth:`getGrayNumpy`
        :py:meth:`getGrayscaleMatrix`
        :py:meth:`getNumpy`
        :py:meth:`getGrayNumpyCv2`
        
        """
        if type(self._cv2GrayNumpy) is not np.ndarray:
            self._cv2GrayNumpy = np.array(self.getGrayscaleMatrix())
        return self._cv2GrayNumpy

    def _getGrayscaleBitmap(self):
        if (self._graybitmap):
            return self._graybitmap


        self._graybitmap = self.getEmpty(1)
        temp = self.getEmpty(3)
        if( self._colorSpace == ColorSpace.BGR or
                self._colorSpace == ColorSpace.UNKNOWN ):
            cv.CvtColor(self.getBitmap(), self._graybitmap, cv.CV_BGR2GRAY)
        elif( self._colorSpace == ColorSpace.RGB):
            cv.CvtColor(self.getBitmap(), self._graybitmap, cv.CV_RGB2GRAY)
        elif( self._colorSpace == ColorSpace.HLS ):
            cv.CvtColor(self.getBitmap(), temp, cv.CV_HLS2RGB)
            cv.CvtColor(temp, self._graybitmap, cv.CV_RGB2GRAY)
        elif( self._colorSpace == ColorSpace.HSV ):
            cv.CvtColor(self.getBitmap(), temp, cv.CV_HSV2RGB)
            cv.CvtColor(temp, self._graybitmap, cv.CV_RGB2GRAY)
        elif( self._colorSpace == ColorSpace.XYZ ):
            cv.CvtColor(self.getBitmap(), retVal, cv.CV_XYZ2RGB)
            cv.CvtColor(temp, self._graybitmap, cv.CV_RGB2GRAY)
        elif( self._colorSpace == ColorSpace.GRAY):
            cv.Split(self.getBitmap(), self._graybitmap, self._graybitmap, self._graybitmap, None)
        else:
            logger.warning("Image._getGrayscaleBitmap: There is no supported conversion to gray colorspace")
            return None    
        return self._graybitmap


    def getGrayscaleMatrix(self):
        """
        **SUMMARY**
       
        Get the grayscale matrix (cvMat) version of the image, required for some OpenCV algorithms.
        
        **RETURNS**

        Returns the OpenCV CvMat version of this image.
        
        **EXAMPLE**
        
        >>> img = Image("lenna")
        >>> rawImg  = img.getGrayscaleMatrix()
        >>> rawOut  = img.getEmpty()
        >>> cv.SomeOpenCVFunc(rawImg,rawOut)

        **SEE ALSO**

        :py:meth:`getEmpty`
        :py:meth:`getBitmap`
        :py:meth:`getFPMatrix`
        :py:meth:`getPIL`
        :py:meth:`getNumpy`
        :py:meth:`getGrayNumpy`
        :py:meth:`getMatrix`
        
        """
        if (self._grayMatrix):
            return self._grayMatrix
        else:
            self._grayMatrix = cv.GetMat(self._getGrayscaleBitmap()) #convert the bitmap to a matrix
            return self._grayMatrix
      
    
    def _getEqualizedGrayscaleBitmap(self):
        if (self._equalizedgraybitmap):
            return self._equalizedgraybitmap


        self._equalizedgraybitmap = self.getEmpty(1) 
        cv.EqualizeHist(self._getGrayscaleBitmap(), self._equalizedgraybitmap)


        return self._equalizedgraybitmap
    

    def equalize(self):
        """
        **SUMMARY**

        Perform a histogram equalization on the image. 

        **RETURNS**

        Returns a grayscale SimpleCV image.

        **EXAMPLE**

        >>> img = Image("lenna")
        >>> img = img.equalize()


        """
        return Image(self._getEqualizedGrayscaleBitmap())
    
    def getPGSurface(self):
        """
        **SUMMARY**

        Returns the image as a pygame surface.  This is used for rendering the display

        **RETURNS**

        A pygame surface object used for rendering.

        
        """
        if (self._pgsurface):
            return self._pgsurface
        else:
            if self.isGray():
                self._pgsurface = pg.image.fromstring(self.getBitmap().tostring(), self.size(), "RGB")
            else:
                self._pgsurface = pg.image.fromstring(self.toRGB().getBitmap().tostring(), self.size(), "RGB")
            return self._pgsurface
    
    def toString(self):
        """
        **SUMMARY**
        
        Returns the image as a string, useful for moving data around.

        
        **RETURNS**

        The image, converted to rgb, then converted to a string.

        """
        return self.toRGB().getBitmap().tostring()
    
    
    def save(self, filehandle_or_filename="", mode="", verbose=False, temp=False, path=None, filename=None, cleanTemp=False ,**params):
        """
        **SUMMARY**

        Save the image to the specified filename.  If no filename is provided then
        then it will use the filename the Image was loaded from or the last
        place it was saved to. You can save to lots of places, not just files.
        For example you can save to the Display, a JpegStream, VideoStream, 
        temporary file, or Ipython Notebook.

    
        Save will implicitly render the image's layers before saving, but the layers are 
        not applied to the Image itself.


        **PARAMETERS**

        * *filehandle_or_filename* - the filename to which to store the file. The method will infer the file type.

        * *mode* - This flag is used for saving using pul.

        * *verbose* - If this flag is true we return the path where we saved the file. 

        * *temp* - If temp is True we save the image as a temporary file and return the path
        
        * *path* - path where temporary files needed to be stored
        
        * *filename* - name(Prefix) of the temporary file.

        * *cleanTemp* - This flag is made True if tempfiles are tobe deleted once the object is to be destroyed.
          
        * *params* - This object is used for overloading the PIL save methods. In particular 
          this method is useful for setting the jpeg compression level. For JPG see this documentation:
          http://www.pythonware.com/library/pil/handbook/format-jpeg.htm          

        **EXAMPLES**

        To save as a temporary file just use:

        >>> img = Image('simplecv')
        >>> img.save(temp=True)

        It will return the path that it saved to.

        Save also supports IPython Notebooks when passing it a Display object
        that has been instainted with the notebook flag.

        To do this just use:
        
        >>> disp = Display(displaytype='notebook')
        >>> img.save(disp)

        .. Note::
          You must have IPython notebooks installed for this to work
          
          path and filename are valid if and only if temp is set to True.
          
        .. attention:: 
          We need examples for all save methods as they are unintuitve. 
        """
        #TODO, we use the term mode here when we mean format
        #TODO, if any params are passed, use PIL
        
        if temp :
            import glob
            if filename == None :
                filename = 'Image'         
            if path == None :          
                path=tempfile.gettempdir()
            if glob.os.path.exists(path):
                path = glob.os.path.abspath(path) 
                imagefiles = glob.glob(glob.os.path.join(path,filename+"*.png"))
                num = [0]
                for img in imagefiles :
                    num.append(int(glob.re.findall('[0-9]+$',img[:-4])[-1]))
                num.sort()
                fnum = num[-1]+1
                filename = glob.os.path.join(path,filename+str(fnum)+".png") 
                self._tempFiles.append((filename,cleanTemp))
                self.save(self._tempFiles[-1][0])
                return self._tempFiles[-1][0]
            else :
                print "Path does not exist!"
        
        else :
            if (filename) :
                filehandle_or_filename = filename + ".png" 
                                      
        if (not filehandle_or_filename):
            if (self.filename):
                filehandle_or_filename = self.filename
            else:
                filehandle_or_filename = self.filehandle
            
        if (len(self._mLayers)):
            saveimg = self.applyLayers()
        else:
            saveimg = self

        if self._colorSpace != ColorSpace.BGR and self._colorSpace != ColorSpace.GRAY:
            saveimg = saveimg.toBGR()

        if not isinstance(filehandle_or_filename, basestring):
            fh = filehandle_or_filename

            if (not PIL_ENABLED):
                logger.warning("You need the python image library to save by filehandle")
                return 0


            if (type(fh) == InstanceType and fh.__class__.__name__ == "JpegStreamer"):
                fh.jpgdata = StringIO() 
                saveimg.getPIL().save(fh.jpgdata, "jpeg", **params) #save via PIL to a StringIO handle 
                fh.refreshtime = time.time()
                self.filename = "" 
                self.filehandle = fh


            elif (type(fh) == InstanceType and fh.__class__.__name__ == "VideoStream"):
                self.filename = "" 
                self.filehandle = fh
                fh.writeFrame(saveimg)


            elif (type(fh) == InstanceType and fh.__class__.__name__ == "Display"):

                if fh.displaytype == 'notebook':
                  try:
                    from IPython.core.display import Image as IPImage
                  except ImportError:
                    print "You need IPython Notebooks to use this display mode"
                    return

                  from IPython.core import display as Idisplay
                  tf = tempfile.NamedTemporaryFile(suffix=".png")
                  loc = '/tmp/' + tf.name.split('/')[-1]
                  tf.close()
                  self.save(loc)
                  Idisplay.display(IPImage(filename=loc))
                  return
                else:
                  #self.filename = "" 
                  self.filehandle = fh
                  fh.writeFrame(saveimg)


            else:
                if (not mode):
                    mode = "jpeg"
      
                saveimg.getPIL().save(fh, mode, **params)
                self.filehandle = fh #set the filename for future save operations
                self.filename = ""
                
            if verbose:
              print self.filename
              
            return 1

        #make a temporary file location if there isn't one
        if not filehandle_or_filename:
          filename = tempfile.mkstemp(suffix=".png")[-1]
        else:  
          filename = filehandle_or_filename

        #allow saving in webp format
        if re.search('\.webp$', filename):
            try:
              #newer versions of PIL support webp format, try that first
              self.getPIL().save(filename, **params)
            except:
              #if PIL doesn't support it, maybe we have the python-webm library
              try:
                from webm import encode as webmEncode
                from webm.handlers import BitmapHandler, WebPHandler
              except:
                logger.warning('You need the webm library to save to webp format. You can download from: https://github.com/ingenuitas/python-webm')
                return 0

              #PNG_BITMAP_DATA = bytearray(Image.open(PNG_IMAGE_FILE).tostring())
              PNG_BITMAP_DATA = bytearray(self.toString()) 
              IMAGE_WIDTH = self.width
              IMAGE_HEIGHT = self.height
              
              
              image = BitmapHandler(
                  PNG_BITMAP_DATA, BitmapHandler.RGB,
                  IMAGE_WIDTH, IMAGE_HEIGHT, IMAGE_WIDTH * 3
              )
              result = webmEncode.EncodeRGB(image)

              file(filename.format("RGB"), "wb").write(result.data)
              return 1
        #if the user is passing kwargs use the PIL save method.
        if( params ): #usually this is just the compression rate for the image
            if (not mode):
                mode = "jpeg"
            saveimg.getPIL().save(filename, mode, **params)
            return 1
        
        if (filename):
            cv.SaveImage(filename, saveimg.getBitmap())  
            self.filename = filename #set the filename for future save operations
            self.filehandle = ""
        elif (self.filename):
            cv.SaveImage(self.filename, saveimg.getBitmap())
        else:
            return 0

        if verbose:
          print self.filename

        if temp:
          return filename
        else:
          return 1

    
    def copy(self):
        """
        **SUMMARY**

        Return a full copy of the Image's bitmap.  Note that this is different
        from using python's implicit copy function in that only the bitmap itself
        is copied. This method essentially performs a deep copy.
    
        **RETURNS**

        A copy of this SimpleCV image.

        **EXAMPLE**
        
        >>> img = Image("logo")
        >>> img2 = img.copy()

        """
        newimg = self.getEmpty() 
        cv.Copy(self.getBitmap(), newimg)
        return Image(newimg, colorSpace=self._colorSpace) 
    
    def upload(self,dest,api_key=None,api_secret=None, verbose = True):
        """
        **SUMMARY**
        Uploads image to imgur or flickr or dropbox. In verbose mode URL values are printed.
          
        **PARAMETERS**
        * *api_key* - a string of the API key.
        * *api_secret* (required only for flickr and dropbox ) - a string of the API secret.
        * *verbose* - If verbose is true all values are printed to the
          screen
          
        **RETURNS**
        if uploading is successful, 
         - Imgur return the original image URL on success and None if it fails.
         - Flick returns True on success, else returns False.
         - dropbox returns True on success.
          
        **EXAMPLE**
        TO upload image to imgur
           >>> img = Image("lenna")
           >>> result = img.upload( 'imgur',"MY_API_KEY1234567890" )
           >>> print "Uploaded To: " + result[0] 
           
        To upload image to flickr
           >>> img.upload('flickr','api_key','api_secret')
           >>> img.invert().upload('flickr') #Once the api keys and secret keys are cached.
           
        To upload image to dropbox
           >>> img.upload('dropbox','api_key','api_secret')
           >>> img.invert().upload('dropbox') #Once the api keys and secret keys are cached.
              
        **NOTES**
        .. Warning::
           This method requires two packages to be installed 
           -PyCurl 
           -flickr api.
           -dropbox
           
        .. Warning::
           You must supply your own API key. See here: 
           - http://imgur.com/register/api_anon
           - http://www.flickr.com/services/api/misc.api_keys.html
           - https://www.dropbox.com/developers/start/setup#python
        """
        if ( dest=='imgur' ) :
            try:
                import pycurl
            except ImportError:
                print "PycURL Library not installed."
                return
                    
            response = StringIO()
            c = pycurl.Curl()
            values = [("key", api_key),
                      ("image", (c.FORM_FILE, self.filename))]
            c.setopt(c.URL, "http://api.imgur.com/2/upload.xml")
            c.setopt(c.HTTPPOST, values)
            c.setopt(c.WRITEFUNCTION, response.write)
            c.perform()
            c.close()
                
            match = re.search(r'<hash>(\w+).*?<deletehash>(\w+).*?<original>(http://[\w.]+/[\w.]+)', response.getvalue() , re.DOTALL)
            if match:
                if(verbose):
               	    print "Imgur page: http://imgur.com/" + match.group(1)
                    print "Original image: " + match.group(3)
                    print "Delete page: http://imgur.com/delete/" + match.group(2)
                return [match.group(1),match.group(3),match.group(2)]
            else :
                if(verbose):
                    print "The API Key given is not valid"
                return None
        
        elif (dest=='flickr'):
            global temp_token
            flickr = None 
            try :
                import flickrapi
            except ImportError:
            	print "Flickr API is not installed. Please install it from http://pypi.python.org/pypi/flickrapi"
                return False
            try :
                if (not(api_key==None and api_secret==None)):
            	    self.flickr = flickrapi.FlickrAPI(api_key,api_secret,cache=True)
            	    self.flickr.cache = flickrapi.SimpleCache(timeout=3600, max_entries=200)
            	    self.flickr.authenticate_console('write')
            	    temp_token = (api_key,api_secret)
            	else :
            	    try :
            	        self.flickr = flickrapi.FlickrAPI(temp_token[0],temp_token[1],cache=True)
            	        self.flickr.authenticate_console('write')
            	    except NameError :
            	        print "API key and Secret key are not set."
            	        return           	            	    
            except :
            	print "The API Key and Secret Key are not valid"
            	return False
            if (self.filename) :	
                try :
            	    self.flickr.upload(self.filename,self.filehandle)
                except :
            	    print "Uploading Failed !"
            	    return False
            else :
	    	 tf = self.save(temp=True)
	    	 self.flickr.upload(tf,"Image")
            return True
            
        elif (dest=='dropbox'):
            global dropbox_token
            access_type = 'dropbox'
            try :
                from dropbox import client, rest, session
                import webbrowser
            except ImportError:
            	print "Dropbox API is not installed. For more info refer : https://www.dropbox.com/developers/start/setup#python "
                return False
            try :
                if ( 'dropbox_token' not in globals() and api_key!=None and api_secret!=None ):
            	    sess = session.DropboxSession(api_key, api_secret, access_type)
            	    request_token = sess.obtain_request_token()
            	    url = sess.build_authorize_url(request_token)
            	    webbrowser.open(url)
            	    print "Please visit this website and press the 'Allow' button, then hit 'Enter' here."
            	    raw_input()
            	    access_token = sess.obtain_access_token(request_token)
            	    dropbox_token = client.DropboxClient(sess)
            	else :
            	    if (dropbox_token) :
            	        pass
            	    else :
            	        return None
            except :
            	print "The API Key and Secret Key are not valid"
            	return False
            if (self.filename) :	
                try :
                    f = open(self.filename)
            	    dropbox_token.put_file('/SimpleCVImages/'+os.path.split(self.filename)[-1], f)
                except :
            	    print "Uploading Failed !"
            	    return False
            else :
            	 tf = self.save(temp=True)
                 f = open(tf)
            	 dropbox_token.put_file('/SimpleCVImages/'+'Image', f)
                 return True
                 
    def scale(self, width, height = -1):
        """
        **SUMMARY**

        Scale the image to a new width and height.

        If no height is provided, the width is considered a scaling value.
        
        **PARAMETERS**
        
        * *width* - either the new width in pixels, if the height parameter is > 0, or if this value
          is a floating point value, this is the scaling factor. 

        * *height* - the new height in pixels.

        **RETURNS**

        The resized image. 
  
        **EXAMPLE**
        
        >>> img.scale(200, 100) #scales the image to 200px x 100px
        >>> img.scale(2.0) #enlarges the image to 2x its current size
        
        
        .. Warning:: 
          The two value scale command is deprecated. To set width and height
          use the resize function. 
        
        :py:meth:`resize`
        
        """
        w, h = width, height
        if height == -1:
          w = int(self.width * width)
          h = int(self.height * width)
          if( w > MAX_DIMENSION or h > MAX_DIMENSION or h < 1 or w < 1 ):
              logger.warning("Holy Heck! You tried to make an image really big or impossibly small. I can't scale that")
              return self
           

        scaled_bitmap = cv.CreateImage((w, h), 8, 3)
        cv.Resize(self.getBitmap(), scaled_bitmap)
        return Image(scaled_bitmap, colorSpace=self._colorSpace)

    
    def resize(self, w=None,h=None):
        """
        **SUMMARY**

        This method resizes an image based on a width, a height, or both. 
        If either width or height is not provided the value is inferred by keeping the aspect ratio. 
        If both values are provided then the image is resized accordingly.
        
        **PARAMETERS**

        * *width* - The width of the output image in pixels.

        * *height* - The height of the output image in pixels.
  
        **RETURNS** 
        
        Returns a resized image, if the size is invalid a warning is issued and
        None is returned. 

        **EXAMPLE**
        
        >>> img = Image("lenna")
        >>> img2 = img.resize(w=1024) # h is guessed from w
        >>> img3 = img.resize(h=1024) # w is guessed from h
        >>> img4 = img.resize(w=200,h=100)

        """
        retVal = None
        if( w is None and h is None ):
            logger.warning("Image.resize has no parameters. No operation is performed")
            return None
        elif( w is not None and h is None):
            sfactor = float(w)/float(self.width)
            h = int( sfactor*float(self.height) )
        elif( w is None and h is not None):
            sfactor = float(h)/float(self.height)
            w = int( sfactor*float(self.width) )
        if( w > MAX_DIMENSION or h > MAX_DIMENSION ):
            logger.warning("Image.resize Holy Heck! You tried to make an image really big or impossibly small. I can't scale that")
            return retVal           
        scaled_bitmap = cv.CreateImage((w, h), 8, 3)
        cv.Resize(self.getBitmap(), scaled_bitmap)
        return Image(scaled_bitmap, colorSpace=self._colorSpace)
        

    def smooth(self, algorithm_name='gaussian', aperture=(3,3), sigma=0, spatial_sigma=0, grayscale=False, aperature=None):
        """
        **SUMMARY**

        Smooth the image, by default with the Gaussian blur.  If desired,
        additional algorithms and apertures can be specified.  Optional parameters
        are passed directly to OpenCV's cv.Smooth() function.

        If grayscale is true the smoothing operation is only performed on a single channel
        otherwise the operation is performed on each channel of the image. 
       
        for OpenCV versions >= 2.3.0 it is advisible to take a look at 
               - :py:meth:`bilateralFilter`
               - :py:meth:`medianFilter`
               - :py:meth:`blur`
               - :py:meth:`gaussianBlur`
           
        **PARAMETERS**

        * *algorithm_name* - valid options are 'blur' or gaussian, 'bilateral', and 'median'.
          
          * `Median Filter <http://en.wikipedia.org/wiki/Median_filter>`_
          
          * `Gaussian Blur <http://en.wikipedia.org/wiki/Gaussian_blur>`_
          
          * `Bilateral Filter <http://en.wikipedia.org/wiki/Bilateral_filter>`_

        * *aperture* - A tuple for the aperture of the gaussian blur as an (x,y) tuple. 
                     - Note there was rampant spelling mistakes in both smooth & sobel,
                       aperture is spelled as such, and not "aperature". This code is backwards
                       compatible.
       
        .. Warning:: 
          These must be odd numbers.

        * *sigma* -

        * *spatial_sigma* - 

        * *grayscale* - Return just the grayscale image. 



        **RETURNS**
        
        The smoothed image.

        **EXAMPLE**
        
        >>> img = Image("Lenna") 
        >>> img2 = img.smooth()
        >>> img3 = img.smooth('median')

        **SEE ALSO**

        :py:meth:`bilateralFilter`
        :py:meth:`medianFilter`
        :py:meth:`blur`
        
        """
        # see comment on argument documentation (spelling error)
        aperture = aperature if aperature else aperture

        if is_tuple(aperture):
            win_x, win_y = aperture
            if win_x <= 0 or win_y <= 0 or win_x % 2 == 0 or win_y % 2 == 0:  
                logger.warning("The aperture (x,y) must be odd number and greater than 0.")
                return None
        else:
            raise ValueError("Please provide a tuple to aperture, got: %s" % type(aperture))


        #gauss and blur can work in-place, others need a buffer frame
        #use a string to ID rather than the openCV constant
        if algorithm_name == "blur":
            algorithm = cv.CV_BLUR
        elif algorithm_name == "bilateral":
            algorithm = cv.CV_BILATERAL
            win_y = win_x #aperture must be square
        elif algorithm_name == "median":
            algorithm = cv.CV_MEDIAN
            win_y = win_x #aperture must be square
        else:
            algorithm = cv.CV_GAUSSIAN #default algorithm is gaussian 
        
        if grayscale:
            newimg = self.getEmpty(1)
            cv.Smooth(self._getGrayscaleBitmap(), newimg, algorithm, win_x, win_y, sigma, spatial_sigma)
        else:
            newimg = self.getEmpty(3)
            r = self.getEmpty(1) 
            g = self.getEmpty(1)
            b = self.getEmpty(1)
            ro = self.getEmpty(1) 
            go = self.getEmpty(1)
            bo = self.getEmpty(1)
            cv.Split(self.getBitmap(), b, g, r, None)
            cv.Smooth(r, ro, algorithm, win_x, win_y, sigma, spatial_sigma)            
            cv.Smooth(g, go, algorithm, win_x, win_y, sigma, spatial_sigma)
            cv.Smooth(b, bo, algorithm, win_x, win_y, sigma, spatial_sigma)
            cv.Merge(bo,go,ro, None, newimg)

        return Image(newimg, colorSpace=self._colorSpace)


    def medianFilter(self, window='',grayscale=False):
        """
        **SUMMARY**
        
        Smooths the image, with the median filter. Performs a median filtering operation to denoise/despeckle the image.
        The optional parameter is the window size.
        see : http://en.wikipedia.org/wiki/Median_filter 

        **Parameters**
        * *window* - should be in the form a tuple (win_x,win_y). Where win_x should be equal to win_y. 
                   - By default it is set to 3x3, i.e window = (3x3).        
        
        **Note**
        win_x and win_y should be greater than zero, a odd number and equal.  
        
        For OpenCV versions <= 2.3.0 
        -- this acts as Convience function derived from the :py:meth:`smooth` method. Which internally calls cv.Smooth
        
        For OpenCV versions >= 2.3.0
        -- cv2.medianBlur function is called.
        """
        try:
            import cv2
            new_version = True
        except :
            new_version = False
            pass    
        
        
        if is_tuple(window):
            win_x, win_y = window
            if ( win_x>=0 and win_y>=0 and win_x%2==1 and win_y%2==1 ) :
                if win_x != win_y :
                    win_x=win_y
            else :
                logger.warning("The aperture (win_x,win_y) must be odd number and greater than 0.")
                return None
        
        elif( is_number(window) ): 
            win_x = window
        else :
            win_x = 3 #set the default aperture window size (3x3)

        if ( not new_version ) : 
            grayscale_ = grayscale
            return self.smooth(algorithm_name='median', aperture=(win_x,win_y),grayscale=grayscale_)
        else :
            if (grayscale) :
                img_medianBlur = cv2.medianBlur(self.getGrayNumpy(),win_x)
                return Image(img_medianBlur, colorSpace=ColorSpace.GRAY)
            else :        
                img_medianBlur = cv2.medianBlur(self.getNumpy()[:,:, ::-1].transpose([1,0,2]),win_x)
                img_medianBlur = img_medianBlur[:,:, ::-1].transpose([1,0,2]) 
                return Image(img_medianBlur, colorSpace=self._colorSpace)    
    
    
    def bilateralFilter(self, diameter=5,sigmaColor=10, sigmaSpace=10,grayscale=False):
        """
        **SUMMARY**
        
        Smooths the image, using bilateral filtering. Potential of bilateral filtering is for the removal of texture.
        The optional parameter are diameter, sigmaColor, sigmaSpace.

        Bilateral Filter 
        see : http://en.wikipedia.org/wiki/Bilateral_filter
        see : http://homepages.inf.ed.ac.uk/rbf/CVonline/LOCAL_COPIES/MANDUCHI1/Bilateral_Filtering.html  
        
        **Parameters**
        
        * *diameter* - A tuple for the window of the form (diameter,diameter). By default window = (3x3). ( for OpenCV versions <= 2.3.0)
                     - Diameter of each pixel neighborhood that is used during filtering. ( for OpenCV versions >= 2.3.0)
                     

        * *sigmaColor* - Filter the specified value in the color space. A larger value of the parameter means that farther colors within the pixel neighborhood (see sigmaSpace ) will be mixed together, resulting in larger areas of semi-equal color.
        
        * *sigmaSpace* - Filter the specified value in the coordinate space. A larger value of the parameter means that farther pixels will influence each other as long as their colors are close enough
        
        **NOTE**
        For OpenCV versions <= 2.3.0 
        -- this acts as Convience function derived from the :py:meth:`smooth` method. Which internally calls cv.Smooth.
        -- where aperture(window) is (diameter,diameter)
        -- sigmaColor and sigmanSpace become obsolete
        
        For OpenCV versions higher than 2.3.0. i.e >= 2.3.0
        -- cv.bilateralFilter function is called
        -- If the sigmaColor and sigmaSpace values are small (< 10), the filter will not have much effect, whereas if they are large (> 150), they will have a very strong effect, making the image look 'cartoonish'
        -- It is recommended to use diamter=5 for real time applications, and perhaps diameter=9 for offile applications that needs heavy noise filtering.
        """
        try:
            import cv2
            new_version = True
        except :
            new_version = False
            pass    
        
        if is_tuple(diameter):
            win_x, win_y = diameter
            if ( win_x>=0 and win_y>=0 and win_x%2==1 and win_y%2==1 ) :
                if win_x != win_y :
                    diameter = (win_x, win_y)
            else :
                logger.warning("The aperture (win_x,win_y) must be odd number and greater than 0.")
                return None
        
        elif( is_number(diameter) ): 
            pass
            
        else :
            win_x = 3 #set the default aperture window size (3x3)
            diameter = (win_x,win_x)
             
        if ( not new_version ) : 
            grayscale_ = grayscale
            if( is_number(diameter) ) :
                diameter = (diameter,diameter)
            return self.smooth(algorithm_name='bilateral', aperture=diameter,grayscale=grayscale_)
        else :
            if (grayscale) :
                img_bilateral = cv2.bilateralFilter(self.getGrayNumpy(),diameter,sigmaColor, sigmaSpace)
                return Image(img_bilateral, colorSpace=ColorSpace.GRAY)
            else :    
                img_bilateral = cv2.bilateralFilter(self.getNumpy()[:,:, ::-1].transpose([1,0,2]),diameter,sigmaColor, sigmaSpace)
                img_bilateral = img_bilateral[:,:, ::-1].transpose([1,0,2]) 
                return Image(img_bilateral,colorSpace=self._colorSpace)    
    
    def blur(self, window = '', grayscale=False):
        """
        **SUMMARY**
        
        Smoothes an image using the normalized box filter.
        The optional parameter is window.

        see : http://en.wikipedia.org/wiki/Blur
        
        **Parameters**
        
        * *window* - should be in the form a tuple (win_x,win_y).
                   - By default it is set to 3x3, i.e window = (3x3).        

        **NOTE**
        For OpenCV versions <= 2.3.0 
        -- this acts as Convience function derived from the :py:meth:`smooth` method. Which internally calls cv.Smooth
        
        For OpenCV versions higher than 2.3.0. i.e >= 2.3.0
        -- cv.blur function is called
        """
        try:
            import cv2
            new_version = True
        except :
            new_version = False
            pass    
        
        if is_tuple(window):
            win_x, win_y = window
            if ( win_x<=0 or win_y<=0 ) :
                logger.warning("win_x and win_y should be greater than 0.")
                return None          
        elif( is_number(window) ): 
            window = (window,window)
        else :
            window = (3,3)
        
        if ( not new_version ) : 
            grayscale_ = grayscale
            return self.smooth(algorithm_name='blur', aperture=window, grayscale=grayscale_)
        else :
            if grayscale:
                img_blur = cv2.blur(self.getGrayNumpy(),window)
                return Image(img_blur,colorSpace=ColorSpace.GRAY)
            else :
                img_blur = cv2.blur(self.getNumpy()[:,:, ::-1].transpose([1,0,2]),window)
                img_blur = img_blur[:,:, ::-1].transpose([1,0,2]) 
                return Image(img_blur,colorSpace=self._colorSpace)    
            
    def gaussianBlur(self, window = '', sigmaX=0 , sigmaY=0 ,grayscale=False):
        """
        **SUMMARY**
        
        Smoothes an image, typically used to reduce image noise and reduce detail.
        The optional parameter is window.

        see : http://en.wikipedia.org/wiki/Gaussian_blur
        
        **Parameters**
        
        * *window* - should be in the form a tuple (win_x,win_y). Where win_x and win_y should be positive and odd.
                   - By default it is set to 3x3, i.e window = (3x3).
                           
        * *sigmaX* - Gaussian kernel standard deviation in X direction.
        
        * *sigmaY* - Gaussian kernel standard deviation in Y direction.
        
        * *grayscale* - If true, the effect is applied on grayscale images.
        
        **NOTE**
        For OpenCV versions <= 2.3.0 
        -- this acts as Convience function derived from the :py:meth:`smooth` method. Which internally calls cv.Smooth
        
        For OpenCV versions higher than 2.3.0. i.e >= 2.3.0
        -- cv.GaussianBlur function is called
        """
        try:
            import cv2
            ver = cv2.__version__
            new_version = False
            #For OpenCV versions till 2.4.0,  cv2.__versions__ are of the form "$Rev: 4557 $" 
            if not ver.startswith('$Rev:'):
	        if int(ver.replace('.','0'))>=20300 :
                    new_version = True
        except :
            new_version = False
            pass    
        
        if is_tuple(window):
            win_x, win_y = window
            if ( win_x>=0 and win_y>=0 and win_x%2==1 and win_y%2==1 ) :
                pass
            else :
                logger.warning("The aperture (win_x,win_y) must be odd number and greater than 0.")
                return None
        
        elif( is_number(window) ): 
            window = (window, window)
     
        else :
            window = (3,3) #set the default aperture window size (3x3)
        
        if ( not new_version ) : 
            grayscale_ = grayscale
            return self.smooth(algorithm_name='blur', aperture=window, grayscale=grayscale_)
        else :
            if grayscale :
                img_guass = self.getGrayNumpy()
                cv2.GaussianBlur(self.getGrayNumpy(),window,sigmaX,img_guass,sigmaY)
                return Image(img_guass, colorSpace=ColorSpace.GRAY)
            
            else :    
                img_guass =  self.getNumpy()[:,:, ::-1].transpose([1,0,2])
                cv2.GaussianBlur(self.getNumpy()[:,:, ::-1].transpose([1,0,2]),window,sigmaX,img_guass,sigmaY)
                img_guass = img_guass[:,:, ::-1].transpose([1,0,2]) 
                return Image(img_guass,colorSpace=self._colorSpace)

    def invert(self):
        """
        **SUMMARY**

        Invert (negative) the image note that this can also be done with the
        unary minus (-) operator. For binary image this turns black into white and white into black (i.e. white is the new black). 

        **RETURNS**
        
        The opposite of the current image.

        **EXAMPLE**
        
        >>> img  = Image("polar_bear_in_the_snow.png")
        >>> img.invert().save("black_bear_at_night.png")

        **SEE ALSO**

        :py:meth:`binarize`

        """
        return -self 


    def grayscale(self):
        """
        **SUMMARY**

        This method returns a gray scale version of the image. It makes everything look like an old movie.

        **RETURNS**

        A grayscale SimpleCV image.

        **EXAMPLE**

        >>> img = Image("lenna")
        >>> img.grayscale().binarize().show()

        **SEE ALSO**

        :py:meth:`binarize`
        """ 
        return Image(self._getGrayscaleBitmap(), colorSpace = ColorSpace.GRAY)


    def flipHorizontal(self):
        """
        **SUMMARY**
        
        Horizontally mirror an image.
        
        
        .. Warning:: 
          Note that flip does not mean rotate 180 degrees! The two are different.
        
        **RETURNS**
        
        The flipped SimpleCV image.
        
        **EXAMPLE**
        
        >>> img = Image("lenna")
        >>> upsidedown = img.flipHorizontal()
        
        
        **SEE ALSO**
        
        :py:meth:`flipVertical`
        :py:meth:`rotate`
        
        """
        newimg = self.getEmpty()
        cv.Flip(self.getBitmap(), newimg, 1)
        return Image(newimg, colorSpace=self._colorSpace) 
    
    def flipVertical(self):
        """
        **SUMMARY**
        
        Vertically mirror an image.
        
        
        .. Warning:: 
          Note that flip does not mean rotate 180 degrees! The two are different.
        
        **RETURNS**

        The flipped SimpleCV image.

        **EXAMPLE**

        >>> img = Image("lenna")
        >>> upsidedown = img.flipHorizontal()


        **SEE ALSO**
        
        :py:meth:`rotate`
        :py:meth:`flipHorizontal`

        """
  
        newimg = self.getEmpty()
        cv.Flip(self.getBitmap(), newimg, 0)
        return Image(newimg, colorSpace=self._colorSpace)     

    
    def stretch(self, thresh_low = 0, thresh_high = 255):
        """
        **SUMMARY**
        
        The stretch filter works on a greyscale image, if the image
        is color, it returns a greyscale image.  The filter works by
        taking in a lower and upper threshold.  Anything below the lower
        threshold is pushed to black (0) and anything above the upper
        threshold is pushed to white (255)

        **PARAMETERS**

        * *thresh_low* - The lower threshold for the stretch operation. 
          This should be a value between 0 and 255. 

        * *thresh_high* - The upper threshold for the stretch operation. 
          This should be a value between 0 and 255. 

        **RETURNS**
        
        A gray scale version of the image with the appropriate histogram stretching. 

        
        **EXAMPLE**
        
        >>> img = Image("orson_welles.jpg")
        >>> img2 = img.stretch(56.200)
        >>> img2.show()
        
        **NOTES**

        TODO - make this work on RGB images with thresholds for each channel. 

        **SEE ALSO**

        :py:meth:`binarize`
        :py:meth:`equalize`

        """
        try:
            newimg = self.getEmpty(1) 
            cv.Threshold(self._getGrayscaleBitmap(), newimg, thresh_low, 255, cv.CV_THRESH_TOZERO)
            cv.Not(newimg, newimg)
            cv.Threshold(newimg, newimg, 255 - thresh_high, 255, cv.CV_THRESH_TOZERO)
            cv.Not(newimg, newimg)
            return Image(newimg)
        except:
            return None
      
    def binarize(self, thresh = -1, maxv = 255, blocksize = 0, p = 5):
        """
        **SUMMARY**

        Do a binary threshold the image, changing all values below thresh to maxv
        and all above to black.  If a color tuple is provided, each color channel
        is thresholded separately.
    

        If threshold is -1 (default), an adaptive method (OTSU's method) is used. 
        If then a blocksize is specified, a moving average over each region of block*block 
        pixels a threshold is applied where threshold = local_mean - p.

        **PARAMETERS**
        
        * *thresh* - the threshold as an integer or an (r,g,b) tuple , where pixels below (darker) than thresh are set to to max value,
          and all values above this value are set to black. If this parameter is -1 we use Otsu's method.

        * *maxv* - The maximum value for pixels below the threshold. Ordinarily this should be 255 (white)

        * *blocksize* - the size of the block used in the adaptive binarize operation.

        .. Warning:: 
          This parameter must be an odd number.

        * *p* - The difference from the local mean to use for thresholding in Otsu's method. 
        
        **RETURNS**

        A binary (two colors, usually black and white) SimpleCV image. This works great for the findBlobs
        family of functions.
        
        **EXAMPLE**
        
        Example of a vanila threshold versus an adaptive threshold:

        >>> img = Image("orson_welles.jpg")
        >>> b1 = img.binarize(128)
        >>> b2 = img.binarize(blocksize=11,p=7)
        >>> b3 = b1.sideBySide(b2)
        >>> b3.show()
        

        **NOTES**
        
        `Otsu's Method Description<http://en.wikipedia.org/wiki/Otsu's_method>`

        **SEE ALSO**

        :py:meth:`threshold`
        :py:meth:`findBlobs`
        :py:meth:`invert`
        :py:meth:`dilate`
        :py:meth:`erode`

        """
        if is_tuple(thresh):
            r = self.getEmpty(1) 
            g = self.getEmpty(1)
            b = self.getEmpty(1)
            cv.Split(self.getBitmap(), b, g, r, None)
    
    
            cv.Threshold(r, r, thresh[0], maxv, cv.CV_THRESH_BINARY_INV)
            cv.Threshold(g, g, thresh[1], maxv, cv.CV_THRESH_BINARY_INV)
            cv.Threshold(b, b, thresh[2], maxv, cv.CV_THRESH_BINARY_INV)
    
    
            cv.Add(r, g, r)
            cv.Add(r, b, r)
      
      
            return Image(r, colorSpace=self._colorSpace)
    
    
        elif thresh == -1:
            newbitmap = self.getEmpty(1)
            if blocksize:
                cv.AdaptiveThreshold(self._getGrayscaleBitmap(), newbitmap, maxv,
                    cv.CV_ADAPTIVE_THRESH_GAUSSIAN_C, cv.CV_THRESH_BINARY_INV, blocksize, p)
            else:
                cv.Threshold(self._getGrayscaleBitmap(), newbitmap, thresh, float(maxv), cv.CV_THRESH_BINARY_INV + cv.CV_THRESH_OTSU)
            return Image(newbitmap, colorSpace=self._colorSpace)
        else:
            newbitmap = self.getEmpty(1) 
            #desaturate the image, and apply the new threshold          
            cv.Threshold(self._getGrayscaleBitmap(), newbitmap, thresh, float(maxv), cv.CV_THRESH_BINARY_INV)
            return Image(newbitmap, colorSpace=self._colorSpace)
  
  
  
  
    def meanColor(self):
        """
        **SUMMARY**
        
        This method finds the average color of all the pixels in the image.
        
        **RETURNS**
        
        A tuple of the average image values. Tuples are in the channel order. *For most images this means the results are (B,G,R).*

        **EXAMPLE** 

        >>> img = Image('lenna')
        >>> colors = img.meanColor()
      
        """
        # I changed this to keep channel order - KAS
        return tuple(cv.Avg(self.getBitmap())[0:3])  

    def findCorners(self, maxnum = 50, minquality = 0.04, mindistance = 1.0):
        """
        **SUMMARY**
        
        This will find corner Feature objects and return them as a FeatureSet
        strongest corners first.  The parameters give the number of corners to look
        for, the minimum quality of the corner feature, and the minimum distance
        between corners.
        
        **PARAMETERS**
   
        * *maxnum* - The maximum number of corners to return.

        * *minquality* - The minimum quality metric. This shoudl be a number between zero and one. 

        * *mindistance* - The minimum distance, in pixels, between successive corners. 

        **RETURNS**

        A featureset of :py:class:`Corner` features or None if no corners are found.


        **EXAMPLE**
        
        Standard Test:
        
        >>> img = Image("sampleimages/simplecv.png")
        >>> corners = img.findCorners()
        >>> if corners: True
        
        True

        Validation Test:
        
        >>> img = Image("sampleimages/black.png")
        >>> corners = img.findCorners()
        >>> if not corners: True
        
        True

        **SEE ALSO**

        :py:class:`Corner`
        :py:meth:`findKeypoints`

        """
        #initialize buffer frames
        eig_image = cv.CreateImage(cv.GetSize(self.getBitmap()), cv.IPL_DEPTH_32F, 1)
        temp_image = cv.CreateImage(cv.GetSize(self.getBitmap()), cv.IPL_DEPTH_32F, 1)


        corner_coordinates = cv.GoodFeaturesToTrack(self._getGrayscaleBitmap(), eig_image, temp_image, maxnum, minquality, mindistance, None)


        corner_features = []   
        for (x, y) in corner_coordinates:
            corner_features.append(Corner(self, x, y))


        return FeatureSet(corner_features)


    def findBlobs(self, threshval = -1, minsize=10, maxsize=0, threshblocksize=0, threshconstant=5,appx_level=3):
        """
        **SUMMARY**
        
        Find blobs  will look for continuous
        light regions and return them as Blob features in a FeatureSet.  Parameters
        specify the binarize filter threshold value, and minimum and maximum size for blobs.  
        If a threshold value is -1, it will use an adaptive threshold.  See binarize() for
        more information about thresholding.  The threshblocksize and threshconstant
        parameters are only used for adaptive threshold.
        
        
        **PARAMETERS**
        
        * *threshval* - the threshold as an integer or an (r,g,b) tuple , where pixels below (darker) than thresh are set to to max value,
          and all values above this value are set to black. If this parameter is -1 we use Otsu's method.

        * *minsize* - the minimum size of the blobs, in pixels, of the returned blobs. This helps to filter out noise.
        
        * *maxsize* - the maximim size of the blobs, in pixels, of the returned blobs.

        * *threshblocksize* - the size of the block used in the adaptive binarize operation. *TODO - make this match binarize*
    
        * *appx_level* - The blob approximation level - an integer for the maximum distance between the true edge and the 
          approximation edge - lower numbers yield better approximation. 
        
          .. Warning:: 
          This parameter must be an odd number.
          
        * *threshconstant* - The difference from the local mean to use for thresholding in Otsu's method. *TODO - make this match binarize*
 
    
        **RETURNS**
        
        Returns a featureset (basically a list) of :py:class:`blob` features. If no blobs are found this method returns None.
        
        **EXAMPLE**
        
        >>> img = Image("lenna")
        >>> fs = img.findBlobs() 
        >>> if( fs is not None ):
        >>>     fs.draw()

        **NOTES**

        .. Warning:: 
          For blobs that live right on the edge of the image OpenCV reports the position and width
          height as being one over for the true position. E.g. if a blob is at (0,0) OpenCV reports 
          its position as (1,1). Likewise the width and height for the other corners is reported as
          being one less than the width and height. This is a known bug. 

        **SEE ALSO**
        :py:meth:`threshold`
        :py:meth:`binarize`
        :py:meth:`invert`
        :py:meth:`dilate`
        :py:meth:`erode`
        :py:meth:`findBlobsFromPalette`
        :py:meth:`smartFindBlobs`
        """
        if (maxsize == 0):  
            maxsize = self.width * self.height
        #create a single channel image, thresholded to parameters
            
        blobmaker = BlobMaker()
        blobs = blobmaker.extractFromBinary(self.binarize(threshval, 255, threshblocksize, threshconstant).invert(),
            self, minsize = minsize, maxsize = maxsize,appx_level=appx_level)
    
        if not len(blobs):
            return None
            
        return FeatureSet(blobs).sortArea()
    
    def findSkintoneBlobs(self, minsize=10, maxsize=0,dilate_iter=1):
        """
        **SUMMARY**
        
        Find Skintone blobs will look for continuous
        regions of Skintone in a color image and return them as Blob features in a FeatureSet.  
        Parameters specify the binarize filter threshold value, and minimum and maximum size for 
        blobs. If a threshold value is -1, it will use an adaptive threshold.  See binarize() for
        more information about thresholding.  The threshblocksize and threshconstant
        parameters are only used for adaptive threshold.
        
        
        **PARAMETERS**
        
        * *minsize* - the minimum size of the blobs, in pixels, of the returned blobs. This helps to filter out noise.
        
        * *maxsize* - the maximim size of the blobs, in pixels, of the returned blobs.

    	* *dilate_iter* - the number of times to run the dilation operation.   
    
        **RETURNS**
        
        Returns a featureset (basically a list) of :py:class:`blob` features. If no blobs are found this method returns None.
        
        **EXAMPLE**
        
        >>> img = Image("lenna")
        >>> fs = img.findSkintoneBlobs() 
        >>> if( fs is not None ):
        >>>     fs.draw()

        **NOTES**
        It will be really awesome for making UI type stuff, where you want to track a hand or a face.

        **SEE ALSO**
        :py:meth:`threshold`
        :py:meth:`binarize`
        :py:meth:`invert`
        :py:meth:`dilate`
        :py:meth:`erode`
        :py:meth:`findBlobsFromPalette`
        :py:meth:`smartFindBlobs`
        """
        if (maxsize == 0):  
            maxsize = self.width * self.height
        mask = self.getSkintoneMask(dilate_iter)
	blobmaker = BlobMaker()
        blobs = blobmaker.extractFromBinary(mask, self, minsize = minsize, maxsize = maxsize)
        if not len(blobs):
            return None
        return FeatureSet(blobs).sortArea()    
    
    def getSkintoneMask(self, dilate_iter=0):
        """
        **SUMMARY**
        
        Find Skintone mask will look for continuous
        regions of Skintone in a color image and return a binary mask where the white pixels denote Skintone region.         
        
        **PARAMETERS**
        
    	* *dilate_iter* - the number of times to run the dilation operation.  
        **RETURNS**
        
        Returns a binary mask.
        
        **EXAMPLE**
        
        >>> img = Image("lenna")
        >>> mask = img.findSkintoneMask() 
        >>> mask.show()
        
        """
        if( self._colorSpace != ColorSpace.YCrCb ):
            YCrCb = self.toYCrCb()
        else:
            YCrCb = self
    
        Y =  np.ones((256,1),dtype=uint8)*0
	Y[5:] = 255
	Cr =  np.ones((256,1),dtype=uint8)*0
        Cr[140:180] = 255
	Cb =  np.ones((256,1),dtype=uint8)*0
	Cb[77:135] = 255
	Y_img = YCrCb.getEmpty(1)
	Cr_img = YCrCb.getEmpty(1)
	Cb_img = YCrCb.getEmpty(1)
	cv.Split(YCrCb.getBitmap(),Y_img,Cr_img,Cb_img,None)
	cv.LUT(Y_img,Y_img,cv.fromarray(Y))
	cv.LUT(Cr_img,Cr_img,cv.fromarray(Cr))
	cv.LUT(Cb_img,Cb_img,cv.fromarray(Cb))
	temp = self.getEmpty()
	cv.Merge(Y_img,Cr_img,Cb_img,None,temp)
	mask=Image(temp,colorSpace = ColorSpace.YCrCb)
	mask = mask.binarize((128,128,128))
	mask = mask.toRGB().binarize()
	mask.dilate(dilate_iter)
	return mask
        
    #this code is based on code that's based on code from
    #http://blog.jozilla.net/2008/06/27/fun-with-python-opencv-and-face-detection/
    def findHaarFeatures(self, cascade, scale_factor=1.2, min_neighbors=2, use_canny=cv.CV_HAAR_DO_CANNY_PRUNING, min_size=(20,20)):
        """
        **SUMMARY**

        A Haar like feature cascase is a really robust way of finding the location
        of a known object. This technique works really well for a few specific applications
        like face, pedestrian, and vehicle detection. It is worth noting that this
        approach **IS NOT A MAGIC BULLET** . Creating a cascade file requires a large
        number of images that have been sorted by a human.vIf you want to find Haar 
        Features (useful for face detection among other purposes) this will return 
        Haar feature objects in a FeatureSet.  

        For more information, consult the cv.HaarDetectObjects documentation.
   
        To see what features are available run img.listHaarFeatures() or you can
        provide your own haarcascade file if you have one available.
        
        Note that the cascade parameter can be either a filename, or a HaarCascade
        loaded with cv.Load(), or a SimpleCV HaarCascade object. 

        **PARAMETERS**

        * *cascade* - The Haar Cascade file, this can be either the path to a cascade
          file or a HaarCascased SimpleCV object that has already been
          loaded.

        * *scale_factor* - The scaling factor for subsequent rounds of the Haar cascade 
          (default 1.2) in terms of a percentage (i.e. 1.2 = 20% increase in size)

        * *min_neighbors* - The minimum number of rectangles that makes up an object. Ususally
          detected faces are clustered around the face, this is the number
          of detections in a cluster that we need for detection. Higher
          values here should reduce false positives and decrease false negatives.

        * *use-canny* - Whether or not to use Canny pruning to reject areas with too many edges 
          (default yes, set to 0 to disable) 

        * *min_size* - Minimum window size. By default, it is set to the size
          of samples the classifier has been trained on ((20,20) for face detection) 

        **RETURNS**

        A feature set of HaarFeatures 
        
        **EXAMPLE**

        >>> faces = HaarCascade("./SimpleCV/Features/HaarCascades/face.xml","myFaces")
        >>> cam = Camera()
        >>> while True:
        >>>     f = cam.getImage().findHaarFeatures(faces)
        >>>     if( f is not None ):
        >>>          f.show()

        **NOTES**

        OpenCV Docs:
        - http://opencv.willowgarage.com/documentation/python/objdetect_cascade_classification.html

        Wikipedia:
        - http://en.wikipedia.org/wiki/Viola-Jones_object_detection_framework
        - http://en.wikipedia.org/wiki/Haar-like_features

        The video on this pages shows how Haar features and cascades work to located faces:
        - http://dismagazine.com/dystopia/evolved-lifestyles/8115/anti-surveillance-how-to-hide-from-machines/
        
        """
        storage = cv.CreateMemStorage(0)


        #lovely.  This segfaults if not present
        if isinstance(cascade, basestring):
          from SimpleCV.Features.HaarCascade import HaarCascade
          cascade = HaarCascade(cascade)
          if not cascade.getCascade(): return None
          
         
        # added all of the arguments from the opencv docs arglist
        objects = cv.HaarDetectObjects(self._getEqualizedGrayscaleBitmap(),
                cascade.getCascade(), storage, scale_factor, min_neighbors,
                use_canny, min_size)

        if objects: 
            return FeatureSet([HaarFeature(self, o, cascade) for o in objects])
    
        return None


    def drawCircle(self, ctr, rad, color = (0, 0, 0), thickness = 1):
        """
        **SUMMARY**
        
        Draw a circle on the image.
        
        **PARAMETERS**
        
        * *ctr* - The center of the circle as an (x,y) tuple.
        * *rad* - The radius of the circle in pixels
        * *color* - A color tuple (default black)
        * *thickness* - The thickness of the circle, -1 means filled in. 

        **RETURNS**

        .. Warning:: 
          This is an inline operation. Nothing is returned, but a circle is drawn on the images's 
          drawing layer. 

        **EXAMPLE**
        
        >>> img = Image("lenna")
        >>> img.drawCircle((img.width/2,img.height/2),r=50,color=Colors.RED,width=3)
        >>> img.show()

        **NOTES**

        .. Warning:: 
          Note that this function is depricated, try to use DrawingLayer.circle() instead.

        **SEE ALSO**
        
        :py:meth:`drawLine`
        :py:meth:`drawText`
        :py:meth:`dl`
        :py:meth:`drawRectangle`
        :py:class:`DrawingLayer`

        """
        if( thickness < 0):
            self.getDrawingLayer().circle((int(ctr[0]), int(ctr[1])), int(rad), color, int(thickness),filled=True)
        else:
            self.getDrawingLayer().circle((int(ctr[0]), int(ctr[1])), int(rad), color, int(thickness))
    
    
    def drawLine(self, pt1, pt2, color = (0, 0, 0), thickness = 1):
        """
        **SUMMARY**
        Draw a line on the image.
        
        
        **PARAMETERS**
        
        * *pt1* - the first point for the line (tuple).
        * *pt2* - the second point on the line (tuple).
        * *color* - a color tuple (default black).
        * *thickness* the thickness of the line in pixels.

        **RETURNS**

        .. Warning:: 
          This is an inline operation. Nothing is returned, but a circle is drawn on the images's 
          drawing layer. 

        **EXAMPLE**
        
        >>> img = Image("lenna")
        >>> img.drawLine((0,0),(img.width,img.height),color=Color.RED,thickness=3)
        >>> img.show()
        
        **NOTES**

        .. Warning:: 
           Note that this function is depricated, try to use DrawingLayer.line() instead.

        **SEE ALSO**
        
        :py:meth:`drawText`
        :py:meth:`dl`
        :py:meth:`drawCircle`
        :py:meth:`drawRectangle`
        
        """
        pt1 = (int(pt1[0]), int(pt1[1]))
        pt2 = (int(pt2[0]), int(pt2[1]))
        self.getDrawingLayer().line(pt1, pt2, color, thickness)

    def size(self):
        """
        **SUMMARY**
        
        Returns a tuple that lists the width and height of the image.

        **RETURNS**
        
        The width and height as a tuple.

        
        """
        if self.width and self.height: 
            return cv.GetSize(self.getBitmap())
        else:
            return (0, 0)

    def isEmpty(self):
        """
        **SUMMARY**
        
        Checks if the image is empty by checking its width and height.

        **RETURNS**
        
        True if the image's size is (0, 0), False for any other size.
        
        """
        return self.size() == (0, 0)

    def split(self, cols, rows):
        """
        **SUMMARY**

        This method can be used to brak and image into a series of image chunks. 
        Given number of cols and rows, splits the image into a cols x rows 2d array 
        of cropped images
        
        **PARAMETERS**

        * *rows* - an integer number of rows.
        * *cols* - an integer number of cols.

        **RETURNS**

        A list of SimpleCV images.

        **EXAMPLE**
        
        >>> img = Image("lenna")
        >>> quadrant =img.split(2,2) 
        >>> for f in quadrant:
        >>>    f.show()
        >>>    time.sleep(1)
        

        **NOTES**
        
        TODO: This should return and ImageList

        """
        crops = []
        
        wratio = self.width / cols
        hratio = self.height / rows
        
        for i in range(rows):
            row = []
            for j in range(cols):
                row.append(self.crop(j * wratio, i * hratio, wratio, hratio))
            crops.append(row)
        
        return crops

    def splitChannels(self, grayscale = True):
        """
        **SUMMARY**

        Split the channels of an image into RGB (not the default BGR)
        single parameter is whether to return the channels as grey images (default)
        or to return them as tinted color image 

        **PARAMETERS**
        
        * *grayscale* - If this is true we return three grayscale images, one per channel. 
          if it is False return tinted images. 
          

        **RETURNS**
        
        A tuple of of 3 image objects.

        **EXAMPLE**
        
        >>> img = Image("lenna")
        >>> data = img.splitChannels()
        >>> for d in data:
        >>>    d.show()
        >>>    time.sleep(1)

        **SEE ALSO**

        :py:meth:`mergeChannels`
        """
        r = self.getEmpty(1) 
        g = self.getEmpty(1) 
        b = self.getEmpty(1) 
        cv.Split(self.getBitmap(), b, g, r, None)


        red = self.getEmpty() 
        green = self.getEmpty() 
        blue = self.getEmpty() 
	
	
        if (grayscale):
            cv.Merge(r, r, r, None, red)
            cv.Merge(g, g, g, None, green)
            cv.Merge(b, b, b, None, blue)
        else:
            cv.Merge(None, None, r, None, red)
            cv.Merge(None, g, None, None, green)
            cv.Merge(b, None, None, None, blue)


        return (Image(red), Image(green), Image(blue)) 

    def mergeChannels(self,r=None,b=None,g=None):
        """
        **SUMMARY**

        Merge channels is the oposite of splitChannels. The image takes one image for each
        of the R,G,B channels and then recombines them into a single image. Optionally any of these
        channels can be None.

        **PARAMETERS**
        
        * *r* - The r or last channel  of the result SimpleCV Image.
        * *g* - The g or center channel of the result SimpleCV Image.
        * *b* - The b or first channel of the result SimpleCV Image.
          

        **RETURNS**
        
        A SimpleCV Image. 

        **EXAMPLE**
        
        >>> img = Image("lenna")
        >>> [r,g,b] = img.splitChannels()
        >>> r = r.binarize()
        >>> g = g.binarize()
        >>> b = b.binarize()
        >>> result = img.mergeChannels(r,g,b)
        >>> result.show()


        **SEE ALSO**
        :py:meth:`splitChannels`

        """
        if( r is None and g is None and b is None ):
            logger.warning("ImageClass.mergeChannels - we need at least one valid channel")
            return None
        if( r is None ):
            r = self.getEmpty(1)
            cv.Zero(r);
        else:
            rt = r.getEmpty(1)
            cv.Split(r.getBitmap(),rt,rt,rt,None)
            r = rt
        if( g is None ):
            g = self.getEmpty(1)
            cv.Zero(g);
        else:
            gt = g.getEmpty(1)
            cv.Split(g.getBitmap(),gt,gt,gt,None)
            g = gt
        if( b is None ):
            b = self.getEmpty(1)
            cv.Zero(b);
        else:
            bt = b.getEmpty(1)
            cv.Split(b.getBitmap(),bt,bt,bt,None)
            b = bt

        retVal = self.getEmpty()
        cv.Merge(b,g,r,None,retVal)
        return Image(retVal);

    def applyHLSCurve(self, hCurve, lCurve, sCurve):
        """
        **SUMMARY**
        
        Apply a color correction curve in HSL space. This method can be used 
        to change values for each channel. The curves are :py:class:`ColorCurve` class objects.
        
        **PARAMETERS**
        
        * *hCurve* - the hue ColorCurve object.
        * *lCurve* - the lightnes / value ColorCurve object.
        * *sCurve* - the saturation ColorCurve object

        **RETURNS**

        A SimpleCV Image

        **EXAMPLE**

        >>> img = Image("lenna")
        >>> hc = ColorCurve([[0,0], [100, 120], [180, 230], [255, 255]])
        >>> lc = ColorCurve([[0,0], [90, 120], [180, 230], [255, 255]])
        >>> sc = ColorCurve([[0,0], [70, 110], [180, 230], [240, 255]])
        >>> img2 = img.applyHLSCurve(hc,lc,sc)

        **SEE ALSO**

        :py:class:`ColorCurve`
        :py:meth:`applyRGBCurve`
        """
  
  
        #TODO CHECK ROI
        #TODO CHECK CURVE SIZE
        #TODO CHECK COLORSPACE
        #TODO CHECK CURVE SIZE
        temp  = cv.CreateImage(self.size(), 8, 3)
        #Move to HLS space
        cv.CvtColor(self._bitmap, temp, cv.CV_RGB2HLS)
        tempMat = cv.GetMat(temp) #convert the bitmap to a matrix
        #now apply the color curve correction
        tempMat = np.array(self.getMatrix()).copy()
        tempMat[:, :, 0] = np.take(hCurve.mCurve, tempMat[:, :, 0])
        tempMat[:, :, 1] = np.take(sCurve.mCurve, tempMat[:, :, 1])
        tempMat[:, :, 2] = np.take(lCurve.mCurve, tempMat[:, :, 2])
        #Now we jimmy the np array into a cvMat
        image = cv.CreateImageHeader((tempMat.shape[1], tempMat.shape[0]), cv.IPL_DEPTH_8U, 3)
        cv.SetData(image, tempMat.tostring(), tempMat.dtype.itemsize * 3 * tempMat.shape[1])
        cv.CvtColor(image, image, cv.CV_HLS2RGB)  
        return Image(image, colorSpace=self._colorSpace)


    def applyRGBCurve(self, rCurve, gCurve, bCurve):
        """
        **SUMMARY**
        
        Apply a color correction curve in RGB space. This method can be used 
        to change values for each channel. The curves are :py:class:`ColorCurve` class objects.
        
        **PARAMETERS**
        
        * *rCurve* - the red ColorCurve object.
        * *gCurve* - the green ColorCurve object.
        * *bCurve* - the blue ColorCurve object.

        **RETURNS**

        A SimpleCV Image

        **EXAMPLE**

        >>> img = Image("lenna")
        >>> rc = ColorCurve([[0,0], [100, 120], [180, 230], [255, 255]])
        >>> gc = ColorCurve([[0,0], [90, 120], [180, 230], [255, 255]])
        >>> bc = ColorCurve([[0,0], [70, 110], [180, 230], [240, 255]])
        >>> img2 = img.applyRGBCurve(rc,gc,bc)

        **SEE ALSO**

        :py:class:`ColorCurve`
        :py:meth:`applyHLSCurve`

        """
        tempMat = np.array(self.getMatrix()).copy()
        tempMat[:, :, 0] = np.take(bCurve.mCurve, tempMat[:, :, 0])
        tempMat[:, :, 1] = np.take(gCurve.mCurve, tempMat[:, :, 1])
        tempMat[:, :, 2] = np.take(rCurve.mCurve, tempMat[:, :, 2])
        #Now we jimmy the np array into a cvMat
        image = cv.CreateImageHeader((tempMat.shape[1], tempMat.shape[0]), cv.IPL_DEPTH_8U, 3)
        cv.SetData(image, tempMat.tostring(), tempMat.dtype.itemsize * 3 * tempMat.shape[1])
        return Image(image, colorSpace=self._colorSpace)


    def applyIntensityCurve(self, curve):
        """
        **SUMMARY**

        Intensity applied to all three color channels

        **PARAMETERS**
        
        * *curve* - a ColorCurve object.

        **RETURNS**

        A SimpleCV Image

        **EXAMPLE**

        >>> img = Image("lenna")
        >>> rc = ColorCurve([[0,0], [100, 120], [180, 230], [255, 255]])
        >>> gc = ColorCurve([[0,0], [90, 120], [180, 230], [255, 255]])
        >>> bc = ColorCurve([[0,0], [70, 110], [180, 230], [240, 255]])
        >>> img2 = img.applyRGBCurve(rc,gc,bc)

        **SEE ALSO**

        :py:class:`ColorCurve`
        :py:meth:`applyHLSCurve`

        """
        return self.applyRGBCurve(curve, curve, curve)
      
      
    def colorDistance(self, color = Color.BLACK):
        """
        **SUMMARY**
      
        Returns an image representing the distance of each pixel from a given color
        tuple, scaled between 0 (the given color) and 255.  Pixels distant from the 
        given tuple will appear as brighter and pixels closest to the target color 
        will be darker.
    
    
        By default this will give image intensity (distance from pure black)

        **PARAMETERS**
      
        * *color*  - Color object or Color Tuple

        **RETURNS**
        
        A SimpleCV Image.
        
        **EXAMPLE** 
        
        >>> img = Image("logo")
        >>> img2 = img.colorDistance(color=Color.BLACK)
        >>> img2.show()

        
        **SEE ALSO**

        :py:meth:`binarize`
        :py:meth:`hueDistance`
        :py:meth:`findBlobsFromMask`
        """ 
        pixels = np.array(self.getNumpy()).reshape(-1, 3)   #reshape our matrix to 1xN
        distances = spsd.cdist(pixels, [color]) #calculate the distance each pixel is
        distances *= (255.0/distances.max()) #normalize to 0 - 255
        return Image(distances.reshape(self.width, self.height)) #return an Image
    
    def hueDistance(self, color = Color.BLACK, minsaturation = 20, minvalue = 20):
        """
        **SUMMARY**

        Returns an image representing the distance of each pixel from the given hue
        of a specific color.  The hue is "wrapped" at 180, so we have to take the shorter
        of the distances between them -- this gives a hue distance of max 90, which we'll 
        scale into a 0-255 grayscale image.
        
        The minsaturation and minvalue are optional parameters to weed out very weak hue
        signals in the picture, they will be pushed to max distance [255]

        
        **PARAMETERS**

        * *color* - Color object or Color Tuple.
        * *minsaturation*  - the minimum saturation value for color (from 0 to 255).
        * *minvalue*  - the minimum hue value for the color (from 0 to 255).
 
        **RETURNS**

        A simpleCV image.

        **EXAMPLE** 
        
        >>> img = Image("logo")
        >>> img2 = img.hueDistance(color=Color.BLACK)
        >>> img2.show()
        
        **SEE ALSO**

        :py:meth:`binarize`
        :py:meth:`hueDistance`
        :py:meth:`morphOpen`
        :py:meth:`morphClose`
        :py:meth:`morphGradient`
        :py:meth:`findBlobsFromMask`
        
        """
        if isinstance(color,  (float,int,long,complex)):
            color_hue = color
        else:
            color_hue = Color.hsv(color)[0]
        
        vsh_matrix = self.toHSV().getNumpy().reshape(-1,3) #again, gets transposed to vsh
        hue_channel = np.cast['int'](vsh_matrix[:,2])
        
        if color_hue < 90:
            hue_loop = 180
        else:
            hue_loop = -180
        #set whether we need to move back or forward on the hue circle
        
        distances = np.minimum( np.abs(hue_channel - color_hue), np.abs(hue_channel - (color_hue + hue_loop)))
        #take the minimum distance for each pixel
        
        
        distances = np.where(
            np.logical_and(vsh_matrix[:,0] > minvalue, vsh_matrix[:,1] > minsaturation),
            distances * (255.0 / 90.0), #normalize 0 - 90 -> 0 - 255
            255.0) #use the maxvalue if it false outside of our value/saturation tolerances
        
        return Image(distances.reshape(self.width, self.height))
        
        
    def erode(self, iterations=1):
        """
        **SUMMARY**

        Apply a morphological erosion. An erosion has the effect of removing small bits of noise
        and smothing blobs. 

        This implementation uses the default openCV 3X3 square kernel 
        
        Erosion is effectively a local minima detector, the kernel moves over the image and
        takes the minimum value inside the kernel. 
        iterations - this parameters is the number of times to apply/reapply the operation
        
        * See: http://en.wikipedia.org/wiki/Erosion_(morphology).
        
        * See: http://opencv.willowgarage.com/documentation/cpp/image_filtering.html#cv-erode 
        
        * Example Use: A threshold/blob image has 'salt and pepper' noise. 
        
        * Example Code: /examples/MorphologyExample.py

        **PARAMETERS**
        
        * *iterations* - the number of times to run the erosion operation. 
        
        **RETURNS**

        A SimpleCV image. 

        **EXAMPLE**
        
        >>> img = Image("lenna")
        >>> derp = img.binarize()
        >>> derp.erode(3).show()
        
        **SEE ALSO**
        :py:meth:`dilate`
        :py:meth:`binarize`
        :py:meth:`morphOpen`
        :py:meth:`morphClose`
        :py:meth:`morphGradient`
        :py:meth:`findBlobsFromMask`
        
        """
        retVal = self.getEmpty() 
        kern = cv.CreateStructuringElementEx(3, 3, 1, 1, cv.CV_SHAPE_RECT)
        cv.Erode(self.getBitmap(), retVal, kern, iterations)
        return Image(retVal, colorSpace=self._colorSpace)


    def dilate(self, iterations=1):
        """
        **SUMMARY**

        Apply a morphological dilation. An dilation has the effect of smoothing blobs while
        intensifying the amount of noise blobs. 
        This implementation uses the default openCV 3X3 square kernel 
        Erosion is effectively a local maxima detector, the kernel moves over the image and
        takes the maxima value inside the kernel. 

        * See: http://en.wikipedia.org/wiki/Dilation_(morphology)

        * See: http://opencv.willowgarage.com/documentation/cpp/image_filtering.html#cv-dilate

        * Example Use: A part's blob needs to be smoother 

        * Example Code: ./examples/MorphologyExample.py

        **PARAMETERS**
        
        * *iterations* - the number of times to run the dilation operation. 
        
        **RETURNS**

        A SimpleCV image. 

        **EXAMPLE**
        
        >>> img = Image("lenna")
        >>> derp = img.binarize()
        >>> derp.dilate(3).show()
        
        **SEE ALSO**

        :py:meth:`erode`
        :py:meth:`binarize`
        :py:meth:`morphOpen`
        :py:meth:`morphClose`
        :py:meth:`morphGradient`
        :py:meth:`findBlobsFromMask`
        
        """
        retVal = self.getEmpty() 
        kern = cv.CreateStructuringElementEx(3, 3, 1, 1, cv.CV_SHAPE_RECT)
        cv.Dilate(self.getBitmap(), retVal, kern, iterations)
        return Image(retVal, colorSpace=self._colorSpace) 


    def morphOpen(self):
        """
        **SUMMARY**

        morphologyOpen applies a morphological open operation which is effectively
        an erosion operation followed by a morphological dilation. This operation
        helps to 'break apart' or 'open' binary regions which are close together. 


        * `Morphological opening on Wikipedia <http://en.wikipedia.org/wiki/Opening_(morphology)>`_

        * `OpenCV documentation <http://opencv.willowgarage.com/documentation/cpp/image_filtering.html#cv-morphologyex>`_       
      
        * Example Use: two part blobs are 'sticking' together.
        
        * Example Code: ./examples/MorphologyExample.py

        **RETURNS**

        A SimpleCV image. 

        **EXAMPLE**
        
        >>> img = Image("lenna")
        >>> derp = img.binarize()
        >>> derp.morphOpen.show()
        
        **SEE ALSO**

        :py:meth:`erode`
        :py:meth:`dilate`
        :py:meth:`binarize`
        :py:meth:`morphClose`
        :py:meth:`morphGradient`
        :py:meth:`findBlobsFromMask`
        
        """
        retVal = self.getEmpty() 
        temp = self.getEmpty()
        kern = cv.CreateStructuringElementEx(3, 3, 1, 1, cv.CV_SHAPE_RECT)
        try:
            cv.MorphologyEx(self.getBitmap(), retVal, temp, kern, cv.MORPH_OPEN, 1)
        except:
            cv.MorphologyEx(self.getBitmap(), retVal, temp, kern, cv.CV_MOP_OPEN, 1)
            #OPENCV 2.2 vs 2.3 compatability 
                        
        return( Image(retVal) )


    def morphClose(self):
        """
        **SUMMARY**
        
        morphologyClose applies a morphological close operation which is effectively
        a dilation operation followed by a morphological erosion. This operation
        helps to 'bring together' or 'close' binary regions which are close together. 


        * See: `Closing <http://en.wikipedia.org/wiki/Closing_(morphology)>`_
       
        * See: `Morphology from OpenCV <http://opencv.willowgarage.com/documentation/cpp/image_filtering.html#cv-morphologyex>`_
        
        * Example Use: Use when a part, which should be one blob is really two blobs.   
        
        * Example Code: ./examples/MorphologyExample.py

        **RETURNS**

        A SimpleCV image. 

        **EXAMPLE**
        
        >>> img = Image("lenna")
        >>> derp = img.binarize()
        >>> derp.morphClose.show()
        
        **SEE ALSO**

        :py:meth:`erode`
        :py:meth:`dilate`
        :py:meth:`binarize`
        :py:meth:`morphOpen`
        :py:meth:`morphGradient`
        :py:meth:`findBlobsFromMask`
        
        """

        retVal = self.getEmpty() 
        temp = self.getEmpty()
        kern = cv.CreateStructuringElementEx(3, 3, 1, 1, cv.CV_SHAPE_RECT)
        try:
            cv.MorphologyEx(self.getBitmap(), retVal, temp, kern, cv.MORPH_CLOSE, 1)
        except:
            cv.MorphologyEx(self.getBitmap(), retVal, temp, kern, cv.CV_MOP_CLOSE, 1)
            #OPENCV 2.2 vs 2.3 compatability 
        
        return Image(retVal, colorSpace=self._colorSpace)


    def morphGradient(self):
        """
        **SUMMARY**

        The morphological gradient is the difference betwen the morphological
        dilation and the morphological gradient. This operation extracts the 
        edges of a blobs in the image. 


        * `See Morph Gradient of Wikipedia <http://en.wikipedia.org/wiki/Morphological_Gradient>`_
     
        * `OpenCV documentation <http://opencv.willowgarage.com/documentation/cpp/image_filtering.html#cv-morphologyex>`_
        
        * Example Use: Use when you have blobs but you really just want to know the blob edges.
        
        * Example Code: ./examples/MorphologyExample.py


        **RETURNS**

        A SimpleCV image. 

        **EXAMPLE**
        
        >>> img = Image("lenna")
        >>> derp = img.binarize()
        >>> derp.morphGradient.show()
        
        **SEE ALSO**

        :py:meth:`erode`
        :py:meth:`dilate`
        :py:meth:`binarize`
        :py:meth:`morphOpen`
        :py:meth:`morphClose`
        :py:meth:`findBlobsFromMask`
        
        """
        retVal = self.getEmpty() 
        retVal = self.getEmpty() 
        temp = self.getEmpty()
        kern = cv.CreateStructuringElementEx(3, 3, 1, 1, cv.CV_SHAPE_RECT)
        try:
            cv.MorphologyEx(self.getBitmap(), retVal, temp, kern, cv.MORPH_GRADIENT, 1)
        except:
            cv.MorphologyEx(self.getBitmap(), retVal, temp, kern, cv.CV_MOP_GRADIENT, 1)
        return Image(retVal, colorSpace=self._colorSpace )


    def histogram(self, numbins = 50):
        """
        **SUMMARY**

        Return a numpy array of the 1D histogram of intensity for pixels in the image
        Single parameter is how many "bins" to have.


        **PARAMETERS**

        * *numbins* - An interger number of bins in a histogram. 
        
        **RETURNS**

        A list of histogram bin values. 

        **EXAMPLE**
        
        >>> img = Image('lenna')
        >>> hist = img.histogram()

        **SEE ALSO**

        :py:meth:`hueHistogram`

        """
        gray = self._getGrayscaleBitmap()


        (hist, bin_edges) = np.histogram(np.asarray(cv.GetMat(gray)), bins=numbins)
        return hist.tolist()
        
    def hueHistogram(self, bins = 179):
        """
        **SUMMARY**
        
        Returns the histogram of the hue channel for the image


        **PARAMETERS**

        * *numbins* - An interger number of bins in a histogram. 
        
        **RETURNS**

        A list of histogram bin values. 

        **SEE ALSO**

        :py:meth:`histogram`

        """
        return np.histogram(self.toHSV().getNumpy()[:,:,2], bins = bins)[0]

    def huePeaks(self, bins = 179):
        """
        **SUMMARY**

        Takes the histogram of hues, and returns the peak hue values, which
        can be useful for determining what the "main colors" in a picture.
        
        The bins parameter can be used to lump hues together, by default it is 179
        (the full resolution in OpenCV's HSV format)
        
        Peak detection code taken from https://gist.github.com/1178136
        Converted from/based on a MATLAB script at http://billauer.co.il/peakdet.html
        
        Returns a list of tuples, each tuple contains the hue, and the fraction
        of the image that has it.

        **PARAMETERS**

        * *bins* - the integer number of bins, between 0 and 179.

        **RETURNS** 
        
        A list of (hue,fraction) tuples. 
        
        """
        #         keyword arguments:
        #         y_axis -- A list containg the signal over which to find peaks
        #         x_axis -- A x-axis whose values correspond to the 'y_axis' list and is used
        #             in the return to specify the postion of the peaks. If omitted the index
        #             of the y_axis is used. (default: None)
        #         lookahead -- (optional) distance to look ahead from a peak candidate to
        #             determine if it is the actual peak (default: 500) 
        #             '(sample / period) / f' where '4 >= f >= 1.25' might be a good value
        #         delta -- (optional) this specifies a minimum difference between a peak and
        #             the following points, before a peak may be considered a peak. Useful
        #             to hinder the algorithm from picking up false peaks towards to end of
        #             the signal. To work well delta should be set to 'delta >= RMSnoise * 5'.
        #             (default: 0)
        #                 Delta function causes a 20% decrease in speed, when omitted
        #                 Correctly used it can double the speed of the algorithm
        #         return --  Each cell of the lists contains a tupple of:
        #             (position, peak_value) 
        #             to get the average peak value do 'np.mean(maxtab, 0)[1]' on the results

        y_axis, x_axis = np.histogram(self.toHSV().getNumpy()[:,:,2], bins = bins)
        x_axis = x_axis[0:bins]
        lookahead = int(bins / 17)
        delta = 0
        
        maxtab = []
        mintab = []
        dump = []   #Used to pop the first hit which always if false
           
        length = len(y_axis)
        if x_axis is None:
            x_axis = range(length)
        
        #perform some checks
        if length != len(x_axis):
            raise ValueError, "Input vectors y_axis and x_axis must have same length"
        if lookahead < 1:
            raise ValueError, "Lookahead must be above '1' in value"
        if not (np.isscalar(delta) and delta >= 0):
            raise ValueError, "delta must be a positive number"
        
        #needs to be a numpy array
        y_axis = np.asarray(y_axis)
        
        #maxima and minima candidates are temporarily stored in
        #mx and mn respectively
        mn, mx = np.Inf, -np.Inf
        
        #Only detect peak if there is 'lookahead' amount of points after it
        for index, (x, y) in enumerate(zip(x_axis[:-lookahead], y_axis[:-lookahead])):
            if y > mx:
                mx = y
                mxpos = x
            if y < mn:
                mn = y
                mnpos = x
            
            ####look for max####
            if y < mx-delta and mx != np.Inf:
                #Maxima peak candidate found
                #look ahead in signal to ensure that this is a peak and not jitter
                if y_axis[index:index+lookahead].max() < mx:
                    maxtab.append((mxpos, mx))
                    dump.append(True)
                    #set algorithm to only find minima now
                    mx = np.Inf
                    mn = np.Inf
            
            ####look for min####
            if y > mn+delta and mn != -np.Inf:
                #Minima peak candidate found 
                #look ahead in signal to ensure that this is a peak and not jitter
                if y_axis[index:index+lookahead].min() > mn:
                    mintab.append((mnpos, mn))
                    dump.append(False)
                    #set algorithm to only find maxima now
                    mn = -np.Inf
                    mx = -np.Inf
        
        
        #Remove the false hit on the first value of the y_axis
        try:
            if dump[0]:
                maxtab.pop(0)
                #print "pop max"
            else:
                mintab.pop(0)
                #print "pop min"
            del dump
        except IndexError:
            #no peaks were found, should the function return empty lists?
            pass
      
        huetab = []
        for hue, pixelcount in maxtab:
            huetab.append((hue, pixelcount / float(self.width * self.height)))
        return huetab



    def __getitem__(self, coord):
        ret = self.getMatrix()[tuple(reversed(coord))]
        if (type(ret) == cv.cvmat):
            (width, height) = cv.GetSize(ret)
            newmat = cv.CreateMat(height, width, ret.type)
            cv.Copy(ret, newmat) #this seems to be a bug in opencv
            #if you don't copy the matrix slice, when you convert to bmp you get
            #a slice-sized hunk starting at 0, 0
            return Image(newmat)
            
        if self.isBGR():
            return tuple(reversed(ret))
        else:
            return tuple(ret)


    def __setitem__(self, coord, value):
        value = tuple(reversed(value))  #RGB -> BGR
        # TODO - this needs to be refactored
        if(coord[0] >= self.width or coord[1] >= self.height or coord[0]<0 or coord[1] < 0):
            return
        if is_tuple(self.getMatrix()[tuple(reversed(coord))]):
            self.getMatrix()[tuple(reversed(coord))] = value 
        else:
            cv.Set(self.getMatrix()[tuple(reversed(coord))], value)
            self._clearBuffers("_matrix") 


    def __sub__(self, other):
        newbitmap = self.getEmpty() 
        if is_number(other):
            cv.SubS(self.getBitmap(), other, newbitmap)
        else:
            cv.Sub(self.getBitmap(), other.getBitmap(), newbitmap)
        return Image(newbitmap, colorSpace=self._colorSpace)


    def __add__(self, other):
        newbitmap = self.getEmpty() 
        if is_number(other):
            cv.AddS(self.getBitmap(), other, newbitmap)
        else:
            cv.Add(self.getBitmap(), other.getBitmap(), newbitmap)
        return Image(newbitmap, colorSpace=self._colorSpace)


    def __and__(self, other):
        newbitmap = self.getEmpty() 
        if is_number(other):
            cv.AndS(self.getBitmap(), other, newbitmap)
        else:
            cv.And(self.getBitmap(), other.getBitmap(), newbitmap)
        return Image(newbitmap, colorSpace=self._colorSpace)


    def __or__(self, other):
        newbitmap = self.getEmpty() 
        if is_number(other):
            cv.OrS(self.getBitmap(), other, newbitmap)
        else:
            cv.Or(self.getBitmap(), other.getBitmap(), newbitmap)
        return Image(newbitmap, colorSpace=self._colorSpace)


    def __div__(self, other):
        newbitmap = self.getEmpty() 
        if (not is_number(other)):
            cv.Div(self.getBitmap(), other.getBitmap(), newbitmap)
        else:
            cv.ConvertScale(self.getBitmap(), newbitmap, 1.0/float(other))
        return Image(newbitmap, colorSpace=self._colorSpace)


    def __mul__(self, other):
        newbitmap = self.getEmpty() 
        if (not is_number(other)):
            cv.Mul(self.getBitmap(), other.getBitmap(), newbitmap)
        else:
            cv.ConvertScale(self.getBitmap(), newbitmap, float(other))
        return Image(newbitmap, colorSpace=self._colorSpace)

    def __pow__(self, other):
        newbitmap = self.getEmpty() 
        cv.Pow(self.getBitmap(), newbitmap, other)
        return Image(newbitmap, colorSpace=self._colorSpace)

    def __neg__(self):
        newbitmap = self.getEmpty() 
        cv.Not(self.getBitmap(), newbitmap)
        return Image(newbitmap, colorSpace=self._colorSpace)
    
    def __invert__(self):
        return self.invert()

    def max(self, other):
        """
        **SUMMARY**

        The maximum value of my image, and the other image, in each channel
        If other is a number, returns the maximum of that and the number

        **PARAMETERS**
        
        * *other* - Image or a number.

        **RETURNS**
 
        A SimpelCV image.

        """ 
        newbitmap = self.getEmpty() 
        if is_number(other):
            cv.MaxS(self.getBitmap(), other.getBitmap(), newbitmap)
        else:
            cv.Max(self.getBitmap(), other.getBitmap(), newbitmap)
        return Image(newbitmap, colorSpace=self._colorSpace)


    def min(self, other):
        """
        **SUMMARY**

        The minimum value of my image, and the other image, in each channel
        If other is a number, returns the minimum of that and the number

        **Parameter**

        * *other* - Image

        **Returns**

        IMAGE
        """ 
        newbitmap = self.getEmpty() 
        if is_number(other):
            cv.MaxS(self.getBitmap(), other.getBitmap(), newbitmap)
        else:
            cv.Max(self.getBitmap(), other.getBitmap(), newbitmap)
        return Image(newbitmap, colorSpace=self._colorSpace)


    def _clearBuffers(self, clearexcept = "_bitmap"):
        for k, v in self._initialized_buffers.items():
            if k == clearexcept:
                continue
            self.__dict__[k] = v


    def findBarcode(self,doZLib=True,zxing_path=""):
        """
        **SUMMARY**

        This function requires zbar and the zbar python wrapper
        to be installed or zxing and the zxing python library.

        **ZBAR**

        To install please visit:
        http://zbar.sourceforge.net/

        On Ubuntu Linux 12.04 or greater:
        sudo apt-get install python-zbar


        **ZXING**
        
        If you have the python-zxing library installed, you can find 2d and 1d
        barcodes in your image.  These are returned as Barcode feature objects
        in a FeatureSet.  The single parameter is the ZXing_path along with
        setting the doZLib flag to False. You do not need the parameter if you 
        don't have the ZXING_LIBRARY env parameter set.

        You can clone python-zxing at:

        http://github.com/oostendo/python-zxing

        **INSTALLING ZEBRA CROSSING**

        * Download the latest version of zebra crossing from: http://code.google.com/p/zxing/
      
        * unpack the zip file where ever you see fit

          >>> cd zxing-x.x, where x.x is the version number of zebra crossing 
          >>> ant -f core/build.xml
          >>> ant -f javase/build.xml 
        
          This should build the library, but double check the readme
        
        * Get our helper library 

          >>> git clone git://github.com/oostendo/python-zxing.git
          >>> cd python-zxing
          >>> python setup.py install

        * Our library does not have a setup file. You will need to add
           it to your path variables. On OSX/Linux use a text editor to modify your shell file (e.g. .bashrc)
        
          export ZXING_LIBRARY=<FULL PATH OF ZXING LIBRARY - (i.e. step 2)>
          for example: 

          export ZXING_LIBRARY=/my/install/path/zxing-x.x/   
        
          On windows you will need to add these same variables to the system variable, e.g.
          
          http://www.computerhope.com/issues/ch000549.htm
        
        * On OSX/Linux source your shell rc file (e.g. source .bashrc). Windows users may need to restart.
        
        * Go grab some barcodes!

        .. Warning::
          Users on OSX may see the following error:
          
          RuntimeWarning: tmpnam is a potential security risk to your program
          
          We are working to resolve this issue. For normal use this should not be a problem.
        
        **Returns**
        
        A :py:class:`FeatureSet` of :py:class:`Barcode` objects. If no barcodes are detected the method returns None.

        **EXAMPLE**

        >>> bc = cam.getImage()
        >>> barcodes = img.findBarcodes()
        >>> for b in barcodes:
        >>>     b.draw()

        **SEE ALSO**

        :py:class:`FeatureSet` 
        :py:class:`Barcode`

        """
        if( doZLib ):
            try:
                import zbar
            except:
                logger.warning('The zbar library is not installed, please install to read barcodes')
                return None

            #configure zbar
            scanner = zbar.ImageScanner()
            scanner.parse_config('enable')
            raw = self.getPIL().convert('L').tostring()
            width = self.width
            height = self.height

            # wrap image data
            image = zbar.Image(width, height, 'Y800', raw)

            # scan the image for barcodes
            scanner.scan(image)
            barcode = None
            # extract results
            for symbol in image:
                # do something useful with results
                barcode = symbol
            # clean up
            del(image)

        else:
            if not ZXING_ENABLED:
                warnings.warn("Zebra Crossing (ZXing) Library not installed. Please see the release notes.")
                return None
                
            if (not self._barcodeReader):
                if not zxing_path:
                    self._barcodeReader = zxing.BarCodeReader()
                else:
                    self._barcodeReader = zxing.BarCodeReader(zxing_path)

            tmp_filename = os.tmpnam() + ".png"
            self.save(tmp_filename)
            barcode = self._barcodeReader.decode(tmp_filename)
            os.unlink(tmp_filename)

        if barcode:
            f = Barcode(self, barcode)
            return FeatureSet([f])
        else:
            return None


    #this function contains two functions -- the basic edge detection algorithm
    #and then a function to break the lines down given a threshold parameter
    def findLines(self, threshold=80, minlinelength=30, maxlinegap=10, cannyth1=50, cannyth2=100):
        """
        **SUMMARY**

        findLines will find line segments in your image and returns line feature 
        objects in a FeatureSet. This method uses the Hough (pronounced "HUFF") transform.

        See http://en.wikipedia.org/wiki/Hough_transform

        **PARAMETERS**
        
        * *threshold* - which determines the minimum "strength" of the line.
        * *minlinelength* - how many pixels long the line must be to be returned.
        * *maxlinegap* - how much gap is allowed between line segments to consider them the same line .
        * *cannyth1* - thresholds used in the edge detection step, refer to :py:meth:`_getEdgeMap` for details.
        * *cannyth2* - thresholds used in the edge detection step, refer to :py:meth:`_getEdgeMap` for details.
            
        **RETURNS**
        
        Returns a :py:class:`FeatureSet` of :py:class:`Line` objects. If no lines are found the method returns None.

        **EXAMPLE**
        
        >>> img = Image("lenna")
        >>> lines = img.findLines()
        >>> lines.draw()
        >>> img.show()
        
        **SEE ALSO**
        :py:class:`FeatureSet` 
        :py:class:`Line` 
        :py:meth:`edges`
        
        """
        em = self._getEdgeMap(cannyth1, cannyth2)
    
    
        lines = cv.HoughLines2(em, cv.CreateMemStorage(), cv.CV_HOUGH_PROBABILISTIC, 1.0, cv.CV_PI/180.0, threshold, minlinelength, maxlinegap)


        linesFS = FeatureSet()
        for l in lines:
            linesFS.append(Line(self, l))  
        return linesFS
    
    
    
    
    def findChessboard(self, dimensions = (8, 5), subpixel = True):
        """
        **SUMMARY**

        Given an image, finds a chessboard within that image.  Returns the Chessboard featureset.
        The Chessboard is typically used for calibration because of its evenly spaced corners.
        
        
        The single parameter is the dimensions of the chessboard, typical one can be found in \SimpleCV\tools\CalibGrid.png
   
        **PARAMETERS**

        * *dimensions* - A tuple of the size of the chessboard in width and height in grid objects.
        * *subpixel* - Boolean if True use sub-pixel accuracy, otherwise use regular pixel accuracy.

        **RETURNS** 
        
        A :py:class:`FeatureSet` of :py:class:`Chessboard` objects. If no chessboards are found None is returned.

        **EXAMPLE**
        
        >>> img = cam.getImage()
        >>> cb = img.findChessboard()
        >>> cb.draw()

        **SEE ALSO**
        
        :py:class:`FeatureSet` 
        :py:class:`Chessboard` 

        """
        corners = cv.FindChessboardCorners(self._getEqualizedGrayscaleBitmap(), dimensions, cv.CV_CALIB_CB_ADAPTIVE_THRESH + cv.CV_CALIB_CB_NORMALIZE_IMAGE )
        if(len(corners[1]) == dimensions[0]*dimensions[1]):
            if (subpixel):
                spCorners = cv.FindCornerSubPix(self.getGrayscaleMatrix(), corners[1], (11, 11), (-1, -1), (cv.CV_TERMCRIT_ITER | cv.CV_TERMCRIT_EPS, 10, 0.01))
            else:
                spCorners = corners[1]
            return FeatureSet([ Chessboard(self, dimensions, spCorners) ])
        else:
            return None


    def edges(self, t1=50, t2=100):
        """
        **SUMMARY**

        Finds an edge map Image using the Canny edge detection method.  Edges will be brighter than the surrounding area.

        The t1 parameter is roughly the "strength" of the edge required, and the value between t1 and t2 is used for edge linking.  
        
        For more information:

        * http://opencv.willowgarage.com/documentation/python/imgproc_feature_detection.html

        * http://en.wikipedia.org/wiki/Canny_edge_detector

        **PARAMETERS**

        * *t1* - Int - the lower Canny threshold.
        * *t2* - Int - the upper Canny threshold.
            
        **RETURNS** 

        A SimpleCV image where the edges are white on a black background.

        **EXAMPLE**

        >>> cam = Camera()
        >>> while True:
        >>>    cam.getImage().edges().show()
        

        **SEE ALSO**

        :py:meth:`findLines`

        """
        return Image(self._getEdgeMap(t1, t2), colorSpace=self._colorSpace)


    def _getEdgeMap(self, t1=50, t2=100):
        """
        Return the binary bitmap which shows where edges are in the image.  The two
        parameters determine how much change in the image determines an edge, 
        and how edges are linked together.  For more information refer to:


        http://en.wikipedia.org/wiki/Canny_edge_detector
        http://opencv.willowgarage.com/documentation/python/imgproc_feature_detection.html?highlight=canny#Canny
        """ 
  
  
        if (self._edgeMap and self._cannyparam[0] == t1 and self._cannyparam[1] == t2):
            return self._edgeMap


        self._edgeMap = self.getEmpty(1) 
        cv.Canny(self._getGrayscaleBitmap(), self._edgeMap, t1, t2)
        self._cannyparam = (t1, t2)


        return self._edgeMap


    def rotate(self, angle, fixed=True, point=[-1, -1], scale = 1.0):
        """
        **SUMMARY***

        This function rotates an image around a specific point by the given angle 
        By default in "fixed" mode, the returned Image is the same dimensions as the original Image, and the contents will be scaled to fit.  In "full" mode the
        contents retain the original size, and the Image object will scale
        by default, the point is the center of the image. 
        you can also specify a scaling parameter

        .. Note:
          that when fixed is set to false selecting a rotation point has no effect since the image is move to fit on the screen.

        **PARAMETERS**

        * *angle* - angle in degrees positive is clockwise, negative is counter clockwise 
        * *fixed* - if fixed is true,keep the original image dimensions, otherwise scale the image to fit the rotation 
        * *point* - the point about which we want to rotate, if none is defined we use the center.
        * *scale* - and optional floating point scale parameter. 
            
        **RETURNS**
        
        The rotated SimpleCV image. 

        **EXAMPLE**
        
        >>> img = Image('logo')
        >>> img2 = rotate( 73.00, point=(img.width/2,img.height/2))
        >>> img3 = rotate( 73.00, fixex=False, point=(img.width/2,img.height/2))
        >>> img4 = img2.sideBySide(img3)
        >>> img4.show()

        **SEE ALSO**

        :py:meth:`rotate90`

        """
        if( point[0] == -1 or point[1] == -1 ):
            point[0] = (self.width-1)/2
            point[1] = (self.height-1)/2


        if (fixed):
            retVal = self.getEmpty()
            cv.Zero(retVal)
            rotMat = cv.CreateMat(2, 3, cv.CV_32FC1)
            cv.GetRotationMatrix2D((float(point[0]), float(point[1])), float(angle), float(scale), rotMat)
            cv.WarpAffine(self.getBitmap(), retVal, rotMat)
            return Image(retVal, colorSpace=self._colorSpace)




        #otherwise, we're expanding the matrix to fit the image at original size
        rotMat = cv.CreateMat(2, 3, cv.CV_32FC1)
        # first we create what we thing the rotation matrix should be
        cv.GetRotationMatrix2D((float(point[0]), float(point[1])), float(angle), float(scale), rotMat)
        A = np.array([0, 0, 1])
        B = np.array([self.width, 0, 1])
        C = np.array([self.width, self.height, 1])
        D = np.array([0, self.height, 1])
        #So we have defined our image ABC in homogenous coordinates
        #and apply the rotation so we can figure out the image size
        a = np.dot(rotMat, A)
        b = np.dot(rotMat, B)
        c = np.dot(rotMat, C)
        d = np.dot(rotMat, D)
        #I am not sure about this but I think the a/b/c/d are transposed
        #now we calculate the extents of the rotated components. 
        minY = min(a[1], b[1], c[1], d[1])
        minX = min(a[0], b[0], c[0], d[0])
        maxY = max(a[1], b[1], c[1], d[1])
        maxX = max(a[0], b[0], c[0], d[0])
        #from the extents we calculate the new size
        newWidth = np.ceil(maxX-minX)
        newHeight = np.ceil(maxY-minY)
        #now we calculate a new translation
        tX = 0
        tY = 0
        #calculate the translation that will get us centered in the new image
        if( minX < 0 ):
            tX = -1.0*minX
        elif(maxX > newWidth-1 ):
            tX = -1.0*(maxX-newWidth)


        if( minY < 0 ):
            tY = -1.0*minY
        elif(maxY > newHeight-1 ):
            tY = -1.0*(maxY-newHeight)


        #now we construct an affine map that will the rotation and scaling we want with the 
        #the corners all lined up nicely with the output image. 
        src = ((A[0], A[1]), (B[0], B[1]), (C[0], C[1]))
        dst = ((a[0]+tX, a[1]+tY), (b[0]+tX, b[1]+tY), (c[0]+tX, c[1]+tY))


        cv.GetAffineTransform(src, dst, rotMat)


        #calculate the translation of the corners to center the image
        #use these new corner positions as the input to cvGetAffineTransform
        retVal = cv.CreateImage((int(newWidth), int(newHeight)), 8, int(3))
        cv.Zero(retVal)

        cv.WarpAffine(self.getBitmap(), retVal, rotMat)
        #cv.AddS(retVal,(0,255,0),retVal)
        return Image(retVal, colorSpace=self._colorSpace) 


    def transpose(self):
        """
        **SUMMARY**
        
        Does a fast 90 degree rotation to the right with a flip.

        .. Warning::
          Subsequent calls to this function *WILL NOT* keep rotating it to the right!!!
          This function just does a matrix transpose so following one transpose by another will 
          just yield the original image.  

        **RETURNS**
         
        The rotated SimpleCV Image.
        
        **EXAMPLE**
        
        >>> img = Image("logo")
        >>> img2 = img.transpose()
        >>> img2.show()

        **SEE ALSO**
        
        :py:meth:`rotate`
         

        """
        retVal = cv.CreateImage((self.height, self.width), cv.IPL_DEPTH_8U, 3)
        cv.Transpose(self.getBitmap(), retVal)
        return(Image(retVal, colorSpace=self._colorSpace))
    
    
    def shear(self, cornerpoints):
        """
        **SUMMARY**

        Given a set of new corner points in clockwise order, return a shear-ed image
        that transforms the image contents.  The returned image is the same
        dimensions. 

        **PARAMETERS**

        * *cornerpoints* - a 2x4 tuple of points. The order is (top_left, top_right, bottom_left, bottom_right)

        **RETURNS**
        
        A simpleCV image. 

        **EXAMPLE**

        >>> img = Image("lenna")
        >>> points = ((50,0),(img.width+50,0),(img.width,img.height),(0,img.height))
        >>> img.shear(points).show()

        **SEE ALSO**

        :py:meth:`transformAffine`
        :py:meth:`warp`
        :py:meth:`rotate`

        http://en.wikipedia.org/wiki/Transformation_matrix

        """
        src =  ((0, 0), (self.width-1, 0), (self.width-1, self.height-1))
        #set the original points
        aWarp = cv.CreateMat(2, 3, cv.CV_32FC1)
        #create the empty warp matrix
        cv.GetAffineTransform(src, cornerpoints, aWarp)


        return self.transformAffine(aWarp)


    def transformAffine(self, rotMatrix):
        """
        **SUMMARY**

        This helper function for shear performs an affine rotation using the supplied matrix. 
        The matrix can be a either an openCV mat or an np.ndarray type. 
        The matrix should be a 2x3

        **PARAMETERS**
        
        * *rotMatrix* - A 2x3 numpy array or CvMat of the affine transform. 
            
        **RETURNS**

        The rotated image. Note that the rotation is done in place, i.e. the image is not enlarged to fit the transofmation.
        
        **EXAMPLE**

        >>> img = Image("lenna")
        >>> points = ((50,0),(img.width+50,0),(img.width,img.height),(0,img.height))
        >>> src =  ((0, 0), (img.width-1, 0), (img.width-1, img.height-1))
        >>> result = cv.createMat(2,3,cv.CV_32FC1)
        >>> cv.GetAffineTransform(src,points,result)
        >>> img.transformAffine(result).show()


        **SEE ALSO**
 
        :py:meth:`shear`
        :py:meth`warp`
        :py:meth:`transformPerspective`
        :py:meth:`rotate`

        http://en.wikipedia.org/wiki/Transformation_matrix
        
        """
        retVal = self.getEmpty()
        if(type(rotMatrix) == np.ndarray ):
            rotMatrix = npArray2cvMat(rotMatrix)
        cv.WarpAffine(self.getBitmap(), retVal, rotMatrix)
        return Image(retVal, colorSpace=self._colorSpace) 


    def warp(self, cornerpoints):
        """
        **SUMMARY**
        
        This method performs and arbitrary perspective transform. 
        Given a new set of corner points in clockwise order frin top left, return an Image with 
        the images contents warped to the new coordinates.  The returned image
        will be the same size as the original image


        **PARAMETERS**
        
        * *cornerpoints* - A list of four tuples corresponding to the destination corners in the order of (top_left,top_right,bottom_left,bottom_right) 

        **RETURNS**

        A simpleCV Image with the warp applied. Note that this operation does not enlarge the image. 

        **EXAMPLE**

        >>> img = Image("lenna")
        >>> points = ((30, 30), (img.width-10, 70), (img.width-1-40, img.height-1+30),(20,img.height+10))
        >>> img.warp(points).show()
        
        **SEE ALSO**

        :py:meth:`shear`
        :py:meth:`transformAffine`
        :py:meth:`transformPerspective`
        :py:meth:`rotate`

        http://en.wikipedia.org/wiki/Transformation_matrix
        
        """
        #original coordinates
        src = ((0, 0), (self.width-1, 0), (self.width-1, self.height-1), (0, self.height-1))    
        pWarp = cv.CreateMat(3, 3, cv.CV_32FC1) #create an empty 3x3 matrix
        cv.GetPerspectiveTransform(src, cornerpoints, pWarp) #figure out the warp matrix


        return self.transformPerspective(pWarp)


    def transformPerspective(self, rotMatrix):
        """
        **SUMMARY**
       
        This helper function for warp performs an affine rotation using the supplied matrix. 
        The matrix can be a either an openCV mat or an np.ndarray type. 
        The matrix should be a 3x3

       **PARAMETERS**
            * *rotMatrix* - Numpy Array or CvMat

        **RETURNS**

        The rotated image. Note that the rotation is done in place, i.e. the image is not enlarged to fit the transofmation.
        
        **EXAMPLE**

        >>> img = Image("lenna")
        >>> points = ((50,0),(img.width+50,0),(img.width,img.height),(0,img.height))
        >>> src = ((30, 30), (img.width-10, 70), (img.width-1-40, img.height-1+30),(20,img.height+10))
        >>> result = cv.createMat(3,3,cv.CV_32FC1)
        >>> cv.GetPerspectiveTransform(src,points,result)
        >>> img.transformPerspective(result).show()


        **SEE ALSO**
 
        :py:meth:`shear`
        :py:meth:`warp`
        :py:meth:`transformPerspective`
        :py:meth:`rotate`

        http://en.wikipedia.org/wiki/Transformation_matrix
        
        """
        retVal = self.getEmpty()
        if(type(rotMatrix) == np.ndarray ):
            rotMatrix = npArray2cvMat(rotMatrix)
        cv.WarpPerspective(self.getBitmap(), retVal, rotMatrix)
        return Image(retVal, colorSpace=self._colorSpace) 
  
  
    def getPixel(self, x, y):
        """
        **SUMMARY**

        This function returns the RGB value for a particular image pixel given a specific row and column.
        
        .. Warning::
          this function will always return pixels in RGB format even if the image is BGR format. 
        
        **PARAMETERS**
        
            * *x* - Int the x pixel coordinate.
            * *y* - Int the y pixel coordinate.

        **RETURNS**

        A color value that is a three element integer tuple.

        **EXAMPLE**
        
        >>> img = Image(logo)
        >>> color = img.getPixel(10,10)


        .. Warning::
          We suggest that this method be used sparingly. For repeated pixel access use python array notation. I.e. img[x][y].

        """
        c = None
        retVal = None
        if( x < 0 or x >= self.width ):
            logger.warning("getRGBPixel: X value is not valid.")
        elif( y < 0 or y >= self.height ):
            logger.warning("getRGBPixel: Y value is not valid.")
        else:
            c = cv.Get2D(self.getBitmap(), y, x)
            if( self._colorSpace == ColorSpace.BGR ): 
                retVal = (c[2],c[1],c[0])
            else:
                retVal = (c[0],c[1],c[2])
        
        return retVal
  
  
    def getGrayPixel(self, x, y):
        """
        **SUMMARY**

        This function returns the gray value for a particular image pixel given a specific row and column.
        
        
        .. Warning::
          This function will always return pixels in RGB format even if the image is BGR format. 
        
        **PARAMETERS**
        
        * *x* - Int the x pixel coordinate.
        * *y* - Int the y pixel coordinate.

        **RETURNS**

        A gray value integer between 0 and 255.

        **EXAMPLE**
        
        >>> img = Image(logo)
        >>> color = img.getGrayPixel(10,10)


        .. Warning::
          We suggest that this method be used sparingly. For repeated pixel access use python array notation. I.e. img[x][y].

        """
        retVal = None
        if( x < 0 or x >= self.width ):
            logger.warning("getGrayPixel: X value is not valid.") 
        elif( y < 0 or y >= self.height ):
            logger.warning("getGrayPixel: Y value is not valid.")
        else:
            retVal = cv.Get2D(self._getGrayscaleBitmap(), y, x)
            retVal = retVal[0]
        return retVal
      
      
    def getVertScanline(self, column):
        """
        **SUMMARY**
        
        This function returns a single column of RGB values from the image as a numpy array. This is handy if you 
        want to crawl the image looking for an edge. 

        **PARAMETERS**
        
        * *column* - the column number working from left=0 to right=img.width.

        **RETURNS**

        A numpy array of the pixel values. Ususally this is in BGR format. 

        **EXAMPLE**
        
        >>> img = Image("lenna")
        >>> myColor = [0,0,0]
        >>> sl = img.getVertScanline(423)
        >>> sll = sl.tolist()
        >>> for p in sll:
        >>>    if( p == myColor ):
        >>>        # do something

        **SEE ALSO**

        :py:meth:`getHorzScanlineGray`
        :py:meth:`getHorzScanline`
        :py:meth:`getVertScanlineGray`
        :py:meth:`getVertScanline`

        """
        retVal = None
        if( column < 0 or column >= self.width ):
            logger.warning("getVertRGBScanline: column value is not valid.")
        else:
            retVal = cv.GetCol(self.getBitmap(), column)
            retVal = np.array(retVal)
            retVal = retVal[:, 0, :] 
        return retVal
  
  
    def getHorzScanline(self, row):
        """
        **SUMMARY**

        This function returns a single row of RGB values from the image.
        This is handy if you want to crawl the image looking for an edge. 

        **PARAMETERS**
        
        * *row* - the row number working from top=0 to bottom=img.height.

        **RETURNS**

        A a lumpy numpy array of the pixel values. Ususally this is in BGR format. 

        **EXAMPLE**
        
        >>> img = Image("lenna")
        >>> myColor = [0,0,0]
        >>> sl = img.getHorzScanline(422)
        >>> sll = sl.tolist()
        >>> for p in sll:
        >>>    if( p == myColor ):
        >>>        # do something

        **SEE ALSO**

        :py:meth:`getHorzScanlineGray`
        :py:meth:`getVertScanlineGray`
        :py:meth:`getVertScanline`

        """
        retVal = None
        if( row < 0 or row >= self.height ):
            logger.warning("getHorzRGBScanline: row value is not valid.")
        else:
            retVal = cv.GetRow(self.getBitmap(), row)
            retVal = np.array(retVal)
            retVal = retVal[0, :, :]
        return retVal
  
  
    def getVertScanlineGray(self, column):
        """
        **SUMMARY**
        
        This function returns a single column of gray values from the image as a numpy array. This is handy if you 
        want to crawl the image looking for an edge. 

        **PARAMETERS**
        
        * *column* - the column number working from left=0 to right=img.width.

        **RETURNS**

        A a lumpy numpy array of the pixel values.

        **EXAMPLE**
        
        >>> img = Image("lenna")
        >>> myColor = [255]
        >>> sl = img.getVertScanlineGray(421)
        >>> sll = sl.tolist()
        >>> for p in sll:
        >>>    if( p == myColor ):
        >>>        # do something

        **SEE ALSO**

        :py:meth:`getHorzScanlineGray`
        :py:meth:`getHorzScanline`
        :py:meth:`getVertScanline`

        """
        retVal = None
        if( column < 0 or column >= self.width ):
            logger.warning("getHorzRGBScanline: row value is not valid.")
        else:
            retVal = cv.GetCol(self._getGrayscaleBitmap(), column )
            retVal = np.array(retVal)
            #retVal = retVal.transpose()
        return retVal
  
  
    def getHorzScanlineGray(self, row):
        """
        **SUMMARY**
        
        This function returns a single row of gray values from the image as a numpy array. This is handy if you 
        want to crawl the image looking for an edge. 

        **PARAMETERS**

        * *row* - the row number working from top=0 to bottom=img.height. 

        **RETURNS**

        A a lumpy numpy array of the pixel values. 

        **EXAMPLE**
        
        >>> img = Image("lenna")
        >>> myColor = [255]
        >>> sl = img.getHorzScanlineGray(420)
        >>> sll = sl.tolist()
        >>> for p in sll:
        >>>    if( p == myColor ):
        >>>        # do something

        **SEE ALSO**

        :py:meth:`getHorzScanlineGray`
        :py:meth:`getHorzScanline`
        :py:meth:`getVertScanlineGray`
        :py:meth:`getVertScanline`

        """
        retVal = None
        if( row < 0 or row >= self.height ):
            logger.warning("getHorzRGBScanline: row value is not valid.")
        else:
            retVal = cv.GetRow(self._getGrayscaleBitmap(), row )
            retVal = np.array(retVal)
            retVal = retVal.transpose()
        return retVal


    def crop(self, x , y = None, w = None, h = None, centered=False):
        """
        **SUMMARY**
        Consider you want to crop a image with the following dimension :

        (x,y) 
            +--------------+
            |              |
            |              |h
            |              |
            +--------------+
                  w      (x1,y1)   

        Crop attempts to use the x and y position variables and the w and h width
        and height variables to crop the image. When centered is false, x and y
        define the top and left of the cropped rectangle. When centered is true
        the function uses x and y as the centroid of the cropped region.

        You can also pass a feature into crop and have it automatically return
        the cropped image within the bounding outside area of that feature
        
        Or parameters can be in the form of a
         - tuple or list : (x,y,w,h) or [x,y,w,h]
         - two points : (x,y),(x1,y1) or [(x,y),(x1,y1)]
           
        **PARAMETERS**

        * *x* - An integer or feature. 
              - If it is a feature we crop to the features dimensions. 
              - This can be either the top left corner of the image or the center cooridnate of the the crop region.
              - or in the form of tuple/list. i,e (x,y,w,h) or [x,y,w,h]
              - Otherwise in two point form. i,e [(x,y),(x1,y1)] or (x,y)
        * *y* - The y coordinate of the center, or top left corner  of the crop region.
              - Otherwise in two point form. i,e (x1,y1)
        * *w* - Int - the width of the cropped region in pixels.
        * *h* - Int - the height of the cropped region in pixels.
        * *centered*  - Boolean - if True we treat the crop region as being the center 
          coordinate and a width and height. If false we treat it as the top left corner of the crop region.

        **RETURNS**

        A SimpleCV Image cropped to the specified width and height.

        **EXAMPLE**
        
        >>> img = Image('lenna')
        >>> img.crop(50,40,128,128).show()
        >>> img.crop((50,40,128,128)).show() #roi
        >>> img.crop([50,40,128,128]) #roi
        >>> img.crop((50,40),(178,168)) # two point form
        >>> img.crop([(50,40),(178,168)]) # two point form
        **SEE ALSO**
        
        :py:meth:`embiggen`
        :py:meth:`regionSelect`
        """

        #If it's a feature extract what we need
        if(isinstance(x, Feature)):
            theFeature = x
            x = theFeature.points[0][0]
            y = theFeature.points[0][1]
            w = theFeature.width()
            h = theFeature.height()
        
        # x of the form [(x,y),(x1,y1)]        
        elif(isinstance(x, list) and isinstance(x[0],tuple) and isinstance(x[1],tuple) and y == None and w == None and h == None):
            if (len(x[0])==2 and len(x[1])==2):    
                x,y,w,h = x[0][0],x[0][1],x[1][0]-x[0][0],x[1][1]-x[0][1]
            else:
                logger.warning("x should be in the form [(x1,y1),(x2,y2)]") 
                return None
                 
        # x and y of the form (x,y),(x1,y2)     
        elif(isinstance(x, tuple) and isinstance(y, tuple) and w == None and h == None):
            if (len(x)==2 and len(y)==2):
                x,y,w,h = x[0],x[1],y[0]-x[0],y[1]-x[1]
            else:
                logger.warning("if x and y are tuple it should be in the form (x1,y1) and (x2,y2)") 
                return None        

        # x of the form (x,y,x1,y2) or [x,y,x1,y2]        
        elif(isinstance(x, tuple) or isinstance(x, list) and y == None and w == None and h == None):
            if (len(x)==4):
                x,y,w,h = x
            else:
                logger.warning("if x is a tuple or list it should be in the form (x,y,w,h) or [x,y,w,h]") 
                return None        
                    
                    
        if(y == None or w == None or h == None):
            print "Please provide an x, y, width, height to function"

        if( w <= 0 or h <= 0 ):
            logger.warning("Can't do a negative crop!")
            return None
        
        retVal = cv.CreateImage((int(w),int(h)), cv.IPL_DEPTH_8U, 3)
        if( x < 0 or y < 0 ):
            logger.warning("Crop will try to help you, but you have a negative crop position, your width and height may not be what you want them to be.")


        if( centered ):
            rectangle = (int(x-(w/2)), int(y-(h/2)), int(w), int(h))
        else:
            rectangle = (int(x), int(y), int(w), int(h))
        
        (topROI, bottomROI) = self._rectOverlapROIs((rectangle[2],rectangle[3]),(self.width,self.height),(rectangle[0],rectangle[1]))

        if( bottomROI is None ):
            logger.warning("Hi, your crop rectangle doesn't even overlap your image. I have no choice but to return None.")
            return None

        retVal = cv.CreateImage((bottomROI[2],bottomROI[3]), cv.IPL_DEPTH_8U, 3)
    
        cv.SetImageROI(self.getBitmap(), bottomROI)
        cv.Copy(self.getBitmap(), retVal)
        cv.ResetImageROI(self.getBitmap())
        img = Image(retVal, colorSpace=self._colorSpace)

        #Buffering the top left point (x, y) in a image.
        img._uncroppedX = self._uncroppedX + int(x)
        img._uncroppedY = self._uncroppedY + int(y) 
        return img
            
    def regionSelect(self, x1, y1, x2, y2 ):
        """
        **SUMMARY**

        Region select is similar to crop, but instead of taking a position and width
        and height values it simply takes to points on the image and returns the selected
        region. This is very helpful for creating interactive scripts that require
        the user to select a region.

        **PARAMETERS**

        * *x1* - Int - Point one x coordinate.
        * *y1* - Int  - Point one y coordinate.
        * *x2* - Int  - Point two x coordinate.
        * *y2* - Int  - Point two y coordinate.

        **RETURNS**

        A cropped SimpleCV Image.
        
        **EXAMPLE**

        >>> img = Image("lenna")
        >>> subreg = img.regionSelect(10,10,100,100) # often this comes from a mouse click
        >>> subreg.show()

        **SEE ALSO**
        
        :py:meth:`crop`

        """
        w = abs(x1-x2)
        h = abs(y1-y2)


        retVal = None
        if( w <= 0 or h <= 0 or w > self.width or h > self.height ):
            logger.warning("regionSelect: the given values will not fit in the image or are too small.")
        else:
            xf = x2 
            if( x1 < x2 ):
                xf = x1
            yf = y2
            if( y1 < y2 ):
                yf = y1
            retVal = self.crop(xf, yf, w, h)
      
      
        return retVal
  
  
    def clear(self):
        """
        **SUMMARY**

        This is a slightly unsafe method that clears out the entire image state
        it is usually used in conjunction with the drawing blobs to fill in draw
        a single large blob in the image. 
        
        .. Warning: 
          Do not use this method unless you have a particularly compelling reason.
        
        """
        cv.SetZero(self._bitmap)
        self._clearBuffers()
    
    


    
    
    def drawText(self, text = "", x = None, y = None, color = Color.BLUE, fontsize = 16):
        """
        **SUMMARY**

        This function draws the string that is passed on the screen at the specified coordinates.

        The Default Color is blue but you can pass it various colors

        The text will default to the center of the screen if you don't pass it a value


        **PARAMETERS**

        * *text* - String - the text you want to write. ASCII only please.
        * *x* - Int - the x position in pixels.
        * *y* - Int - the y position in pixels. 
        * *color* - Color object or Color Tuple
        * *fontsize* - Int - the font size - roughly in points. 

        **RETURNS**
        
        Nothing. This is an in place function. Text is added to the Images drawing layer. 

        **EXAMPLE**
        
        >>> img = Image("lenna")
        >>> img.drawText("xamox smells like cool ranch doritos.", 50,50,color=Color.BLACK,fontsize=48)
        >>> img.show()

        **SEE ALSO**

        :py:meth:`dl`
        :py:meth:`drawCircle`
        :py:meth:`drawRectangle`
 
        """
        if(x == None):
            x = (self.width / 2)
        if(y == None):
            y = (self.height / 2)
    
    
        self.getDrawingLayer().setFontSize(fontsize)
        self.getDrawingLayer().text(text, (x, y), color)
    
    
    def drawRectangle(self,x,y,w,h,color=Color.RED,width=1,alpha=255):
        """
        **SUMMARY**

        Draw a rectangle on the screen given the upper left corner of the rectangle
        and the width and height. 
        
        **PARAMETERS**

        * *x* - the x position.
        * *y* - the y position.
        * *w* - the width of the rectangle.
        * *h* - the height of the rectangle.
        * *color* - an RGB tuple indicating the desired color.
        * *width* - the width of the rectangle, a value less than or equal to zero means filled in completely.
        * *alpha* - the alpha value on the interval from 255 to 0, 255 is opaque, 0 is completely transparent. 

        **RETURNS**

        None - this operation is in place and adds the rectangle to the drawing layer. 

        **EXAMPLE**
        
        >>> img = Image("lenna")
        >>> img.drawREctange( 50,50,100,123)
        >>> img.show()

        **SEE ALSO**

        :py:meth:`dl`
        :py:meth:`drawCircle`
        :py:meth:`drawRectangle`
        :py:meth:`applyLayers`
        :py:class:`DrawingLayer`

        """
        if( width < 1 ):
            self.getDrawingLayer().rectangle((x,y),(w,h),color,filled=True,alpha=alpha)
        else:
            self.getDrawingLayer().rectangle((x,y),(w,h),color,width,alpha=alpha)
            
    def drawRotatedRectangle(self,boundingbox,color=Color.RED,width=1):
        """
        **SUMMARY**

        Draw the minimum bouding rectangle. This rectangle is a series of four points.

        **TODO**

        **KAT FIX THIS**
        """

        cv.EllipseBox(self.getBitmap(),box=boundingbox,color=color,thicness=width)


    def show(self, type = 'window'):
        """
        **SUMMARY**

        This function automatically pops up a window and shows the current image.

        **PARAMETERS**

        * *type* - this string can have one of two values, either 'window', or 'browser'. Window opens 
          a display window, while browser opens the default web browser to show an image. 

        **RETURNS**

        This method returns the display object. In the case of the window this is a JpegStreamer
        object. In the case of a window a display object is returned. 

        **EXAMPLE**
        
        >>> img = Image("lenna")
        >>> img.show()
        >>> img.show('browser')

        **SEE ALSO**

        :py:class:`JpegStreamer`
        :py:class:`Display`

        """

        if(type == 'browser'):
          import webbrowser
          js = JpegStreamer(8080)
          self.save(js)
          webbrowser.open("http://localhost:8080", 2)
          return js
        elif (type == 'window'):
          from SimpleCV.Display import Display
          if init_options_handler.on_notebook:
              d = Display(displaytype='notebook')
          else:
              d = Display(self.size())
          self.save(d)
          return d
        else:
          print "Unknown type to show"

    def _surface2Image(self,surface):
        imgarray = pg.surfarray.array3d(surface)
        retVal = Image(imgarray)
        retVal._colorSpace = ColorSpace.RGB
        return retVal.toBGR().transpose()
    
    def _image2Surface(self,img):
        return pg.image.fromstring(img.getPIL().tostring(),img.size(), "RGB") 
        #return pg.surfarray.make_surface(img.toRGB().getNumpy())

    def toPygameSurface(self):
        """
        **SUMMARY**

        Converts this image to a pygame surface. This is useful if you want
        to treat an image as a sprite to render onto an image. An example
        would be rendering blobs on to an image. 

        .. Warning:: 
          *THIS IS EXPERIMENTAL*. We are plannng to remove this functionality sometime in the near future.

        **RETURNS**

        The image as a pygame surface. 

        **SEE ALSO**


        :py:class:`DrawingLayer`
        :py:meth:`insertDrawingLayer`
        :py:meth:`addDrawingLayer`
        :py:meth:`dl`
        :py:meth:`toPygameSurface`
        :py:meth:`getDrawingLayer`
        :py:meth:`removeDrawingLayer`
        :py:meth:`clearLayers`
        :py:meth:`layers`
        :py:meth:`mergedLayers`
        :py:meth:`applyLayers`
        :py:meth:`drawText`
        :py:meth:`drawRectangle`
        :py:meth:`drawCircle`
        :py:meth:`blit`
          
        """
        return pg.image.fromstring(self.getPIL().tostring(),self.size(), "RGB") 
    
        
    def addDrawingLayer(self, layer = None):
        """
        **SUMMARY**

        Push a new drawing layer onto the back of the layer stack

        **PARAMETERS**
        
        * *layer* - The new drawing layer to add. 

        **RETURNS**
        
        The index of the new layer as an integer.
        
        **EXAMPLE**
        
        >>> img = Image("Lenna")
        >>> myLayer = DrawingLayer((img.width,img.height))
        >>> img.addDrawingLayer(myLayer)

        **SEE ALSO**

        :py:class:`DrawingLayer`
        :py:meth:`insertDrawinglayer`
        :py:meth:`addDrawinglayer`
        :py:meth:`dl`
        :py:meth:`toPygameSurface`
        :py:meth:`getDrawingLayer`
        :py:meth:`removeDrawingLayer`
        :py:meth:`clearLayers`
        :py:meth:`layers`
        :py:meth:`mergedLayers`
        :py:meth:`applyLayers`
        :py:meth:`drawText`
        :py:meth:`drawRectangle`
        :py:meth:`drawCircle`
        :py:meth:`blit`

        """

        if not isinstance(layer, DrawingLayer):
          return "Please pass a DrawingLayer object"
        
        if not layer:
            layer = DrawingLayer(self.size())
        self._mLayers.append(layer)
        return len(self._mLayers)-1
    
    
    def insertDrawingLayer(self, layer, index):
        """
        **SUMMARY**
        
        Insert a new layer into the layer stack at the specified index.

        **PARAMETERS**

        * *layer* - A drawing layer with crap you want to draw.
        * *index* - The index at which to insert the layer. 

        **RETURNS** 
        
        None - that's right - nothing.

        **EXAMPLE**
        
        >>> img = Image("Lenna")
        >>> myLayer1 = DrawingLayer((img.width,img.height))
        >>> myLayer2 = DrawingLayer((img.width,img.height))
        >>> #Draw on the layers
        >>> img.insertDrawingLayer(myLayer1,1) # on top
        >>> img.insertDrawingLayer(myLayer2,2) # on the bottom
        

        **SEE ALSO**

        :py:class:`DrawingLayer`
        :py:meth:`addDrawinglayer`
        :py:meth:`dl`
        :py:meth:`toPygameSurface`
        :py:meth:`getDrawingLayer`
        :py:meth:`removeDrawingLayer`
        :py:meth:`clearLayers`
        :py:meth:`layers`
        :py:meth:`mergedLayers`
        :py:meth:`applyLayers`
        :py:meth:`drawText`
        :py:meth:`drawRectangle`
        :py:meth:`drawCircle`
        :py:meth:`blit`

        """
        self._mLayers.insert(index, layer)
        return None    
  
  
    def removeDrawingLayer(self, index):
        """
        **SUMMARY**

        Remove a layer from the layer stack based on the layer's index.

        **PARAMETERS**
        
        * *index* - Int - the index of the layer to remove. 

        **RETURNS**
        
        This method returns the removed drawing layer.

        **SUMMARY**
        
        Insert a new layer into the layer stack at the specified index.

        **PARAMETERS**

        * *layer* - A drawing layer with crap you want to draw.
        * *index* - The index at which to insert the layer. 

        **RETURNS** 
        
        None - that's right - nothing.

        **EXAMPLE**
        
        >>> img = Image("Lenna")
        >>> myLayer1 = DrawingLayer((img.width,img.height))
        >>> myLayer2 = DrawingLayer((img.width,img.height))
        >>> #Draw on the layers
        >>> img.insertDrawingLayer(myLayer1,1) # on top
        >>> img.insertDrawingLayer(myLayer2,2) # on the bottom
        

        **SEE ALSO**

        :py:class:`DrawingLayer`
        :py:meth:`addDrawinglayer`
        :py:meth:`dl`
        :py:meth:`toPygameSurface`
        :py:meth:`getDrawingLayer`
        :py:meth:`removeDrawingLayer`
        :py:meth:`clearLayers`
        :py:meth:`layers`
        :py:meth:`mergedLayers`
        :py:meth:`applyLayers`
        :py:meth:`drawText`
        :py:meth:`drawRectangle`
        :py:meth:`drawCircle`
        :py:meth:`blit`

        """
        return self._mLayers.pop(index)
    
    
    def getDrawingLayer(self, index = -1):
        """
        **SUMMARY**

        Return a drawing layer based on the provided index.  If not provided, will
        default to the top layer.  If no layers exist, one will be created

        **PARAMETERS**
        
        * *index* - returns the drawing layer at the specified index. 
       
        **RETURNS**
        
        A drawing layer.

        **EXAMPLE**
       
        >>> img = Image("Lenna")
        >>> myLayer1 = DrawingLayer((img.width,img.height))
        >>> myLayer2 = DrawingLayer((img.width,img.height))
        >>> #Draw on the layers
        >>> img.insertDrawingLayer(myLayer1,1) # on top
        >>> img.insertDrawingLayer(myLayer2,2) # on the bottom
        >>> layer2 =img.getDrawingLayer(2) 

        **SEE ALSO**

        :py:class:`DrawingLayer`
        :py:meth:`addDrawinglayer`
        :py:meth:`dl`
        :py:meth:`toPygameSurface`
        :py:meth:`getDrawingLayer`
        :py:meth:`removeDrawingLayer`
        :py:meth:`clearLayers`
        :py:meth:`layers`
        :py:meth:`mergedLayers`
        :py:meth:`applyLayers`
        :py:meth:`drawText`
        :py:meth:`drawRectangle`
        :py:meth:`drawCircle`
        :py:meth:`blit`
 
        """
        if not len(self._mLayers):
            layer = DrawingLayer(self.size())
            self.addDrawingLayer(layer)
      
      
        return self._mLayers[index]
    
    
    def dl(self, index = -1):
        """
        **SUMMARY**

        Alias for :py:meth:`getDrawingLayer`

        """
        return self.getDrawingLayer(index)
  
  
    def clearLayers(self):
        """
        **SUMMARY**

        Remove all of the drawing layers. 

        **RETURNS**

        None.

        **EXAMPLE**
       
        >>> img = Image("Lenna")
        >>> myLayer1 = DrawingLayer((img.width,img.height))
        >>> myLayer2 = DrawingLayer((img.width,img.height))
        >>> img.insertDrawingLayer(myLayer1,1) # on top
        >>> img.insertDrawingLayer(myLayer2,2) # on the bottom
        >>> img.clearLayers()

        **SEE ALSO**

        :py:class:`DrawingLayer`
        :py:meth:`dl`
        :py:meth:`toPygameSurface`
        :py:meth:`getDrawingLayer`
        :py:meth:`removeDrawingLayer`
        :py:meth:`layers`
        :py:meth:`mergedLayers`
        :py:meth:`applyLayers`
        :py:meth:`drawText`
        :py:meth:`drawRectangle`
        :py:meth:`drawCircle`
        :py:meth:`blit`
         
        """
        for i in self._mLayers:
            self._mLayers.remove(i)
      
      
        return None

    def layers(self):
        """
        **SUMMARY**

        Return the array of DrawingLayer objects associated with the image.

        **RETURNS**
        
        A list of of drawing layers. 

        **SEE ALSO**

        :py:class:`DrawingLayer`
        :py:meth:`addDrawingLayer`
        :py:meth:`dl`
        :py:meth:`toPygameSurface`
        :py:meth:`getDrawingLayer`
        :py:meth:`removeDrawingLayer`
        :py:meth:`mergedLayers`
        :py:meth:`applyLayers`
        :py:meth:`drawText`
        :py:meth:`drawRectangle`
        :py:meth:`drawCircle`
        :py:meth:`blit`

        """
        return self._mLayers


        #render the image. 

    def _renderImage(self, layer):
        imgSurf = self.getPGSurface(self).copy()
        imgSurf.blit(layer._mSurface, (0, 0))
        return Image(imgSurf)
    
    def mergedLayers(self):
        """
        **SUMMARY**

        Return all DrawingLayer objects as a single DrawingLayer.
        
        **RETURNS**
        
        Returns a drawing layer with all of the drawing layers of this image merged into one.

        **EXAMPLE**
       
        >>> img = Image("Lenna")
        >>> myLayer1 = DrawingLayer((img.width,img.height))
        >>> myLayer2 = DrawingLayer((img.width,img.height))
        >>> img.insertDrawingLayer(myLayer1,1) # on top
        >>> img.insertDrawingLayer(myLayer2,2) # on the bottom
        >>> derp = img.mergedLayers()

        **SEE ALSO**

        :py:class:`DrawingLayer`
        :py:meth:`addDrawingLayer`
        :py:meth:`dl`
        :py:meth:`toPygameSurface`
        :py:meth:`getDrawingLayer`
        :py:meth:`removeDrawingLayer`
        :py:meth:`layers`
        :py:meth:`applyLayers`
        :py:meth:`drawText`
        :py:meth:`drawRectangle`
        :py:meth:`drawCircle`
        :py:meth:`blit`

        """
        final = DrawingLayer(self.size())
        for layers in self._mLayers: #compose all the layers
                layers.renderToOtherLayer(final)
        return final
        
    def applyLayers(self, indicies=-1):
        """
        **SUMMARY**
       
        Render all of the layers onto the current image and return the result.
        Indicies can be a list of integers specifying the layers to be used.

        **PARAMETERS**

        * *indicies* -  Indicies can be a list of integers specifying the layers to be used.

        **RETURNS**

        The image after applying the drawing layers. 

        **EXAMPLE**
       
        >>> img = Image("Lenna")
        >>> myLayer1 = DrawingLayer((img.width,img.height))
        >>> myLayer2 = DrawingLayer((img.width,img.height))
        >>> #Draw some stuff
        >>> img.insertDrawingLayer(myLayer1,1) # on top
        >>> img.insertDrawingLayer(myLayer2,2) # on the bottom
        >>> derp = img.applyLayers()
        
        **SEE ALSO**

        :py:class:`DrawingLayer`
        :py:meth:`dl`
        :py:meth:`toPygameSurface`
        :py:meth:`getDrawingLayer`
        :py:meth:`removeDrawingLayer`
        :py:meth:`layers`
        :py:meth:`drawText`
        :py:meth:`drawRectangle`
        :py:meth:`drawCircle`
        :py:meth:`blit`

        """
        if not len(self._mLayers):
            return self
        
        if(indicies==-1 and len(self._mLayers) > 0 ):
            final = self.mergedLayers()
            imgSurf = self.getPGSurface().copy()
            imgSurf.blit(final._mSurface, (0, 0))
            return Image(imgSurf)
        else:
            final = DrawingLayer((self.width, self.height))
            retVal = self
            indicies.reverse()
            for idx in indicies:
                retVal = self._mLayers[idx].renderToOtherLayer(final)
            imgSurf = self.getPGSurface().copy()
            imgSurf.blit(final._mSurface, (0, 0))
            indicies.reverse()
            return Image(imgSurf)
            
    def adaptiveScale(self, resolution,fit=True):
        """
        **SUMMARY**

        Adapative Scale is used in the Display to automatically
        adjust image size to match the display size. This method attempts to scale
        an image to the desired resolution while keeping the aspect ratio the same. 
        If fit is False we simply crop and center the image to the resolution.
        In general this method should look a lot better than arbitrary cropping and scaling. 
        
        **PARAMETERS**

        * *resolution* - The size of the returned image as a (width,height) tuple.
        * *fit* - If fit is true we try to fit the image while maintaining the aspect ratio.
          If fit is False we crop and center the image to fit the resolution. 

        **RETURNS**
        
        A SimpleCV Image. 
        
        **EXAMPLE**

        This is typically used in this instance:

        >>> d = Display((800,600))
        >>> i = Image((640, 480))
        >>> i.save(d)

        Where this would scale the image to match the display size of 800x600

        """
        
        wndwAR = float(resolution[0])/float(resolution[1])
        imgAR = float(self.width)/float(self.height)
        img = self
        targetx = 0
        targety = 0
        targetw = resolution[0]
        targeth = resolution[1]
        if( self.size() == resolution): # we have to resize
            retVal = self
        elif( imgAR == wndwAR ):
            retVal = img.scale(resolution[0],resolution[1])
        elif(fit):
            #scale factors
            retVal = cv.CreateImage(resolution, cv.IPL_DEPTH_8U, 3)
            cv.Zero(retVal)
            wscale = (float(self.width)/float(resolution[0]))
            hscale = (float(self.height)/float(resolution[1]))
            if(wscale>1): #we're shrinking what is the percent reduction
                wscale=1-(1.0/wscale)
            else: # we need to grow the image by a percentage
                wscale = 1.0-wscale
            if(hscale>1):
                hscale=1-(1.0/hscale)
            else:
                hscale=1.0-hscale
            if( wscale == 0 ): #if we can get away with not scaling do that
                targetx = 0
                targety = (resolution[1]-self.height)/2
                targetw = img.width
                targeth = img.height
            elif( hscale == 0 ): #if we can get away with not scaling do that
                targetx = (resolution[0]-img.width)/2
                targety = 0
                targetw = img.width
                targeth = img.height
            elif(wscale < hscale): # the width has less distortion
                sfactor = float(resolution[0])/float(self.width)
                targetw = int(float(self.width)*sfactor)
                targeth = int(float(self.height)*sfactor)
                if( targetw > resolution[0] or targeth > resolution[1]):
                    #aw shucks that still didn't work do the other way instead
                    sfactor = float(resolution[1])/float(self.height)
                    targetw = int(float(self.width)*sfactor)
                    targeth = int(float(self.height)*sfactor)
                    targetx = (resolution[0]-targetw)/2
                    targety = 0
                else:
                    targetx = 0
                    targety = (resolution[1]-targeth)/2
                img = img.scale(targetw,targeth)
            else: #the height has more distortion
                sfactor = float(resolution[1])/float(self.height)
                targetw = int(float(self.width)*sfactor)
                targeth = int(float(self.height)*sfactor)
                if( targetw > resolution[0] or targeth > resolution[1]):
                    #aw shucks that still didn't work do the other way instead
                    sfactor = float(resolution[0])/float(self.width)
                    targetw = int(float(self.width)*sfactor)
                    targeth = int(float(self.height)*sfactor)
                    targetx = 0
                    targety = (resolution[1]-targeth)/2
                else:
                    targetx = (resolution[0]-targetw)/2
                    targety = 0
                img = img.scale(targetw,targeth)
            cv.SetImageROI(retVal,(targetx,targety,targetw,targeth))
            cv.Copy(img.getBitmap(),retVal)
            cv.ResetImageROI(retVal)
            retVal = Image(retVal)
        else: # we're going to crop instead
            retVal = cv.CreateImage(resolution, cv.IPL_DEPTH_8U, 3) 
            cv.Zero(retVal)
            if(self.width <= resolution[0] and self.height <= resolution[1] ): # center a too small image 
                #we're too small just center the thing
                targetx = (resolution[0]/2)-(self.width/2)
                targety = (resolution[1]/2)-(self.height/2)
            elif(self.width > resolution[0] and self.height > resolution[1]): #crop too big on both axes
                targetw = resolution[0]
                targeth = resolution[1]
                targetx = 0
                targety = 0
                x = (self.width-resolution[0])/2
                y = (self.height-resolution[1])/2
                img = img.crop(x,y,targetw,targeth)
            elif( self.width <= resolution[0] and self.height > resolution[1]): #height too big
                #crop along the y dimension and center along the x dimension
                targetw = self.width
                targeth = resolution[1]
                targetx = (resolution[0]-self.width)/2
                targety = 0
                x = 0
                y = (self.height-resolution[1])/2
                img = img.crop(x,y,targetw,targeth)
            elif( self.width > resolution[0] and self.height <= resolution[1]): #width too big
                #crop along the y dimension and center along the x dimension
                targetw = resolution[0]
                targeth = self.height
                targetx = 0
                targety = (resolution[1]-self.height)/2
                x = (self.width-resolution[0])/2
                y = 0
                img = img.crop(x,y,targetw,targeth)

            cv.SetImageROI(retVal,(x,y,targetw,targeth))
            cv.Copy(img.getBitmap(),retVal)
            cv.ResetImageROI(retVal)
            retval = Image(retVal)
        return(retVal)


    def blit(self, img, pos=None,alpha=None,mask=None,alphaMask=None):
        """
        **SUMMARY**

        Blit aka bit blit - which in ye olden days was an acronym for bit-block transfer. In other words blit is
        when you want to smash two images together, or add one image to another. This method takes in a second 
        SimpleCV image, and then allows you to add to some point on the calling image. A general blit command
        will just copy all of the image. You can also copy the image with an alpha value to the source image
        is semi-transparent. A binary mask can be used to blit non-rectangular image onto the souce image.
        An alpha mask can be used to do and arbitrarily transparent image to this image. Both the mask and 
        alpha masks are SimpleCV Images. 

        **PARAMETERS**

        * *img* - an image to place ontop of this image.
        * *pos* - an (x,y) position tuple of the top left corner of img on this image. Note that these values 
          can be negative. 
        * *alpha* - a single floating point alpha value (0=see the bottom image, 1=see just img, 0.5 blend the two 50/50).
        * *mask* - a binary mask the same size as the input image. White areas are blitted, black areas are not blitted.
        * *alphaMask* - an alpha mask where each grayscale value maps how much of each image is shown.
        
        **RETURNS**
        
        A SimpleCV Image. The size will remain the same. 

        **EXAMPLE**
        
        >>> topImg = Image("top.png")
        >>> bottomImg = Image("bottom.png")
        >>> mask = Image("mask.png")
        >>> aMask = Image("alpphaMask.png")
        >>> bottomImg.blit(top,pos=(100,100)).show()
        >>> bottomImg.blit(top,alpha=0.5).show()
        >>> bottomImg.blit(top,pos=(100,100),mask=mask).show()
        >>> bottomImg.blit(top,pos=(-10,-10)alphaMask=aMask).show()
        
        **SEE ALSO**

        :py:meth:`createBinaryMask`
        :py:meth:`createAlphaMask`

        """
        retVal = Image(self.getEmpty())
        cv.Copy(self.getBitmap(),retVal.getBitmap())

        w = img.width
        h = img.height

        if( pos is None ):
            pos = (0,0) 

        (topROI, bottomROI) = self._rectOverlapROIs((img.width,img.height),(self.width,self.height),pos)

        if( alpha is not None ):
            cv.SetImageROI(img.getBitmap(),topROI);
            cv.SetImageROI(retVal.getBitmap(),bottomROI);
            a = float(alpha)
            b = float(1.00-a)
            g = float(0.00)
            cv.AddWeighted(img.getBitmap(),a,retVal.getBitmap(),b,g,retVal.getBitmap())
            cv.ResetImageROI(img.getBitmap());
            cv.ResetImageROI(retVal.getBitmap());
        elif( alphaMask is not None ):
            if( alphaMask is not None and (alphaMask.width != img.width or alphaMask.height != img.height ) ):
                logger.warning("Image.blit: your mask and image don't match sizes, if the mask doesn't fit, you can not blit! Try using the scale function.")
                return None

            cImg = img.crop(topROI[0],topROI[1],topROI[2],topROI[3])
            cMask = alphaMask.crop(topROI[0],topROI[1],topROI[2],topROI[3])
            retValC = retVal.crop(bottomROI[0],bottomROI[1],bottomROI[2],bottomROI[3])
            r = cImg.getEmpty(1) 
            g = cImg.getEmpty(1) 
            b = cImg.getEmpty(1) 
            cv.Split(cImg.getBitmap(), b, g, r, None)
            rf=cv.CreateImage((cImg.width,cImg.height),cv.IPL_DEPTH_32F,1)
            gf=cv.CreateImage((cImg.width,cImg.height),cv.IPL_DEPTH_32F,1)
            bf=cv.CreateImage((cImg.width,cImg.height),cv.IPL_DEPTH_32F,1)
            af=cv.CreateImage((cImg.width,cImg.height),cv.IPL_DEPTH_32F,1)
            cv.ConvertScale(r,rf)
            cv.ConvertScale(g,gf)
            cv.ConvertScale(b,bf)
            cv.ConvertScale(cMask._getGrayscaleBitmap(),af)
            cv.ConvertScale(af,af,scale=(1.0/255.0))
            cv.Mul(rf,af,rf)
            cv.Mul(gf,af,gf)
            cv.Mul(bf,af,bf)

            dr = retValC.getEmpty(1) 
            dg = retValC.getEmpty(1) 
            db = retValC.getEmpty(1) 
            cv.Split(retValC.getBitmap(), db, dg, dr, None)
            drf=cv.CreateImage((retValC.width,retValC.height),cv.IPL_DEPTH_32F,1)
            dgf=cv.CreateImage((retValC.width,retValC.height),cv.IPL_DEPTH_32F,1)
            dbf=cv.CreateImage((retValC.width,retValC.height),cv.IPL_DEPTH_32F,1)
            daf=cv.CreateImage((retValC.width,retValC.height),cv.IPL_DEPTH_32F,1)
            cv.ConvertScale(dr,drf)
            cv.ConvertScale(dg,dgf)
            cv.ConvertScale(db,dbf)
            cv.ConvertScale(cMask.invert()._getGrayscaleBitmap(),daf)
            cv.ConvertScale(daf,daf,scale=(1.0/255.0))
            cv.Mul(drf,daf,drf)
            cv.Mul(dgf,daf,dgf)
            cv.Mul(dbf,daf,dbf)
            
            cv.Add(rf,drf,rf)
            cv.Add(gf,dgf,gf)
            cv.Add(bf,dbf,bf)
 
            cv.ConvertScaleAbs(rf,r)
            cv.ConvertScaleAbs(gf,g)
            cv.ConvertScaleAbs(bf,b)

            cv.Merge(b,g,r,None,retValC.getBitmap())
            cv.SetImageROI(retVal.getBitmap(),bottomROI)
            cv.Copy(retValC.getBitmap(),retVal.getBitmap())
            cv.ResetImageROI(retVal.getBitmap())

        elif( mask is not None):
            if( mask is not None and (mask.width != img.width or mask.height != img.height ) ):
                logger.warning("Image.blit: your mask and image don't match sizes, if the mask doesn't fit, you can not blit! Try using the scale function. ")
                return None            
            cv.SetImageROI(img.getBitmap(),topROI)
            cv.SetImageROI(mask.getBitmap(),topROI)
            cv.SetImageROI(retVal.getBitmap(),bottomROI)
            cv.Copy(img.getBitmap(),retVal.getBitmap(),mask.getBitmap())
            cv.ResetImageROI(img.getBitmap())
            cv.ResetImageROI(mask.getBitmap())
            cv.ResetImageROI(retVal.getBitmap())       
        else:  #vanilla blit
            cv.SetImageROI(img.getBitmap(),topROI)
            cv.SetImageROI(retVal.getBitmap(),bottomROI)
            cv.Copy(img.getBitmap(),retVal.getBitmap())
            cv.ResetImageROI(img.getBitmap())
            cv.ResetImageROI(retVal.getBitmap())

        return retVal

    def sideBySide(self, image, side="right", scale=True ):
        """
        **SUMMARY**

        Combine two images as a side by side images. Great for before and after images.

        **PARAMETERS**

        * *side* - what side of this image to place the other image on.
          choices are ('left'/'right'/'top'/'bottom'). 
               
        * *scale* - if true scale the smaller of the two sides to match the 
          edge touching the other image. If false we center the smaller
          of the two images on the edge touching the larger image. 

        **RETURNS**
        
        A new image that is a combination of the two images.

        **EXAMPLE**

        >>> img = Image("lenna")
        >>> img2 = Image("orson_welles.jpg")
        >>> img3 = img.sideBySide(img2)

        **TODO**

        Make this accept a list of images.

        """
        #there is probably a cleaner way to do this, but I know I hit every case when they are enumerated
        retVal = None
        if( side == "top" ):
            #clever
            retVal = image.sideBySide(self,"bottom",scale)
        elif( side == "bottom" ):
            if( self.width > image.width ):
                if( scale ):
                    #scale the other image width to fit
                    resized = image.resize(w=self.width)
                    nW = self.width
                    nH = self.height + resized.height
                    newCanvas = cv.CreateImage((nW,nH), cv.IPL_DEPTH_8U, 3)
                    cv.SetZero(newCanvas)
                    cv.SetImageROI(newCanvas,(0,0,nW,self.height))
                    cv.Copy(self.getBitmap(),newCanvas)
                    cv.ResetImageROI(newCanvas)
                    cv.SetImageROI(newCanvas,(0,self.height,resized.width,resized.height))
                    cv.Copy(resized.getBitmap(),newCanvas) 
                    cv.ResetImageROI(newCanvas)
                    retVal = Image(newCanvas,colorSpace=self._colorSpace)
                else:
                    nW = self.width
                    nH = self.height + image.height
                    newCanvas = cv.CreateImage((nW,nH), cv.IPL_DEPTH_8U, 3)
                    cv.SetZero(newCanvas)
                    cv.SetImageROI(newCanvas,(0,0,nW,self.height))
                    cv.Copy(self.getBitmap(),newCanvas)
                    cv.ResetImageROI(newCanvas)
                    xc = (self.width-image.width)/2
                    cv.SetImageROI(newCanvas,(xc,self.height,image.width,image.height))
                    cv.Copy(image.getBitmap(),newCanvas) 
                    cv.ResetImageROI(newCanvas)
                    retVal = Image(newCanvas,colorSpace=self._colorSpace)
            else: #our width is smaller than the other image
                if( scale ):
                    #scale the other image width to fit
                    resized = self.resize(w=image.width)
                    nW = image.width
                    nH = resized.height + image.height
                    newCanvas = cv.CreateImage((nW,nH), cv.IPL_DEPTH_8U, 3)
                    cv.SetZero(newCanvas)
                    cv.SetImageROI(newCanvas,(0,0,resized.width,resized.height))
                    cv.Copy(resized.getBitmap(),newCanvas)
                    cv.ResetImageROI(newCanvas)
                    cv.SetImageROI(newCanvas,(0,resized.height,nW,image.height))
                    cv.Copy(image.getBitmap(),newCanvas) 
                    cv.ResetImageROI(newCanvas)
                    retVal = Image(newCanvas,colorSpace=self._colorSpace)
                else:
                    nW = image.width
                    nH = self.height + image.height
                    newCanvas = cv.CreateImage((nW,nH), cv.IPL_DEPTH_8U, 3)
                    cv.SetZero(newCanvas)
                    xc = (image.width - self.width)/2
                    cv.SetImageROI(newCanvas,(xc,0,self.width,self.height))
                    cv.Copy(self.getBitmap(),newCanvas)
                    cv.ResetImageROI(newCanvas)
                    cv.SetImageROI(newCanvas,(0,self.height,image.width,image.height))
                    cv.Copy(image.getBitmap(),newCanvas)
                    cv.ResetImageROI(newCanvas) 
                    retVal = Image(newCanvas,colorSpace=self._colorSpace)

        elif( side == "right" ):
            retVal = image.sideBySide(self,"left",scale)
        else: #default to left
            if( self.height > image.height ):
                if( scale ):
                    #scale the other image height to fit
                    resized = image.resize(h=self.height)
                    nW = self.width + resized.height
                    nH = self.height
                    newCanvas = cv.CreateImage((nW,nH), cv.IPL_DEPTH_8U, 3)
                    cv.SetZero(newCanvas)
                    cv.SetImageROI(newCanvas,(0,0,resized.width,resized.height))
                    cv.Copy(resized.getBitmap(),newCanvas)
                    cv.ResetImageROI(newCanvas)
                    cv.SetImageROI(newCanvas,(resized.width,0,self.width,self.height))
                    cv.Copy(self.getBitmap(),newCanvas)
                    cv.ResetImageROI(newCanvas) 
                    retVal = Image(newCanvas,colorSpace=self._colorSpace)
                else:
                    nW = self.width+image.width
                    nH = self.height
                    newCanvas = cv.CreateImage((nW,nH), cv.IPL_DEPTH_8U, 3)
                    cv.SetZero(newCanvas)
                    yc = (self.height-image.height)/2
                    cv.SetImageROI(newCanvas,(0,yc,image.width,image.height))
                    cv.Copy(image.getBitmap(),newCanvas)
                    cv.ResetImageROI(newCanvas)
                    cv.SetImageROI(newCanvas,(image.width,0,self.width,self.height))
                    cv.Copy(self.getBitmap(),newCanvas)
                    cv.ResetImageROI(newCanvas) 
                    retVal = Image(newCanvas,colorSpace=self._colorSpace)
            else: #our height is smaller than the other image
                if( scale ):
                    #scale our height to fit
                    resized = self.resize(h=image.height)
                    nW = image.width + resized.width
                    nH = image.height
                    newCanvas = cv.CreateImage((nW,nH), cv.IPL_DEPTH_8U, 3)
                    cv.SetZero(newCanvas)
                    cv.SetImageROI(newCanvas,(0,0,image.width,image.height))
                    cv.Copy(image.getBitmap(),newCanvas)
                    cv.ResetImageROI(newCanvas)
                    cv.SetImageROI(newCanvas,(image.width,0,resized.width,resized.height))
                    cv.Copy(resized.getBitmap(),newCanvas) 
                    cv.ResetImageROI(newCanvas)
                    retVal = Image(newCanvas,colorSpace=self._colorSpace)
                else:
                    nW = image.width + self.width
                    nH = image.height
                    newCanvas = cv.CreateImage((nW,nH), cv.IPL_DEPTH_8U, 3)
                    cv.SetZero(newCanvas)
                    cv.SetImageROI(newCanvas,(0,0,image.width,image.height))
                    cv.Copy(image.getBitmap(),newCanvas)
                    cv.ResetImageROI(newCanvas)
                    yc = (image.height-self.height)/2
                    cv.SetImageROI(newCanvas,(image.width,yc,self.width,self.height))
                    cv.Copy(self.getBitmap(),newCanvas) 
                    cv.ResetImageROI(newCanvas)
                    retVal = Image(newCanvas,colorSpace=self._colorSpace)
        return retVal


    def embiggen(self, size=None, color=Color.BLACK, pos=None):
        """
        **SUMMARY**

        Make the canvas larger but keep the image the same size. 

        **PARAMETERS**
        
        * *size* - width and heigt tuple of the new canvas. 

        * *color* - the color of the canvas 

        * *pos* - the position of the top left corner of image on the new canvas, 
          if none the image is centered.
          
        **RETURNS**
        
        The enlarged SimpleCV Image.
        
        **EXAMPLE**
        
        >>> img = Image("lenna")
        >>> img = img.embiggen((1024,1024),color=Color.BLUE)
        >>> img.show()

        """
        
        if( size == None or size[0] < self.width or size[1] < self.height ):
            logger.warning("image.embiggenCanvas: the size provided is invalid")
            return None

        newCanvas = cv.CreateImage(size, cv.IPL_DEPTH_8U, 3)
        cv.SetZero(newCanvas)
        newColor = cv.RGB(color[0],color[1],color[2])
        cv.AddS(newCanvas,newColor,newCanvas)
        topROI = None
        bottomROI = None
        if( pos is None ):
            pos = (((size[0]-self.width)/2),((size[1]-self.height)/2))

        (topROI, bottomROI) = self._rectOverlapROIs((self.width,self.height),size,pos)
        if( topROI is None or bottomROI is None):
            logger.warning("image.embiggenCanvas: the position of the old image doesn't make sense, there is no overlap")
            return None

        cv.SetImageROI(newCanvas, bottomROI)
        cv.SetImageROI(self.getBitmap(),topROI)
        cv.Copy(self.getBitmap(),newCanvas)
        cv.ResetImageROI(newCanvas)
        cv.ResetImageROI(self.getBitmap())
        return Image(newCanvas)



    def _rectOverlapROIs(self,top, bottom, pos):
        """
        top is a rectangle (w,h)
        bottom is a rectangle (w,h)
        pos is the top left corner of the top rectangle with respect to the bottom rectangle's top left corner
        method returns none if the two rectangles do not overlap. Otherwise returns the top rectangle's ROI (x,y,w,h)
        and the bottom rectangle's ROI (x,y,w,h) 
        """  
        # the position of the top rect coordinates give bottom top right = (0,0) 
        tr = (pos[0]+top[0],pos[1]) 
        tl = pos 
        br = (pos[0]+top[0],pos[1]+top[1])
        bl = (pos[0],pos[1]+top[1])
        # do an overlap test to weed out corner cases and errors
        def inBounds((w,h), (x,y)):
            retVal = True
            if( x < 0 or  y < 0 or x > w or y > h):
                retVal = False
            return retVal

        trc = inBounds(bottom,tr) 
        tlc = inBounds(bottom,tl) 
        brc = inBounds(bottom,br) 
        blc = inBounds(bottom,bl) 
        if( not trc and not tlc and not brc and not blc ): # no overlap
            return None,None
        elif( trc and tlc and brc and blc ): # easy case top is fully inside bottom 
            tRet = (0,0,top[0],top[1])
            bRet = (pos[0],pos[1],top[0],top[1])
            return tRet,bRet
        # let's figure out where the top rectangle sits on the bottom
        # we clamp the corners of the top rectangle to live inside
        # the bottom rectangle and from that get the x,y,w,h
        tl = (np.clip(tl[0],0,bottom[0]),np.clip(tl[1],0,bottom[1]))
        br = (np.clip(br[0],0,bottom[0]),np.clip(br[1],0,bottom[1]))

        bx = tl[0]
        by = tl[1] 
        bw = abs(tl[0]-br[0])
        bh = abs(tl[1]-br[1])
        # now let's figure where the bottom rectangle is in the top rectangle 
        # we do the same thing with different coordinates
        pos = (-1*pos[0], -1*pos[1])
        #recalculate the bottoms's corners with respect to the top. 
        tr = (pos[0]+bottom[0],pos[1])
        tl = pos 
        br = (pos[0]+bottom[0],pos[1]+bottom[1])
        bl = (pos[0],pos[1]+bottom[1])
        tl = (np.clip(tl[0],0,top[0]), np.clip(tl[1],0,top[1]))
        br = (np.clip(br[0],0,top[0]), np.clip(br[1],0,top[1]))
        tx = tl[0]
        ty = tl[1] 
        tw = abs(br[0]-tl[0])
        th = abs(br[1]-tl[1])
        return (tx,ty,tw,th),(bx,by,bw,bh)

    def createBinaryMask(self,color1=(0,0,0),color2=(255,255,255)):
        """
        **SUMMARY**

        Generate a binary mask of the image based on a range of rgb values.
        A binary mask is a black and white image where the white area is kept and the
        black area is removed. 

        This method is used by specifying two colors as the range between the minimum and maximum
        values that will be masked white.

        **PARAMETERS**

        * *color1* - The starting color range for the mask..
        * *color2* - The end of the color range for the mask. 

        **RETURNS**

        A binary (black/white) image mask as a SimpleCV Image.

        **EXAMPLE**
        
        >>> img = Image("lenna")
        >>> mask = img.createBinaryMask(color1=(0,128,128),color2=(255,255,255)
        >>> mask.show()

        **SEE ALSO**
        
        :py:meth:`createBinaryMask`
        :py:meth:`createAlphaMask`
        :py:meth:`blit`
        :py:meth:`threshold`

        """
        if( color1[0]-color2[0] == 0 or 
            color1[1]-color2[1] == 0 or
            color1[2]-color2[2] == 0 ):
            logger.warning("No color range selected, the result will be black, returning None instead.")
            return None
        if( color1[0] > 255 or color1[0] < 0 or
            color1[1] > 255 or color1[1] < 0 or
            color1[2] > 255 or color1[2] < 0 or
            color2[0] > 255 or color2[0] < 0 or
            color2[1] > 255 or color2[1] < 0 or
            color2[2] > 255 or color2[2] < 0 ):
            logger.warning("One of the tuple values falls outside of the range of 0 to 255")
            return None 

        r = self.getEmpty(1)
        g = self.getEmpty(1)
        b = self.getEmpty(1)
        
        rl = self.getEmpty(1)
        gl = self.getEmpty(1)
        bl = self.getEmpty(1)
 
        rh = self.getEmpty(1)
        gh = self.getEmpty(1)
        bh = self.getEmpty(1)

        cv.Split(self.getBitmap(),b,g,r,None);
        #the difference == 255 case is where open CV
        #kinda screws up, this should just be a white image
        if( abs(color1[0]-color2[0]) == 255 ):
            cv.Zero(rl)
            cv.AddS(rl,255,rl)
        #there is a corner case here where difference == 0
        #right now we throw an error on this case. 
        #also we use the triplets directly as OpenCV is 
        # SUPER FINICKY about the type of the threshold. 
        elif( color1[0] < color2[0] ):
            cv.Threshold(r,rl,color1[0],255,cv.CV_THRESH_BINARY)
            cv.Threshold(r,rh,color2[0],255,cv.CV_THRESH_BINARY)
            cv.Sub(rl,rh,rl)
        else:
            cv.Threshold(r,rl,color2[0],255,cv.CV_THRESH_BINARY)
            cv.Threshold(r,rh,color1[0],255,cv.CV_THRESH_BINARY)    
            cv.Sub(rl,rh,rl)


        if( abs(color1[1]-color2[1]) == 255 ):
            cv.Zero(gl)
            cv.AddS(gl,255,gl)
        elif( color1[1] < color2[1] ):
            cv.Threshold(g,gl,color1[1],255,cv.CV_THRESH_BINARY)
            cv.Threshold(g,gh,color2[1],255,cv.CV_THRESH_BINARY)
            cv.Sub(gl,gh,gl)
        else:
            cv.Threshold(g,gl,color2[1],255,cv.CV_THRESH_BINARY)
            cv.Threshold(g,gh,color1[1],255,cv.CV_THRESH_BINARY)    
            cv.Sub(gl,gh,gl)

        if( abs(color1[2]-color2[2]) == 255 ):
            cv.Zero(bl)
            cv.AddS(bl,255,bl)
        elif( color1[2] < color2[2] ):
            cv.Threshold(b,bl,color1[2],255,cv.CV_THRESH_BINARY)
            cv.Threshold(b,bh,color2[2],255,cv.CV_THRESH_BINARY)
            cv.Sub(bl,bh,bl)
        else:
            cv.Threshold(b,bl,color2[2],255,cv.CV_THRESH_BINARY)
            cv.Threshold(b,bh,color1[2],255,cv.CV_THRESH_BINARY)    
            cv.Sub(bl,bh,bl)


        cv.And(rl,gl,rl)
        cv.And(rl,bl,rl)
        return Image(rl)

    def applyBinaryMask(self, mask,bg_color=Color.BLACK):
        """
        **SUMMARY**

        Apply a binary mask to the image. The white areas of the mask will be kept,
        and the black areas removed. The removed areas will be set to the color of 
        bg_color. 

        **PARAMETERS**

        * *mask* - the binary mask image. White areas are kept, black areas are removed.
        * *bg_color* - the color of the background on the mask.

        **RETURNS**
        
        A binary (black/white) image mask as a SimpleCV Image.

        **EXAMPLE**
        
        >>> img = Image("lenna")
        >>> mask = img.createBinaryMask(color1=(0,128,128),color2=(255,255,255)
        >>> result = img.applyBinaryMask(mask)
        >>> result.show()

        **SEE ALSO**
        
        :py:meth:`createBinaryMask`
        :py:meth:`createAlphaMask`
        :py:meth:`applyBinaryMask`
        :py:meth:`blit`
        :py:meth:`threshold`

        """
        newCanvas = cv.CreateImage((self.width,self.height), cv.IPL_DEPTH_8U, 3)
        cv.SetZero(newCanvas)
        newBG = cv.RGB(bg_color[0],bg_color[1],bg_color[2])
        cv.AddS(newCanvas,newBG,newCanvas)
        if( mask.width != self.width or mask.height != self.height ):
            logger.warning("Image.applyBinaryMask: your mask and image don't match sizes, if the mask doesn't fit, you can't apply it! Try using the scale function. ")
            return None
        cv.Copy(self.getBitmap(),newCanvas,mask.getBitmap());
        return Image(newCanvas,colorSpace=self._colorSpace);

    def createAlphaMask(self, hue=60, hue_lb=None,hue_ub=None):
        """
        **SUMMARY**

        Generate a grayscale or binary mask image based either on a hue or an RGB triplet that can be used
        like an alpha channel. In the resulting mask, the hue/rgb_color will be treated as transparent (black). 

        When a hue is used the mask is treated like an 8bit alpha channel.
        When an RGB triplet is used the result is a binary mask. 
        rgb_thresh is a distance measure between a given a pixel and the mask value that we will
        add to the mask. For example, if rgb_color=(0,255,0) and rgb_thresh=5 then any pixel 
        winthin five color values of the rgb_color will be added to the mask (e.g. (0,250,0),(5,255,0)....)

        Invert flips the mask values.


        **PARAMETERS**

        * *hue* - a hue used to generate the alpha mask.
        * *hue_lb* - the upper value  of a range of hue values to use.
        * *hue_ub* - the lower value  of a range of hue values to use.

        **RETURNS**

        A grayscale alpha mask as a SimpleCV Image. 

        >>> img = Image("lenna")
        >>> mask = img.createAlphaMask(hue_lb=50,hue_ub=70)
        >>> mask.show()

        **SEE ALSO**
        
        :py:meth:`createBinaryMask`
        :py:meth:`createAlphaMask`
        :py:meth:`applyBinaryMask`
        :py:meth:`blit`
        :py:meth:`threshold`

        """

        if( hue<0 or hue > 180 ):
            logger.warning("Invalid hue color, valid hue range is 0 to 180.")

        if( self._colorSpace != ColorSpace.HSV ):
            hsv = self.toHSV()
        else:
            hsv = self
        h = hsv.getEmpty(1)
        s = hsv.getEmpty(1)
        retVal = hsv.getEmpty(1)
        mask = hsv.getEmpty(1)
        cv.Split(hsv.getBitmap(),h,None,s,None)
        hlut = np.zeros((256,1),dtype=uint8) #thankfully we're not doing a LUT on saturation 
        if(hue_lb is not None and hue_ub is not None):
            hlut[hue_lb:hue_ub]=255
        else:
            hlut[hue] = 255
        cv.LUT(h,mask,cv.fromarray(hlut))
        cv.Copy(s,retVal,mask) #we'll save memory using hue
        return Image(retVal) 


    def applyPixelFunction(self, theFunc):
        """
        **SUMMARY**

        apply a function to every pixel and return the result
        The function must be of the form int (r,g,b)=func((r,g,b))

        **PARAMETERS** 
        
        * *theFunc* - a function pointer to a function of the form (r,g.b) = theFunc((r,g,b))
        
        **RETURNS**
        
        A simpleCV image after mapping the function to the image.

        **EXAMPLE**
        
        >>> def derp(pixels):
        >>>     return (int(b*.2),int(r*.3),int(g*.5))
        >>> 
        >>> img = Image("lenna")
        >>> img2 = img.applyPixelFunction(derp)

        """
        #there should be a way to do this faster using numpy vectorize
        #but I can get vectorize to work with the three channels together... have to split them
        #TODO: benchmark this against vectorize 
        pixels = np.array(self.getNumpy()).reshape(-1,3).tolist()
        result = np.array(map(theFunc,pixels),dtype=uint8).reshape(self.width,self.height,3) 
        return Image(result) 


    def integralImage(self,tilted=False):
        """
        **SUMMARY** 

        Calculate the integral image and return it as a numpy array.
        The integral image gives the sum of all of the pixels above and to the
        right of a given pixel location. It is useful for computing Haar cascades.
        The return type is a numpy array the same size of the image. The integral
        image requires 32Bit values which are not easily supported by the SimpleCV
        Image class.

        **PARAMETERS**
        
        * *tilted*  - if tilted is true we tilt the image 45 degrees and then calculate the results.

        **RETURNS**
        
        A numpy array of the values.

        **EXAMPLE**
        
        >>> img = Image("logo")
        >>> derp = img.integralImage()
        
        **SEE ALSO**
        
        http://en.wikipedia.org/wiki/Summed_area_table
        """
        
        if(tilted):
            img2 = cv.CreateImage((self.width+1, self.height+1), cv.IPL_DEPTH_32F, 1)
            img3 = cv.CreateImage((self.width+1, self.height+1), cv.IPL_DEPTH_32F, 1) 
            cv.Integral(self._getGrayscaleBitmap(),img3,None,img2)
        else:
            img2 = cv.CreateImage((self.width+1, self.height+1), cv.IPL_DEPTH_32F, 1) 
            cv.Integral(self._getGrayscaleBitmap(),img2)
        return np.array(cv.GetMat(img2))
        
        
    def convolve(self,kernel = [[1,0,0],[0,1,0],[0,0,1]],center=None):
        """
        **SUMMARY**

        Convolution performs a shape change on an image.  It is similiar to
        something like a dilate.  You pass it a kernel in the form of a list, np.array, or cvMat

        **PARAMETERS**

        * *kernel* - The convolution kernel. As a cvArray, cvMat, or Numpy Array.
        * *center* - If true we use the center of the kernel.

        **RETURNS**

        The image after we apply the convolution.

        **EXAMPLE**
        
        >>> img = Image("sampleimages/simplecv.png")
        >>> kernel = [[1,0,0],[0,1,0],[0,0,1]]
        >>> conv = img.convolve()

        **SEE ALSO**
        
        http://en.wikipedia.org/wiki/Convolution

        """
        if(isinstance(kernel, list)):
            kernel = np.array(kernel)
            
        if(type(kernel)==np.ndarray):
            sz = kernel.shape
            kernel = kernel.astype(np.float32)
            myKernel = cv.CreateMat(sz[0], sz[1], cv.CV_32FC1)
            cv.SetData(myKernel, kernel.tostring(), kernel.dtype.itemsize * kernel.shape[1])
        elif(type(kernel)==cv.mat):
            myKernel = kernel
        else:
            logger.warning("Convolution uses numpy arrays or cv.mat type.")
            return None
        retVal = self.getEmpty(3)
        if(center is None):
            cv.Filter2D(self.getBitmap(),retVal,myKernel)
        else:
            cv.Filter2D(self.getBitmap(),retVal,myKernel,center)
        return Image(retVal)

    def findTemplate(self, template_image = None, threshold = 5, method = "SQR_DIFF_NORM"):
        """
        **SUMMARY**

        This function searches an image for a template image.  The template
        image is a smaller image that is searched for in the bigger image.
        This is a basic pattern finder in an image.  This uses the standard
        OpenCV template (pattern) matching and cannot handle scaling or rotation

        Template matching returns a match score for every pixel in the image.
        Often pixels that are near to each other and a close match to the template
        are returned as a match. If the threshold is set too low expect to get
        a huge number of values. The threshold parameter is in terms of the
        number of standard deviations from the mean match value you are looking
        
        For example, matches that are above three standard deviations will return
        0.1% of the pixels. In a 800x600 image this means there will be
        800*600*0.001 = 480 matches.

        This method returns the locations of wherever it finds a match above a
        threshold. Because of how template matching works, very often multiple
        instances of the template overlap significantly. The best approach is to
        find the centroid of all of these values. We suggest using an iterative
        k-means approach to find the centroids.
        

        **PARAMETERS**

        * *template_image* - The template image. 
        * *threshold* - Int
        * *method* -

          * SQR_DIFF_NORM - Normalized square difference
          * SQR_DIFF      - Square difference
          * CCOEFF        -
          * CCOEFF_NORM   -
          * CCORR         - Cross correlation
          * CCORR_NORM    - Normalize cross correlation

        **EXAMPLE**
        
        >>> image = Image("/path/to/img.png")
        >>> pattern_image = image.crop(100,100,100,100)
        >>> found_patterns = image.findTemplate(pattern_image)
        >>> found_patterns.draw()
        >>> image.show()
        
        **RETURNS**

        This method returns a FeatureSet of TemplateMatch objects.
        
        """
        if(template_image == None):
            print "Need image for matching"
            return

        if(template_image.width > self.width):
            print "Image too wide"
            return

        if(template_image.height > self.height):
            print "Image too tall"
            return

        check = 0; # if check = 0 we want maximal value, otherwise minimal
        if(method is None or method == "" or method == "SQR_DIFF_NORM"):#minimal
            method = cv.CV_TM_SQDIFF_NORMED
            check = 1;
        elif(method == "SQR_DIFF"): #minimal
            method = cv.CV_TM_SQDIFF
            check = 1
        elif(method == "CCOEFF"): #maximal
            method = cv.CV_TM_CCOEFF
        elif(method == "CCOEFF_NORM"): #maximal
            method = cv.CV_TM_CCOEFF_NORMED
        elif(method == "CCORR"): #maximal
            method = cv.CV_TM_CCORR
        elif(method == "CCORR_NORM"): #maximal 
            method = cv.CV_TM_CCORR_NORMED
        else:
            logger.warning("ooops.. I don't know what template matching method you are looking for.")
            return None
        #create new image for template matching computation
        matches = cv.CreateMat( (self.height - template_image.height + 1),
                                (self.width - template_image.width + 1),
                                cv.CV_32FC1)
            
        #choose template matching method to be used
        
        cv.MatchTemplate( self._getGrayscaleBitmap(), template_image._getGrayscaleBitmap(), matches, method )
        mean = np.mean(matches)
        sd = np.std(matches)
        if(check > 0):
            compute = np.where((matches < mean-threshold*sd) )
        else:
            compute = np.where((matches > mean+threshold*sd) )

        mapped = map(tuple, np.column_stack(compute))
        fs = FeatureSet()
        for location in mapped:
            fs.append(TemplateMatch(self, template_image, (location[1],location[0]), matches[location[0], location[1]]))

        #cluster overlapping template matches 
        finalfs = FeatureSet()
        if( len(fs) > 0 ):
            finalfs.append(fs[0])
            for f in fs:
                match = False
                for f2 in finalfs:
                    if( f2._templateOverlaps(f) ): #if they overlap
                        f2.consume(f) #merge them
                        match = True 
                        break

                if( not match ):
                    finalfs.append(f)
        
            for f in finalfs: #rescale the resulting clusters to fit the template size
                f.rescale(template_image.width,template_image.height)
            
            fs = finalfs
        
        return fs                           
         

    def readText(self):
        """
        **SUMMARY**

        This function will return any text it can find using OCR on the
        image.

        Please note that it does not handle rotation well, so if you need
        it in your application try to rotate and/or crop the area so that
        the text would be the same way a document is read

        **RETURNS** 
        
        A String

        **EXAMPLE**
        
        >>> img = Imgae("somethingwithtext.png")
        >>> text = img.readText()
        >>> print text

        **NOTE**

        If you're having run-time problems I feel bad for your son,
        I've got 99 problems but dependencies ain't one:

        http://code.google.com/p/tesseract-ocr/
        http://code.google.com/p/python-tesseract/

        """

        if(not OCR_ENABLED):
            return "Please install the correct OCR library required - http://code.google.com/p/tesseract-ocr/ http://code.google.com/p/python-tesseract/"
        
        api = tesseract.TessBaseAPI()
        api.SetOutputName("outputName")
        api.Init(".","eng",tesseract.OEM_DEFAULT)
        api.SetPageSegMode(tesseract.PSM_AUTO)


        jpgdata = StringIO()
        self.getPIL().save(jpgdata, "jpeg")
        jpgdata.seek(0)
        stringbuffer = jpgdata.read()
        result = tesseract.ProcessPagesBuffer(stringbuffer,len(stringbuffer),api)
        return result

    def findCircle(self,canny=100,thresh=350,distance=-1):
        """
        **SUMMARY**

        Perform the Hough Circle transform to extract _perfect_ circles from the image
        canny - the upper bound on a canny edge detector used to find circle edges.

        **PARAMETERS**
        
        * *thresh* - the threshold at which to count a circle. Small parts of a circle get
          added to the accumulator array used internally to the array. This value is the
          minimum threshold. Lower thresholds give more circles, higher thresholds give fewer circles.

        .. ::Warning: 
          If this threshold is too high, and no circles are found the underlying OpenCV
          routine fails and causes a segfault. 
        
        * *distance* - the minimum distance between each successive circle in pixels. 10 is a good
          starting value.

        **RETURNS**

        A feature set of Circle objects. 

        **EXAMPLE**
        
        >>> img = Image("lenna")
        >>> circs = img.findCircles()
        >>> for c in circs:
        >>>    print c
        

        """
        storage = cv.CreateMat(self.width, 1, cv.CV_32FC3)
        #a distnace metric for how apart our circles should be - this is sa good bench mark
        if(distance < 0 ):
            distance = 1 + max(self.width,self.height)/50
        cv.HoughCircles(self._getGrayscaleBitmap(),storage, cv.CV_HOUGH_GRADIENT, 2, distance,canny,thresh)
        if storage.rows == 0:
            return None
        circs = np.asarray(storage)
        sz = circs.shape
        circleFS = FeatureSet()
        for i in range(sz[0]):
            circleFS.append(Circle(self,int(circs[i][0][0]),int(circs[i][0][1]),int(circs[i][0][2])))  
        return circleFS

    def whiteBalance(self,method="Simple"):
        """
        **SUMMARY**
        
        Attempts to perform automatic white balancing. 
        Gray World see: http://scien.stanford.edu/pages/labsite/2000/psych221/projects/00/trek/GWimages.html
        Robust AWB: http://scien.stanford.edu/pages/labsite/2010/psych221/projects/2010/JasonSu/robustawb.html
        http://scien.stanford.edu/pages/labsite/2010/psych221/projects/2010/JasonSu/Papers/Robust%20Automatic%20White%20Balance%20Algorithm%20using%20Gray%20Color%20Points%20in%20Images.pdf
        Simple AWB:
        http://www.ipol.im/pub/algo/lmps_simplest_color_balance/
        http://scien.stanford.edu/pages/labsite/2010/psych221/projects/2010/JasonSu/simplestcb.html



        **PARAMETERS**
        
        * *method* - The method to use for white balancing. Can be one of the following:

          * `Gray World <http://scien.stanford.edu/pages/labsite/2000/psych221/projects/00/trek/GWimages.html>`_

          * `Robust AWB <http://scien.stanford.edu/pages/labsite/2010/psych221/projects/2010/JasonSu/robustawb.html>`_

          * `Simple AWB <http://www.ipol.im/pub/algo/lmps_simplest_color_balance/>`_
         

        **RETURNS**
        
        A SimpleCV Image.

        **EXAMPLE**
        
        >>> img = Image("lenna")
        >>> img2 = img.whiteBalance()
                
        """
        img = self
        if(method=="GrayWorld"):           
            avg = cv.Avg(img.getBitmap());
            bf = float(avg[0])
            gf = float(avg[1])
            rf = float(avg[2])
            af = (bf+gf+rf)/3.0
            if( bf == 0.00 ):
                b_factor = 1.00
            else:
                b_factor = af/bf

            if( gf == 0.00 ):
                g_factor = 1.00
            else:
                g_factor = af/gf

            if( rf == 0.00 ):
                r_factor = 1.00
            else:
                r_factor = af/rf
            
            b = img.getEmpty(1) 
            g = img.getEmpty(1) 
            r = img.getEmpty(1) 
            cv.Split(self.getBitmap(), b, g, r, None)
            bfloat = cv.CreateImage((img.width, img.height), cv.IPL_DEPTH_32F, 1) 
            gfloat = cv.CreateImage((img.width, img.height), cv.IPL_DEPTH_32F, 1) 
            rfloat = cv.CreateImage((img.width, img.height), cv.IPL_DEPTH_32F, 1) 
            
            cv.ConvertScale(b,bfloat,b_factor)
            cv.ConvertScale(g,gfloat,g_factor)
            cv.ConvertScale(r,rfloat,r_factor)
           
            (minB,maxB,minBLoc,maxBLoc) = cv.MinMaxLoc(bfloat)
            (minG,maxG,minGLoc,maxGLoc) = cv.MinMaxLoc(gfloat)
            (minR,maxR,minRLoc,maxRLoc) = cv.MinMaxLoc(rfloat)
            scale = max([maxR,maxG,maxB])
            sfactor = 1.00
            if(scale > 255 ):
                sfactor = 255.00/float(scale)

            cv.ConvertScale(bfloat,b,sfactor);
            cv.ConvertScale(gfloat,g,sfactor);
            cv.ConvertScale(rfloat,r,sfactor);
            
            retVal = img.getEmpty()
            cv.Merge(b,g,r,None,retVal);
            retVal = Image(retVal)
        elif( method == "Simple" ):
            thresh = 0.003
            sz = img.width*img.height
            tempMat = img.getNumpy() 
            bcf = sss.cumfreq(tempMat[:,:,0], numbins=256)
            bcf = bcf[0] # get our cumulative histogram of values for this color

            blb = -1 #our upper bound
            bub = 256 # our lower bound
            lower_thresh = 0.00
            upper_thresh = 0.00
            #now find the upper and lower thresh% of our values live
            while( lower_thresh < thresh ):
                blb = blb+1
                lower_thresh = bcf[blb]/sz
            while( upper_thresh < thresh ):
                bub = bub-1
                upper_thresh = (sz-bcf[bub])/sz


            gcf = sss.cumfreq(tempMat[:,:,1], numbins=256)
            gcf = gcf[0]
            glb = -1 #our upper bound
            gub = 256 # our lower bound
            lower_thresh = 0.00
            upper_thresh = 0.00
            #now find the upper and lower thresh% of our values live
            while( lower_thresh < thresh ):
                glb = glb+1
                lower_thresh = gcf[glb]/sz
            while( upper_thresh < thresh ):
                gub = gub-1
                upper_thresh = (sz-gcf[gub])/sz


            rcf = sss.cumfreq(tempMat[:,:,2], numbins=256)
            rcf = rcf[0]
            rlb = -1 #our upper bound
            rub = 256 # our lower bound
            lower_thresh = 0.00 
            upper_thresh = 0.00
            #now find the upper and lower thresh% of our values live
            while( lower_thresh < thresh ):
                rlb = rlb+1
                lower_thresh = rcf[rlb]/sz
            while( upper_thresh < thresh ):
                rub = rub-1
                upper_thresh = (sz-rcf[rub])/sz
            #now we create the scale factors for the remaining pixels
            rlbf = float(rlb)
            rubf = float(rub)
            glbf = float(glb)
            gubf = float(gub)
            blbf = float(blb)
            bubf = float(bub)

            rLUT = np.ones((256,1),dtype=uint8)
            gLUT = np.ones((256,1),dtype=uint8)
            bLUT = np.ones((256,1),dtype=uint8)
            for i in range(256):
                if(i <= rlb):
                    rLUT[i][0] = 0
                elif( i >= rub):
                    rLUT[i][0] = 255
                else:
                    rf = ((float(i)-rlbf)*255.00/(rubf-rlbf))
                    rLUT[i][0] = int(rf)
                if( i <= glb):
                    gLUT[i][0] = 0
                elif( i >= gub):
                    gLUT[i][0] = 255
                else:
                    gf = ((float(i)-glbf)*255.00/(gubf-glbf))
                    gLUT[i][0] = int(gf)
                if( i <= blb):
                    bLUT[i][0] = 0
                elif( i >= bub):
                    bLUT[i][0] = 255
                else:
                    bf = ((float(i)-blbf)*255.00/(bubf-blbf))
                    bLUT[i][0] = int(bf)
            retVal = img.applyLUT(bLUT,rLUT,gLUT)
        return retVal 
        
    def applyLUT(self,rLUT=None,bLUT=None,gLUT=None):
        """
        **SUMMARY**

        Apply LUT allows you to apply a LUT (look up table) to the pixels in a image. Each LUT is just 
        an array where each index in the array points to its value in the result image. For example 
        rLUT[0]=255 would change all pixels where the red channel is zero to the value 255.
        
        **PARAMETERS**

        * *rLUT* - a tuple or np.array of size (256x1) with dtype=uint8.
        * *gLUT* - a tuple or np.array of size (256x1) with dtype=uint8.
        * *bLUT* - a tuple or np.array of size (256x1) with dtype=uint8.

        .. warning::
          The dtype is very important. Will throw the following error without it:
          error: dst.size() == src.size() && dst.type() == CV_MAKETYPE(lut.depth(), src.channels())
        
        
        **RETURNS**

        The SimpleCV image remapped using the LUT.
        
        **EXAMPLE**

        This example saturates the red channel:
        
        >>> rlut = np.ones((256,1),dtype=uint8)*255
        >>> img=img.applyLUT(rLUT=rlut)
       

        NOTE:

        -==== BUG NOTE ====- 
        This method seems to error on the LUT map for some versions of OpenCV.
        I am trying to figure out why. -KAS
        """
        r = self.getEmpty(1)
        g = self.getEmpty(1)
        b = self.getEmpty(1)
        cv.Split(self.getBitmap(),b,g,r,None);
        if(rLUT is not None):
            cv.LUT(r,r,cv.fromarray(rLUT))
        if(gLUT is not None):
            cv.LUT(g,g,cv.fromarray(gLUT))
        if(bLUT is not None):
            cv.LUT(b,b,cv.fromarray(bLUT))
        temp = self.getEmpty()
        cv.Merge(b,g,r,None,temp)
        return Image(temp)
        

    def _getRawKeypoints(self,thresh=500.00,flavor="SURF", highQuality=1, forceReset=False):
        """
        .. _getRawKeypoints:
        This method finds keypoints in an image and returns them as the raw keypoints
        and keypoint descriptors. When this method is called it caches a the features
        and keypoints locally for quick and easy access.
       
        Parameters:
        min_quality - The minimum quality metric for SURF descriptors. Good values
                      range between about 300.00 and 600.00
        
        flavor - a string indicating the method to use to extract features.
                 A good primer on how feature/keypoint extractiors can be found here:

                 http://en.wikipedia.org/wiki/Feature_detection_(computer_vision)
                 http://www.cg.tu-berlin.de/fileadmin/fg144/Courses/07WS/compPhoto/Feature_Detection.pdf
        

                 "SURF" - extract the SURF features and descriptors. If you don't know
                 what to use, use this. 
                 See: http://en.wikipedia.org/wiki/SURF

                 "STAR" - The STAR feature extraction algorithm
                 See: http://pr.willowgarage.com/wiki/Star_Detector

                 "FAST" - The FAST keypoint extraction algorithm
                 See: http://en.wikipedia.org/wiki/Corner_detection#AST_based_feature_detectors
                 
                 All the flavour specified below are for OpenCV versions >= 2.4.0 :
                 
                 "MSER" - Maximally Stable Extremal Regions algorithm
                 
                 See: http://en.wikipedia.org/wiki/Maximally_stable_extremal_regions
                 
                 "Dense" - Dense Scale Invariant Feature Transform.
                 
                 See: http://www.vlfeat.org/api/dsift.html
                 
                 "ORB" - The Oriented FAST and Rotated BRIEF
                 
                 See: http://www.willowgarage.com/sites/default/files/orb_final.pdf
                 
                 "SIFT" - Scale-invariant feature transform
                 
                 See: http://en.wikipedia.org/wiki/Scale-invariant_feature_transform

        highQuality - The SURF descriptor comes in two forms, a vector of 64 descriptor 
                      values and a vector of 128 descriptor values. The latter are "high" 
                      quality descriptors. 
                     
        forceReset - If keypoints have already been calculated for this image those
                     keypoints are returned veresus recalculating the values. If 
                     force reset is True we always recalculate the values, otherwise
                     we will used the cached copies. 
                      
        Returns:
        A tuple of keypoint objects and optionally a numpy array of the descriptors. 

        Example:
        >>> img = Image("aerospace.jpg")
        >>> kp,d = img._getRawKeypoints() 

        Notes:
        If you would prefer to work with the raw keypoints and descriptors each image keeps
        a local cache of the raw values. These are named:
        
        self._mKeyPoints # A tuple of keypoint objects
        See: http://opencv.itseez.com/modules/features2d/doc/common_interfaces_of_feature_detectors.html#keypoint-keypoint
        self._mKPDescriptors # The descriptor as a floating point numpy array
        self._mKPFlavor = "NONE" # The flavor of the keypoints as a string. 

        See Also:
         ImageClass._getRawKeypoints(self,thresh=500.00,forceReset=False,flavor="SURF",highQuality=1)
         ImageClass._getFLANNMatches(self,sd,td)
         ImageClass.findKeypointMatch(self,template,quality=500.00,minDist=0.2,minMatch=0.4)
         ImageClass.drawKeypointMatches(self,template,thresh=500.00,minDist=0.15,width=1)

        """
        try:
            import cv2
            ver = cv2.__version__
            new_version = 0
            #For OpenCV versions till 2.4.0,  cv2.__versions__ are of the form "$Rev: 4557 $" 
            if not ver.startswith('$Rev:'):
              if int(ver.replace('.','0'))>=20400:
                 new_version = 1
              if int(ver.replace('.','0'))>=20402:
                 new_version = 2
              if int(ver.replace('.','0'))>=20403:
                 new_version = 3    
        except:
            logger.warning("Can't run Keypoints without OpenCV >= 2.3.0")
            return
                    
        if( forceReset ):
            self._mKeyPoints = None
            self._mKPDescriptors = None
        
        if( not(self._mKeyPoints) or self._mKPFlavor != flavor ):
            if ( new_version == 0):
                if( flavor == "SURF" ):
                    surfer = cv2.SURF(thresh,_extended=highQuality,_upright=1)
                    self._mKeyPoints,self._mKPDescriptors = surfer.detect(self.getGrayNumpy(),None,False)
                    if( len(self._mKPDescriptors) == 0 ):
                        return None, None                     
                
                    if( highQuality == 1 ):
                        self._mKPDescriptors = self._mKPDescriptors.reshape((-1,128))
                    else:
                        self._mKPDescriptors = self._mKPDescriptors.reshape((-1,64))
                
                    self._mKPFlavor = "SURF"
                    del surfer
            
                elif( flavor == "FAST" and not (int(ver.split(' ')[1])>=4557)) :
                    faster = cv2.FastFeatureDetector(threshold=int(thresh),nonmaxSuppression=True)
                    self._mKeyPoints = faster.detect(self.getGrayNumpy())
                    self._mKPDescriptors = None
                    self._mKPFlavor = "FAST"
                    del faster

                #elif( flavor == "MSER"):
                #    mserer = cv2.MSER()
                #    self._mKeyPoints = mserer.detect(self.getGrayNumpy(),None)
                #    self._mKPDescriptors = None
                #    self._mKPFlavor = "MSER"
                #    del mserer

                elif( flavor == "STAR"):
                    starer = cv2.StarDetector()
                    self._mKeyPoints = starer.detect(self.getGrayNumpy())
                    self._mKPDescriptors = None
                    self._mKPFlavor = "STAR"
                    del starer

            elif( new_version >= 2 and flavor in ["SURF", "FAST"] ): 
                if( flavor == "SURF" and new_version==2):
                    surfer = cv2.SURF(hessianThreshold=thresh,extended=highQuality,upright=1)
                    #mask = self.getGrayNumpy()                    
                    #mask.fill(255) 
                    self._mKeyPoints,self._mKPDescriptors = surfer.detect(self.getGrayNumpy(),None,useProvidedKeypoints = False)
                    if( len(self._mKPDescriptors) == 0 ):
                        return None, None                     
                
                    if( highQuality == 1 ):
                        self._mKPDescriptors = self._mKPDescriptors.reshape((-1,128))
                    else:
                        self._mKPDescriptors = self._mKPDescriptors.reshape((-1,64))
                
                    self._mKPFlavor = "SURF"
                    del surfer
            
                if( flavor == "SURF" and new_version==3):
                    surfer = cv2.SURF(hessianThreshold=thresh,extended=highQuality,upright=1)
                    self._mKeyPoints,self._mKPDescriptors = surfer.detectAndCompute(self.getGrayNumpy(),None,useProvidedKeypoints = False)
                    if( len(self._mKPDescriptors) == 0 ):
                        return None, None                     
                
                    if( highQuality == 1 ):
                        self._mKPDescriptors = self._mKPDescriptors.reshape((-1,128))
                    else:
                        self._mKPDescriptors = self._mKPDescriptors.reshape((-1,64))
                
                    self._mKPFlavor = "SURF"
                    del surfer

                elif( flavor == "FAST" ):
                    faster = cv2.FastFeatureDetector(threshold=int(thresh),nonmaxSuppression=True)
                    self._mKeyPoints = faster.detect(self.getGrayNumpy())
                    self._mKPDescriptors = None
                    self._mKPFlavor = "FAST"
                    del faster            
            
            elif( new_version >=1  and flavor in ["ORB", "SIFT", "SURF"] ):
               FeatureDetector = cv2.FeatureDetector_create(flavor)
               DescriptorExtractor = cv2.DescriptorExtractor_create(flavor)
               self._mKeyPoints = FeatureDetector.detect(self.getGrayNumpy())
               self._mKeyPoints,self._mKPDescriptors = DescriptorExtractor.compute(self.getGrayNumpy(),self._mKeyPoints)
               if( len(self._mKPDescriptors) == 0 ):
                    return None, None     
               self._mKPFlavor = flavor
               del FeatureDetector

            elif( new_version >= 1 and flavor in ["FAST", "STAR", "MSER", "Dense"] ):
               FeatureDetector = cv2.FeatureDetector_create(flavor)
               self._mKeyPoints = FeatureDetector.detect(self.getGrayNumpy())
               self._mKPDescriptors = None
               self._mKPFlavor = flavor
               del FeatureDetector
        
            else:
               logger.warning("ImageClass.Keypoints: I don't know the method you want to use")
               return None, None
        
        return self._mKeyPoints,self._mKPDescriptors 

    def _getFLANNMatches(self,sd,td):
        """
        Summary:
        This method does a fast local approximate nearest neighbors (FLANN) calculation between two sets
        of feature vectors. The result are two numpy arrays the first one is a list of indexes of the
        matches and the second one is the match distance value. For the match indices or idx, the index
        values correspond to the values of td, and the value in the array is the index in td. I.
        I.e. j = idx[i] is where td[i] matches sd[j]. 
        The second numpy array, at the index i is the match distance between td[i] and sd[j].
        Lower distances mean better matches. 

        Parameters:
        sd - A numpy array of feature vectors of any size.
        td - A numpy array of feature vectors of any size, this vector is used for indexing
             and the result arrays will have a length matching this vector. 

        Returns:
        Two numpy arrays, the first one, idx, is the idx of the matches of the vector td with sd.
        The second one, dist, is the distance value for the closest match.

        Example:
        >>> kpt,td = img1._getRawKeypoints() # t is template
        >>> kps,sd = img2._getRawKeypoints() # s is source
        >>> idx,dist = img1._getFLANNMatches(sd,td)
        >>> j = idx[42]
        >>> print kps[j] # matches kp 42
        >>> print dist[i] # the match quality.

        Notes:
        If you would prefer to work with the raw keypoints and descriptors each image keeps
        a local cache of the raw values. These are named:
        
        self._mKeyPoints # A tuple of keypoint objects
        See: http://opencv.itseez.com/modules/features2d/doc/common_interfaces_of_feature_detectors.html#keypoint-keypoint
        self._mKPDescriptors # The descriptor as a floating point numpy array
        self._mKPFlavor = "NONE" # The flavor of the keypoints as a string. 

        See:
         ImageClass._getRawKeypoints(self,thresh=500.00,forceReset=False,flavor="SURF",highQuality=1)
         ImageClass._getFLANNMatches(self,sd,td)
         ImageClass.drawKeypointMatches(self,template,thresh=500.00,minDist=0.15,width=1)
         ImageClass.findKeypoints(self,min_quality=300.00,flavor="SURF",highQuality=False ) 
         ImageClass.findKeypointMatch(self,template,quality=500.00,minDist=0.2,minMatch=0.4)
        """
        try:
            import cv2
        except:
            logger.warning("Can't run FLANN Matches without OpenCV >= 2.3.0")
            return
        FLANN_INDEX_KDTREE = 1  # bug: flann enums are missing
        flann_params = dict(algorithm = FLANN_INDEX_KDTREE, trees = 4)
        flann = cv2.flann_Index(sd, flann_params)
        idx, dist = flann.knnSearch(td, 1, params = {}) # bug: need to provide empty dict
        del flann
        return idx,dist

    def drawKeypointMatches(self,template,thresh=500.00,minDist=0.15,width=1):
        """
        **SUMMARY**

        Draw keypoints draws a side by side representation of two images, calculates
        keypoints for both images, determines the keypoint correspondences, and then draws
        the correspondences. This method is helpful for debugging keypoint calculations
        and also looks really cool :) .  The parameters mirror the parameters used 
        for findKeypointMatches to assist with debugging 

        **PARAMETERS**

        * *template* - A template image. 
        * *quality* - The feature quality metric. This can be any value between about 300 and 500. Higher
          values should return fewer, but higher quality features. 
        * *minDist* - The value below which the feature correspondence is considered a match. This 
          is the distance between two feature vectors. Good values are between 0.05 and 0.3
        * *width* - The width of the drawn line.

        **RETURNS**

        A side by side image of the template and source image with each feature correspondence 
        draw in a different color. 

        **EXAMPLE**

        >>> img = cam.getImage()
        >>> template = Image("myTemplate.png")
        >>> result = img.drawKeypointMatches(self,template,300.00,0.4):

        **NOTES**

        If you would prefer to work with the raw keypoints and descriptors each image keeps
        a local cache of the raw values. These are named:
        
        self._mKeyPoints # A tuple of keypoint objects
        See: http://opencv.itseez.com/modules/features2d/doc/common_interfaces_of_feature_detectors.html#keypoint-keypoint
        self._mKPDescriptors # The descriptor as a floating point numpy array
        self._mKPFlavor = "NONE" # The flavor of the keypoints as a string. 

        **SEE ALSO**

        :py:meth:`drawKeypointMatches`
        :py:meth:`findKeypoints`
        :py:meth:`findKeypointMatch`

        """
        if template == None:
          return None
          
        resultImg = template.sideBySide(self,scale=False)
        hdif = (self.height-template.height)/2
        skp,sd = self._getRawKeypoints(thresh)
        tkp,td = template._getRawKeypoints(thresh)
        if( td == None or sd == None ):
            logger.warning("We didn't get any descriptors. Image might be too uniform or blurry." )
            return resultImg
        template_points = float(td.shape[0])
        sample_points = float(sd.shape[0])
        magic_ratio = 1.00
        if( sample_points > template_points ):
            magic_ratio = float(sd.shape[0])/float(td.shape[0])

        idx,dist = self._getFLANNMatches(sd,td) # match our keypoint descriptors
        p = dist[:,0]
        result = p*magic_ratio < minDist #, = np.where( p*magic_ratio < minDist ) 
        for i in range(0,len(idx)):
            if( result[i] ):
                pt_a = (tkp[i].pt[1], tkp[i].pt[0]+hdif)
                pt_b = (skp[idx[i]].pt[1]+template.width,skp[idx[i]].pt[0])
                resultImg.drawLine(pt_a,pt_b,color=Color.getRandom(Color()),thickness=width)
        return resultImg
                  

    def findKeypointMatch(self,template,quality=500.00,minDist=0.2,minMatch=0.4):
        """
        **SUMMARY**

        findKeypointMatch allows you to match a template image with another image using 
        SURF keypoints. The method extracts keypoints from each image, uses the Fast Local
        Approximate Nearest Neighbors algorithm to find correspondences between the feature
        points, filters the correspondences based on quality, and then, attempts to calculate
        a homography between the two images. This homography allows us to draw a matching
        bounding box in the source image that corresponds to the template. This method allows
        you to perform matchs the ordinarily fail when using the findTemplate method. 
        This method should be able to handle a reasonable changes in camera orientation and
        illumination. Using a template that is close to the target image will yield much
        better results.

        .. Warning::
          This method is only capable of finding one instance of the template in an image. 
          If more than one instance is visible the homography calculation and the method will 
          fail.

        **PARAMETERS**

        * *template* - A template image. 
        * *quality* - The feature quality metric. This can be any value between about 300 and 500. Higher
          values should return fewer, but higher quality features. 
        * *minDist* - The value below which the feature correspondence is considered a match. This 
          is the distance between two feature vectors. Good values are between 0.05 and 0.3
        * *minMatch* - The percentage of features which must have matches to proceed with homography calculation.
          A value of 0.4 means 40% of features must match. Higher values mean better matches
          are used. Good values are between about 0.3 and 0.7

 
        **RETURNS** 

        If a homography (match) is found this method returns a feature set with a single 
        KeypointMatch feature. If no match is found None is returned.
         
        **EXAMPLE**
        
        >>> template = Image("template.png")
        >>> img = camera.getImage()
        >>> fs = img.findKeypointMatch(template)
        >>> if( fs is not None ):
        >>>      fs[0].draw()
        >>>      img.show()
        
        **NOTES**

        If you would prefer to work with the raw keypoints and descriptors each image keeps
        a local cache of the raw values. These are named:
        
        | self._mKeyPoints # A Tuple of keypoint objects
        | self._mKPDescriptors # The descriptor as a floating point numpy array
        | self._mKPFlavor = "NONE" # The flavor of the keypoints as a string. 
        | `See Documentation <http://opencv.itseez.com/modules/features2d/doc/common_interfaces_of_feature_detectors.html#keypoint-keypoint>`_

        **SEE ALSO**
        
        :py:meth:`_getRawKeypoints` 
        :py:meth:`_getFLANNMatches`
        :py:meth:`drawKeypointMatches`
        :py:meth:`findKeypoints`

        """
        
        try:
            import cv2
        except:
            logger.warning("Can't Match Keypoints without OpenCV >= 2.3.0")
            return
            
        if template == None:
          return None
        
        skp,sd = self._getRawKeypoints(quality)
        tkp,td = template._getRawKeypoints(quality)
        if( skp == None or tkp == None ):
            logger.warning("I didn't get any keypoints. Image might be too uniform or blurry." )
            return None

        template_points = float(td.shape[0])
        sample_points = float(sd.shape[0])
        magic_ratio = 1.00
        if( sample_points > template_points ):
            magic_ratio = float(sd.shape[0])/float(td.shape[0])

        idx,dist = self._getFLANNMatches(sd,td) # match our keypoint descriptors
        p = dist[:,0]
        result = p*magic_ratio < minDist #, = np.where( p*magic_ratio < minDist ) 
        pr = result.shape[0]/float(dist.shape[0])

        if( pr >  minMatch and len(result)>4 ): # if more than minMatch % matches we go ahead and get the data 
            lhs = []
            rhs = []
            for i in range(0,len(idx)):
                if( result[i] ):
                    lhs.append((tkp[i].pt[0], tkp[i].pt[1]))
                    rhs.append((skp[idx[i]].pt[0], skp[idx[i]].pt[1]))
            
            rhs_pt = np.array(rhs)
            lhs_pt = np.array(lhs)
            if( len(rhs_pt) < 16  or len(lhs_pt) < 16 ):
                return None
            homography = []         
            (homography,mask) = cv2.findHomography(lhs_pt,rhs_pt,cv2.RANSAC, ransacReprojThreshold=1.0 )
            w = template.width
            h = template.height
            yo = homography[0][2] # get the x/y offset from the affine transform
            xo = homography[1][2]
            # draw our template
            pt0 = np.array([0,0,1]) 
            pt1 = np.array([0,h,1])
            pt2 = np.array([w,h,1])
            pt3 = np.array([w,0,1])
            # apply the affine transform to our points
            pt0p = np.array(pt0*np.matrix(homography)) 
            pt1p = np.array(pt1*np.matrix(homography))
            pt2p = np.array(pt2*np.matrix(homography))
            pt3p = np.array(pt3*np.matrix(homography))
            #update and clamp the corners to get our template in the other image
            pt0i = (float(abs(pt0p[0][0]+xo)),float(abs(pt0p[0][1]+yo))) 
            pt1i = (float(abs(pt1p[0][0]+xo)),float(abs(pt1p[0][1]+yo)))
            pt2i = (float(abs(pt2p[0][0]+xo)),float(abs(pt2p[0][1]+yo)))
            pt3i = (float(abs(pt3p[0][0]+xo)),float(abs(pt3p[0][1]+yo)))
            #print "--------------------------"
            #print str(pt0)+"--->"+str(pt0p)+"--->"+str(pt0i)
            #print str(pt1)+"--->"+str(pt1p)+"--->"+str(pt1i)
            #print str(pt2)+"--->"+str(pt2p)+"--->"+str(pt2i)
            #print str(pt3)+"--->"+str(pt3p)+"--->"+str(pt3i)

            #construct the feature set and return it. 
            fs = FeatureSet()
            fs.append(KeypointMatch(self,template,(pt0i,pt1i,pt2i,pt3i),homography))
            return fs
        else:
            return None 


    def findKeypoints(self,min_quality=300.00,flavor="SURF",highQuality=False ): 
        """
        **SUMMARY**

        This method finds keypoints in an image and returns them as a feature set.
        Keypoints are unique regions in an image that demonstrate some degree of 
        invariance to changes in camera pose and illumination. They are helpful
        for calculating homographies between camera views, object rotations, and
        multiple view overlaps.

        We support four keypoint detectors and only one form of keypoint descriptors.
        Only the surf flavor of keypoint returns feature and descriptors at this time.
       
        **PARAMETERS**
        
        * *min_quality* - The minimum quality metric for SURF descriptors. Good values
          range between about 300.00 and 600.00
        
        * *flavor* - a string indicating the method to use to extract features.
          A good primer on how feature/keypoint extractiors can be found in
          `feature detection on wikipedia <http://en.wikipedia.org/wiki/Feature_detection_(computer_vision)>`_ 
          and 
          `this tutorial. <http://www.cg.tu-berlin.de/fileadmin/fg144/Courses/07WS/compPhoto/Feature_Detection.pdf>`_

        
          * "SURF" - extract the SURF features and descriptors. If you don't know
            what to use, use this. 

            See: http://en.wikipedia.org/wiki/SURF        

          * "STAR" - The STAR feature extraction algorithm

            See: http://pr.willowgarage.com/wiki/Star_Detector

          * "FAST" - The FAST keypoint extraction algorithm

            See: http://en.wikipedia.org/wiki/Corner_detection#AST_based_feature_detectors
          
          All the flavour specified below are for OpenCV versions >= 2.4.0 :
          
          * "MSER" - Maximally Stable Extremal Regions algorithm
            
            See: http://en.wikipedia.org/wiki/Maximally_stable_extremal_regions
          
          * "Dense" - 
          
          * "ORB" - The Oriented FAST and Rotated BRIEF
            
            See: http://www.willowgarage.com/sites/default/files/orb_final.pdf
            
          * "SIFT" - Scale-invariant feature transform
           
            See: http://en.wikipedia.org/wiki/Scale-invariant_feature_transform      
        
        * *highQuality* - The SURF descriptor comes in two forms, a vector of 64 descriptor 
          values and a vector of 128 descriptor values. The latter are "high" 
          quality descriptors. 
                      
        **RETURNS**

        A feature set of KeypointFeatures. These KeypointFeatures let's you draw each 
        feature, crop the features, get the feature descriptors, etc. 

        **EXAMPLE**

        >>> img = Image("aerospace.jpg")
        >>> fs = img.findKeypoints(flavor="SURF",min_quality=500,highQuality=True)
        >>> fs = fs.sortArea()
        >>> fs[-1].draw()
        >>> img.draw()

        **NOTES**

        If you would prefer to work with the raw keypoints and descriptors each image keeps
        a local cache of the raw values. These are named:

        :py:meth:`_getRawKeypoints` 
        :py:meth:`_getFLANNMatches`
        :py:meth:`drawKeypointMatches`
        :py:meth:`findKeypoints`

        """
        try:
            import cv2                    
        except:
            logger.warning("Can't use Keypoints without OpenCV >= 2.3.0")
            return None

        fs = FeatureSet()
        kp = []
        d = []
        if highQuality:
            kp,d = self._getRawKeypoints(thresh=min_quality,forceReset=True,flavor=flavor,highQuality=1)
        else:
            kp,d = self._getRawKeypoints(thresh=min_quality,forceReset=True,flavor=flavor,highQuality=0)

        if( flavor in ["ORB", "SIFT", "SURF"]  and kp!=None and d !=None ):
            for i in range(0,len(kp)):
                fs.append(KeyPoint(self,kp[i],d[i],flavor))
        elif(flavor in ["FAST", "STAR", "MSER", "Dense"] and kp!=None ):
            for i in range(0,len(kp)):
                fs.append(KeyPoint(self,kp[i],None,flavor))
        else:
            logger.warning("ImageClass.Keypoints: I don't know the method you want to use")
            return None

        return fs

    def findMotion(self, previous_frame, window=11, method='BM', aggregate=True):
        """
        **SUMMARY**

        findMotion performs an optical flow calculation. This method attempts to find 
        motion between two subsequent frames of an image. You provide it 
        with the previous frame image and it returns a feature set of motion
        fetures that are vectors in the direction of motion.

        **PARAMETERS**

        * *previous_frame* - The last frame as an Image. 
        * *window* - The block size for the algorithm. For the the HS and LK methods 
          this is the regular sample grid at which we return motion samples.
          For the block matching method this is the matching window size.
        * *method* - The algorithm to use as a string. 
          Your choices are:

          * 'BM' - default block matching robust but slow - if you are unsure use this.

          * 'LK' - `Lucas-Kanade method <http://en.wikipedia.org/wiki/Lucas%E2%80%93Kanade_method>`_ 

          * 'HS' - `Horn-Schunck method <http://en.wikipedia.org/wiki/Horn%E2%80%93Schunck_method>`_

        * *aggregate* - If aggregate is true, each of our motion features is the average of
          motion around the sample grid defined by window. If aggregate is false
          we just return the the value as sampled at the window grid interval. For 
          block matching this flag is ignored.

        **RETURNS**

        A featureset of motion objects. 

        **EXAMPLES**
        
        >>> cam = Camera()
        >>> img1 = cam.getImage()
        >>> img2 = cam.getImage()
        >>> motion = img2.findMotion(img1)
        >>> motion.draw()
        >>> img2.show()

        **SEE ALSO**
        
        :py:class:`Motion`
        :py:class:`FeatureSet`

        """
        try:
            import cv2
            ver = cv2.__version__
            #For OpenCV versions till 2.4.0,  cv2.__versions__ are of the form "$Rev: 4557 $" 
            if not ver.startswith('$Rev:') :
	        if int(ver.replace('.','0'))>=20400 :
              	    FLAG_VER = 1
            	    if (window > 9):
            		window = 9
            else :
                FLAG_VER = 0    			
        except :
            FLAG_VER = 0
            
        if( self.width != previous_frame.width or self.height != previous_frame.height):
            logger.warning("ImageClass.getMotion: To find motion the current and previous frames must match")
            return None
        fs = FeatureSet()
        max_mag = 0.00

        if( method == "LK" or method == "HS" ):
            # create the result images. 
            xf = cv.CreateImage((self.width, self.height), cv.IPL_DEPTH_32F, 1) 
            yf = cv.CreateImage((self.width, self.height), cv.IPL_DEPTH_32F, 1)         
            win = (window,window)
            if( method == "LK" ):
                cv.CalcOpticalFlowLK(self._getGrayscaleBitmap(),previous_frame._getGrayscaleBitmap(),win,xf,yf)
            else:
                cv.CalcOpticalFlowHS(previous_frame._getGrayscaleBitmap(),self._getGrayscaleBitmap(),0,xf,yf,1.0,(cv.CV_TERMCRIT_ITER | cv.CV_TERMCRIT_EPS, 10, 0.01))
                
            w = math.floor((float(window))/2.0) 
            cx = ((self.width-window)/window)+1 #our sample rate
            cy = ((self.height-window)/window)+1
            vx = 0.00
            vy = 0.00
            for x in range(0,int(cx)): # go through our sample grid
                for y in range(0,int(cy)): 
                    xi = (x*window)+w # calculate the sample point
                    yi = (y*window)+w
                    if( aggregate ):
                        lowx = int(xi-w)
                        highx = int(xi+w)
                        lowy = int(yi-w)
                        highy = int(yi+w)
                        xderp = xf[lowy:highy,lowx:highx] # get the average x/y components in the output
                        yderp = yf[lowy:highy,lowx:highx]
                        vx = np.average(xderp)
                        vy = np.average(yderp)
                    else: # other wise just sample
                        vx = xf[yi,xi]
                        vy = yf[yi,xi]
 
                    mag = (vx*vx)+(vy*vy)
                    if(mag > max_mag): # calculate the max magnitude for normalizing our vectors
                        max_mag = mag
                    fs.append(Motion(self,xi,yi,vx,vy,window)) # add the sample to the feature set

        elif( method == "BM"):
            # In the interest of keep the parameter list short
            # I am pegging these to the window size. 
            # For versions with OpenCV 2.4.0 and below.
            if ( FLAG_VER==0):
            	block = (window,window) # block size
            	shift = (int(window*1.2),int(window*1.2)) # how far to shift the block
            	spread = (window*2,window*2) # the search windows.
            	wv = (self.width - block[0]) / shift[0] # the result image size
            	hv = (self.height - block[1]) / shift[1]
            	xf = cv.CreateMat(hv, wv, cv.CV_32FC1)
            	yf = cv.CreateMat(hv, wv, cv.CV_32FC1)
            	cv.CalcOpticalFlowBM(previous_frame._getGrayscaleBitmap(),self._getGrayscaleBitmap(),block,shift,spread,0,xf,yf)
            
            #For versions with OpenCV 2.4.0 and above.
            elif ( FLAG_VER==1) :
	        block = (window,window) # block size
                shift = (int(window*0.2),int(window*0.2)) # how far to shift the block
                spread = (window,window) # the search windows.
	        wv = self.width-block[0]+shift[0]
	        hv = self.height-block[1]+shift[1]
	        xf = cv.CreateImage((wv,hv), cv.IPL_DEPTH_32F, 1)
                yf = cv.CreateImage((wv,hv), cv.IPL_DEPTH_32F, 1)
	        cv.CalcOpticalFlowBM(previous_frame._getGrayscaleBitmap(),self._getGrayscaleBitmap(),block,shift,spread,0,xf,yf)
	        
            for x in range(0,int(wv)): # go through the sample grid
                for y in range(0,int(hv)):
                    xi = (shift[0]*(x))+block[0] #where on the input image the samples live
                    yi = (shift[1]*(y))+block[1]
                    vx = xf[y,x] # the result image values
                    vy = yf[y,x]
                    fs.append(Motion(self,xi,yi,vx,vy,window)) # add the feature
                    mag = (vx*vx)+(vy*vy) # same the magnitude
                    if(mag > max_mag):
                        max_mag = mag
        else:
            logger.warning("ImageClass.findMotion: I don't know what algorithm you want to use. Valid method choices are Block Matching -> \"BM\" Horn-Schunck -> \"HS\" and Lucas-Kanade->\"LK\" ") 
            return None
	
        max_mag = math.sqrt(max_mag) # do the normalization
        for f in fs:
            f.normalizeTo(max_mag)

        return fs


    
    def _generatePalette(self,bins,hue, centroids = None):
        """
        **SUMMARY**

        This is the main entry point for palette generation. A palette, for our purposes,
        is a list of the main colors in an image. Creating a palette with 10 bins, tries 
        to cluster the colors in rgb space into ten distinct groups. In hue space we only
        look at the hue channel. All of the relevant palette data is cached in the image 
        class. 

        **PARAMETERS**

        * *bins* - an integer number of bins into which to divide the colors in the image.
        * *hue* - if hue is true we do only cluster on the image hue values. 
        * *centroids* - A list of tuples that are the initial k-means estimates. This is handy if you want consisten results from the palettize.
        
        **RETURNS**

        Nothing, but creates the image's cached values for: 
        
        self._mDoHuePalette
        self._mPaletteBins
        self._mPalette 
        self._mPaletteMembers 
        self._mPalettePercentages


        **EXAMPLE**
        
        >>> img._generatePalette(bins=42)

        **NOTES**

        The hue calculations should be siginificantly faster than the generic RGB calculation as 
        it works in a one dimensional space. Sometimes the underlying scipy method freaks out 
        about k-means initialization with the following warning:
        
        UserWarning: One of the clusters is empty. Re-run kmean with a different initialization.

        This shouldn't be a real problem. 
        
        **SEE ALSO**

        ImageClass.getPalette(self,bins=10,hue=False
        ImageClass.rePalette(self,palette,hue=False):
        ImageClass.drawPaletteColors(self,size=(-1,-1),horizontal=True,bins=10,hue=False)
        ImageClass.palettize(self,bins=10,hue=False)
        ImageClass.binarizeFromPalette(self, palette_selection)
        ImageClass.findBlobsFromPalette(self, palette_selection, dilate = 0, minsize=5, maxsize=0)
        """
        if( self._mPaletteBins != bins or
            self._mDoHuePalette != hue ):
            total = float(self.width*self.height)
            percentages = []
            result = None
            if( not hue ):
                pixels = np.array(self.getNumpy()).reshape(-1, 3)   #reshape our matrix to 1xN
                if( centroids == None ):
                    result = scv.kmeans(pixels,bins)
                else:
                    if(isinstance(centroids,list)):
                        centroids = np.array(centroids,dtype='uint8')
                    result = scv.kmeans(pixels,centroids)
                    
                self._mPaletteMembers = scv.vq(pixels,result[0])[0]                                
                                
            else:
                hsv = self
                if( self._colorSpace != ColorSpace.HSV ):
                    hsv = self.toHSV()
                
                h = hsv.getEmpty(1)       
                cv.Split(hsv.getBitmap(),None,None,h,None)
                mat =  cv.GetMat(h)
                pixels = np.array(mat).reshape(-1,1)
                
                if( centroids == None ):
                    result = scv.kmeans(pixels,bins)                
                else:
                    if(isinstance( centroids,list)):
                        centroids = np.array( centroids,dtype='uint8')
                        centroids = centroids.reshape(centroids.shape[0],1)
                    result = scv.kmeans(pixels,centroids)
                    
                self._mPaletteMembers = scv.vq(pixels,result[0])[0]

                    
            for i in range(0,bins):
                count = np.where(self._mPaletteMembers==i)
                v = float(count[0].shape[0])/total
                percentages.append(v)

            self._mDoHuePalette = hue
            self._mPaletteBins = bins
            self._mPalette = np.array(result[0],dtype='uint8')
            self._mPalettePercentages = percentages


    def getPalette(self,bins=10,hue=False,centroids=None):
        """
        **SUMMARY**

        This method returns the colors in the palette of the image. A palette is the 
        set of the most common colors in an image. This method is helpful for segmentation.

        **PARAMETERS**

        * *bins* - an integer number of bins into which to divide the colors in the image.
        * *hue*  - if hue is true we do only cluster on the image hue values. 
        * *centroids* - A list of tuples that are the initial k-means estimates. This is handy if you want consisten results from the palettize.
        
        **RETURNS**

        A numpy array of the BGR color tuples. 

        **EXAMPLE**
        
        >>> p = img.getPalette(bins=42)
        >>> print p[2]
       
        **NOTES**
       
        The hue calculations should be siginificantly faster than the generic RGB calculation as 
        it works in a one dimensional space. Sometimes the underlying scipy method freaks out 
        about k-means initialization with the following warning:
        
        .. Warning::
          One of the clusters is empty. Re-run kmean with a different initialization.
          This shouldn't be a real problem. 
        
        **SEE ALSO**
               
        :py:meth:`rePalette`
        :py:meth:`drawPaletteColors`
        :py:meth:`palettize`
        :py:meth:`getPalette`
        :py:meth:`binarizeFromPalette`
        :py:meth:`findBlobsFromPalette`
        
        """
        self._generatePalette(bins,hue,centroids)
        return self._mPalette


    def rePalette(self,palette,hue=False):
        """
        **SUMMARY**
        
        rePalette takes in the palette from another image and attempts to apply it to this image.
        This is helpful if you want to speed up the palette computation for a series of images (like those in a
        video stream.

        **PARAMETERS**
        
        * *palette* - The pre-computed palette from another image.
        * *hue* - Boolean Hue - if hue is True we use a hue palette, otherwise we use a BGR palette.

        **RETURNS**

        A SimpleCV Image.

        **EXAMPLE**
        
        >>> img = Image("lenna")
        >>> img2 = Image("logo")
        >>> p = img.getPalette()
        >>> result = img2.rePalette(p)
        >>> result.show()

        **SEE ALSO**
               
        :py:meth:`rePalette`
        :py:meth:`drawPaletteColors`
        :py:meth:`palettize`
        :py:meth:`getPalette`
        :py:meth:`binarizeFromPalette`
        :py:meth:`findBlobsFromPalette`
        
        """
        retVal = None
        if(hue):
            hsv = self
            if( self._colorSpace != ColorSpace.HSV ):
                hsv = self.toHSV()
                
            h = hsv.getEmpty(1)       
            cv.Split(hsv.getBitmap(),None,None,h,None)
            mat =  cv.GetMat(h)
            pixels = np.array(mat).reshape(-1,1)
            result = scv.vq(pixels,palette)
            derp = palette[result[0]]
            retVal = Image(derp[::-1].reshape(self.height,self.width)[::-1])
            retVal = retVal.rotate(-90,fixed=False)
            retVal._mDoHuePalette = True
            retVal._mPaletteBins = len(palette)
            retVal._mPalette = palette
            retVal._mPaletteMembers = result[0]

        else:
            result = scv.vq(self.getNumpy().reshape(-1,3),palette)
            retVal = Image(palette[result[0]].reshape(self.width,self.height,3))
            retVal._mDoHuePalette = False
            retVal._mPaletteBins = len(palette)
            retVal._mPalette = palette
            pixels = np.array(self.getNumpy()).reshape(-1, 3)
            retVal._mPaletteMembers = scv.vq(pixels,palette)[0]

        percentages = []
        total = self.width*self.height
        for i in range(0,len(palette)):
            count = np.where(self._mPaletteMembers==i)
            v = float(count[0].shape[0])/total
            percentages.append(v)
        self._mPalettePercentages = percentages 
        return retVal

    def drawPaletteColors(self,size=(-1,-1),horizontal=True,bins=10,hue=False):
        """
        **SUMMARY**

        This method returns the visual representation (swatches) of the palette in an image. The palette 
        is orientated either horizontally or vertically, and each color is given an area 
        proportional to the number of pixels that have that color in the image. The palette 
        is arranged as it is returned from the clustering algorithm. When size is left
        to its default value, the palette size will match the size of the 
        orientation, and then be 10% of the other dimension. E.g. if our image is 640X480 the horizontal
        palette will be (640x48) likewise the vertical palette will be (480x64)
        
        If a Hue palette is used this method will return a grayscale palette.
        
        **PARAMETERS**

        * *bins* - an integer number of bins into which to divide the colors in the image.
        * *hue* - if hue is true we do only cluster on the image hue values. 
        * *size* - The size of the generated palette as a (width,height) tuple, if left default we select 
          a size based on the image so it can be nicely displayed with the 
          image. 
        * *horizontal* - If true we orientate our palette horizontally, otherwise vertically. 

        **RETURNS**

        A palette swatch image. 

        **EXAMPLE**
        
        >>> p = img1.drawPaletteColors()
        >>> img2 = img1.sideBySide(p,side="bottom")
        >>> img2.show()

        **NOTES**

        The hue calculations should be siginificantly faster than the generic RGB calculation as 
        it works in a one dimensional space. Sometimes the underlying scipy method freaks out 
        about k-means initialization with the following warning:
        
        .. Warning::
          One of the clusters is empty. Re-run kmean with a different initialization.
          This shouldn't be a real problem. 

        **SEE ALSO**
               
        :py:meth:`rePalette`
        :py:meth:`drawPaletteColors`
        :py:meth:`palettize`
        :py:meth:`getPalette`
        :py:meth:`binarizeFromPalette`
        :py:meth:`findBlobsFromPalette`
        
        """
        self._generatePalette(bins,hue)
        retVal = None
        if( not hue ):
            if( horizontal ):
                if( size[0] == -1 or size[1] == -1 ):
                    size = (int(self.width),int(self.height*.1))
                pal = cv.CreateImage(size, cv.IPL_DEPTH_8U, 3) 
                cv.Zero(pal)
                idxL = 0
                idxH = 0
                for i in range(0,bins):
                    idxH =np.clip(idxH+(self._mPalettePercentages[i]*float(size[0])),0,size[0]-1)
                    roi = (int(idxL),0,int(idxH-idxL),size[1])
                    cv.SetImageROI(pal,roi)
                    color = np.array((float(self._mPalette[i][2]),float(self._mPalette[i][1]),float(self._mPalette[i][0])))
                    cv.AddS(pal,color,pal)
                    cv.ResetImageROI(pal)
                    idxL = idxH
                retVal = Image(pal)
            else:
                if( size[0] == -1 or size[1] == -1 ):
                    size = (int(self.width*.1),int(self.height))
                pal = cv.CreateImage(size, cv.IPL_DEPTH_8U, 3) 
                cv.Zero(pal)
                idxL = 0
                idxH = 0
                for i in range(0,bins):
                    idxH =np.clip(idxH+self._mPalettePercentages[i]*size[1],0,size[1]-1)
                    roi = (0,int(idxL),size[0],int(idxH-idxL))
                    cv.SetImageROI(pal,roi)
                    color = np.array((float(self._mPalette[i][2]),float(self._mPalette[i][1]),float(self._mPalette[i][0])))
                    cv.AddS(pal,color,pal)
                    cv.ResetImageROI(pal)
                    idxL = idxH
                retVal = Image(pal)
        else: # do hue
            if( horizontal ):
                if( size[0] == -1 or size[1] == -1 ):
                    size = (int(self.width),int(self.height*.1))
                pal = cv.CreateImage(size, cv.IPL_DEPTH_8U, 1) 
                cv.Zero(pal)
                idxL = 0
                idxH = 0
                for i in range(0,bins):
                    idxH =np.clip(idxH+(self._mPalettePercentages[i]*float(size[0])),0,size[0]-1)
                    roi = (int(idxL),0,int(idxH-idxL),size[1])
                    cv.SetImageROI(pal,roi)
                    cv.AddS(pal,float(self._mPalette[i]),pal)
                    cv.ResetImageROI(pal)
                    idxL = idxH
                retVal = Image(pal)
            else:
                if( size[0] == -1 or size[1] == -1 ):
                    size = (int(self.width*.1),int(self.height))
                pal = cv.CreateImage(size, cv.IPL_DEPTH_8U, 1) 
                cv.Zero(pal)
                idxL = 0
                idxH = 0
                for i in range(0,bins):
                    idxH =np.clip(idxH+self._mPalettePercentages[i]*size[1],0,size[1]-1)
                    roi = (0,int(idxL),size[0],int(idxH-idxL))
                    cv.SetImageROI(pal,roi)
                    cv.AddS(pal,float(self._mPalette[i]),pal)
                    cv.ResetImageROI(pal)
                    idxL = idxH
                retVal = Image(pal)
                 
        return retVal 

    def palettize(self,bins=10,hue=False,centroids=None):
        """
        **SUMMARY**

        This method analyzes an image and determines the most common colors using a k-means algorithm.
        The method then goes through and replaces each pixel with the centroid of the clutsters found
        by k-means. This reduces the number of colors in an image to the number of bins. This can be particularly
        handy for doing segementation based on color.

        **PARAMETERS**

        * *bins* - an integer number of bins into which to divide the colors in the image.
        * *hue* - if hue is true we do only cluster on the image hue values. 
        

        **RETURNS**

        An image matching the original where each color is replaced with its palette value.  

        **EXAMPLE**
        
        >>> img2 = img1.palettize()
        >>> img2.show()

        **NOTES**

        The hue calculations should be siginificantly faster than the generic RGB calculation as 
        it works in a one dimensional space. Sometimes the underlying scipy method freaks out 
        about k-means initialization with the following warning:
        
        .. Warning:: 
          UserWarning: One of the clusters is empty. Re-run kmean with a different initialization.
          This shouldn't be a real problem. 

        **SEE ALSO**
               
        :py:meth:`rePalette`
        :py:meth:`drawPaletteColors`
        :py:meth:`palettize`
        :py:meth:`getPalette`
        :py:meth:`binarizeFromPalette`
        :py:meth:`findBlobsFromPalette`        

        """
        retVal = None
        self._generatePalette(bins,hue,centroids)
        if( hue ):
            derp = self._mPalette[self._mPaletteMembers]
            retVal = Image(derp[::-1].reshape(self.height,self.width)[::-1])
            retVal = retVal.rotate(-90,fixed=False)
        else:
            retVal = Image(self._mPalette[self._mPaletteMembers].reshape(self.width,self.height,3))
        return retVal 


    def findBlobsFromPalette(self, palette_selection, dilate = 0, minsize=5, maxsize=0,appx_level=3):
        """
        **SUMMARY**

        This method attempts to use palettization to do segmentation and behaves similar to the 
        findBlobs blob in that it returs a feature set of blob objects. Once a palette has been 
        extracted using getPalette() we can then select colors from that palette to be labeled 
        white within our blobs. 

        **PARAMETERS**
        
        * *palette_selection* - color triplets selected from our palette that will serve turned into blobs
          These values can either be a 3xN numpy array, or a list of RGB triplets.                            
        * *dilate* - the optional number of dilation operations to perform on the binary image
          prior to performing blob extraction.
        * *minsize* - the minimum blob size in pixels
        * *maxsize* - the maximim blob size in pixels.
        * *appx_level* - The blob approximation level - an integer for the maximum distance between the true edge and the 
          approximation edge - lower numbers yield better approximation. 

        **RETURNS**

        If the method executes successfully a FeatureSet of Blobs is returned from the image. If the method 
        fails a value of None is returned. 

       **EXAMPLE**

        >>> img = Image("lenna")
        >>> p = img.getPalette()
        >>> blobs = img.findBlobsFromPalette( (p[0],p[1],[6]) )
        >>> blobs.draw()
        >>> img.show()

        **SEE ALSO**
               
        :py:meth:`rePalette`
        :py:meth:`drawPaletteColors`
        :py:meth:`palettize`
        :py:meth:`getPalette`
        :py:meth:`binarizeFromPalette`
        :py:meth:`findBlobsFromPalette`        
               
        """

        #we get the palette from find palete 
        #ASSUME: GET PALLETE WAS CALLED!
        bwimg = self.binarizeFromPalette(palette_selection)
        if( dilate > 0 ):
            bwimg =bwimg.dilate(dilate)
        
        if (maxsize == 0):  
            maxsize = self.width * self.height 
        #create a single channel image, thresholded to parameters
    
        blobmaker = BlobMaker()
        blobs = blobmaker.extractFromBinary(bwimg,
            self, minsize = minsize, maxsize = maxsize,appx_level=appx_level)
    
        if not len(blobs):
            return None
        return blobs


    def binarizeFromPalette(self, palette_selection):
        """
        **SUMMARY**

        This method uses the color palette to generate a binary (black and white) image. Palaette selection
        is a list of color tuples retrieved from img.getPalette(). The provided values will be drawn white
        while other values will be black. 

        **PARAMETERS**

        palette_selection - color triplets selected from our palette that will serve turned into blobs
        These values can either be a 3xN numpy array, or a list of RGB triplets.

        **RETURNS**

        This method returns a black and white images, where colors that are close to the colors
        in palette_selection are set to white

        **EXAMPLE**

        >>> img = Image("lenna")
        >>> p = img.getPalette()
        >>> b = img.binarizeFromPalette( (p[0],p[1],[6]) )
        >>> b.show()

        **SEE ALSO**
               
        :py:meth:`rePalette`
        :py:meth:`drawPaletteColors`
        :py:meth:`palettize`
        :py:meth:`getPalette`
        :py:meth:`binarizeFromPalette`
        :py:meth:`findBlobsFromPalette`        
               
        """

        #we get the palette from find palete 
        #ASSUME: GET PALLETE WAS CALLED!
        if( self._mPalette == None ):
            logger.warning("Image.binarizeFromPalette: No palette exists, call getPalette())")
            return None
        retVal = None
        img = self.palettize(self._mPaletteBins, hue=self._mDoHuePalette)
        if( not self._mDoHuePalette ):
            npimg = img.getNumpy()
            white = np.array([255,255,255])
            black = np.array([0,0,0])

            for p in palette_selection:
                npimg = np.where(npimg != p,npimg,white)
            
            npimg = np.where(npimg != white,black,white)
            retVal = Image(npimg)
        else:
            npimg = img.getNumpy()[:,:,1]
            white = np.array([255])
            black = np.array([0])

            for p in palette_selection:
                npimg = np.where(npimg != p,npimg,white)
            
            npimg = np.where(npimg != white,black,white)
            retVal = Image(npimg)

        return retVal

    def skeletonize(self, radius = 5):
        """
        **SUMMARY**

        Skeletonization is the process of taking in a set of blobs (here blobs are white
        on a black background) and finding a squigly line that would be the back bone of
        the blobs were they some sort of vertebrate animal. Another way of thinking about 
        skeletonization is that it finds a series of lines that approximates a blob's shape.

        A good summary can be found here:

        http://www.inf.u-szeged.hu/~palagyi/skel/skel.html

        **PARAMETERS**
        
        * *radius* - an intenger that defines how roughly how wide a blob must be to be added 
          to the skeleton, lower values give more skeleton lines, higher values give
          fewer skeleton lines. 
        
        **EXAMPLE**
       
        >>> cam = Camera()
        >>> while True:
        >>>     img = cam.getImage()
        >>>     b = img.binarize().invert()
        >>>     s = img.skeletonize()
        >>>     r = b-s
        >>>     r.show()

        
        **NOTES**

        This code was a suggested improvement by Alex Wiltchko, check out his awesome blog here:

        http://alexbw.posterous.com/

        """
        img = self.toGray().getNumpy()[:,:,0]
        distance_img = ndimage.distance_transform_edt(img)
        morph_laplace_img = ndimage.morphological_laplace(distance_img, (radius, radius))
        skeleton = morph_laplace_img < morph_laplace_img.min()/2
        retVal = np.zeros([self.width,self.height])
        retVal[skeleton] = 255
        return Image(retVal)

    def smartThreshold(self, mask=None, rect=None):
        """
        **SUMMARY**

        smartThreshold uses a method called grabCut, also called graph cut, to 
        automagically generate a grayscale mask image. The dumb version of threshold
        just uses color, smartThreshold looks at
        both color and edges to find a blob. To work smartThreshold needs either a 
        rectangle that bounds the object you want to find, or a mask. If you use
        a rectangle make sure it holds the complete object. In the case of a mask, it
        need not be a normal binary mask, it can have the normal white foreground and black
        background, but also a light and dark gray values that correspond to areas 
        that are more likely to be foreground and more likely to be background. These
        values can be found in the color class as Color.BACKGROUND, Color.FOREGROUND, 
        Color.MAYBE_BACKGROUND, and Color.MAYBE_FOREGROUND. 

        **PARAMETERS**

        * *mask* - A grayscale mask the same size as the image using the 4 mask color values
        * *rect* - A rectangle tuple of the form (x_position,y_position,width,height)

        **RETURNS** 

        A grayscale image with the foreground / background values assigned to:

        * BACKGROUND = (0,0,0)

        * MAYBE_BACKGROUND = (64,64,64)

        * MAYBE_FOREGROUND =  (192,192,192)

        * FOREGROUND = (255,255,255)
        
        **EXAMPLE**

        >>> img = Image("RatTop.png")
        >>> mask = Image((img.width,img.height))
        >>> mask.dl().circle((100,100),80,color=Color.MAYBE_BACKGROUND,filled=True)
        >>> mask.dl().circle((100,100),60,color=Color.MAYBE_FOREGROUND,filled=True)
        >>> mask.dl().circle((100,100),40,color=Color.FOREGROUND,filled=True)
        >>> mask = mask.applyLayers()
        >>> new_mask = img.smartThreshold(mask=mask)
        >>> new_mask.show()

        **NOTES**

        http://en.wikipedia.org/wiki/Graph_cuts_in_computer_vision

        **SEE ALSO**

        :py:meth:`smartFindBlobs`

        """
        try:
            import cv2
        except:
            logger.warning("Can't Do GrabCut without OpenCV >= 2.3.0")
            return
        retVal = []
        if( mask is not None ):
            bmp = mask._getGrayscaleBitmap()
            # translate the human readable images to something opencv wants using a lut
            LUT = np.zeros((256,1),dtype=uint8)
            LUT[255]=1
            LUT[64]=2
            LUT[192]=3
            cv.LUT(bmp,bmp,cv.fromarray(LUT))
            mask_in = np.array(cv.GetMat(bmp)) 
            # get our image in a flavor grab cut likes
            npimg = np.array(cv.GetMat(self.getBitmap())) 
            # require by opencv
            tmp1 = np.zeros((1, 13 * 5))
            tmp2 = np.zeros((1, 13 * 5))
            # do the algorithm
            cv2.grabCut(npimg,mask_in,None,tmp1,tmp2,10,mode=cv2.GC_INIT_WITH_MASK)
            # generate the output image
            output = cv.CreateImageHeader((mask_in.shape[1],mask_in.shape[0]),cv.IPL_DEPTH_8U,1)
            cv.SetData(output,mask_in.tostring(),mask_in.dtype.itemsize*mask_in.shape[1])
            # remap the color space
            LUT = np.zeros((256,1),dtype=uint8)
            LUT[1]=255
            LUT[2]=64
            LUT[3]=192
            cv.LUT(output,output,cv.fromarray(LUT))
            # and create the return value
            mask._graybitmap = None # don't ask me why... but this gets corrupted
            retVal = Image(output)

        elif ( rect is not None ):
            npimg = np.array(cv.GetMat(self.getBitmap())) 
            tmp1 = np.zeros((1, 13 * 5))
            tmp2 = np.zeros((1, 13 * 5))
            mask = np.zeros((self.height,self.width),dtype='uint8')
            cv2.grabCut(npimg,mask,rect,tmp1,tmp2,10,mode=cv2.GC_INIT_WITH_RECT)
            bmp = cv.CreateImageHeader((mask.shape[1],mask.shape[0]),cv.IPL_DEPTH_8U,1)
            cv.SetData(bmp,mask.tostring(),mask.dtype.itemsize*mask.shape[1])
            LUT = np.zeros((256,1),dtype=uint8)
            LUT[1]=255
            LUT[2]=64
            LUT[3]=192
            cv.LUT(bmp,bmp,cv.fromarray(LUT))
            retVal = Image(bmp)
        else:
            logger.warning( "ImageClass.findBlobsSmart requires either a mask or a selection rectangle. Failure to provide one of these causes your bytes to splinter and bit shrapnel to hit your pipeline making it asplode in a ball of fire. Okay... not really")
        return retVal
            
    def smartFindBlobs(self,mask=None,rect=None,thresh_level=2,appx_level=3):
        """
        **SUMMARY**

        smartFindBlobs uses a method called grabCut, also called graph cut, to 
        automagically determine the boundary of a blob in the image. The dumb find
        blobs just uses color threshold to find the boundary, smartFindBlobs looks at
        both color and edges to find a blob. To work smartFindBlobs needs either a 
        rectangle that bounds the object you want to find, or a mask. If you use
        a rectangle make sure it holds the complete object. In the case of a mask, it
        need not be a normal binary mask, it can have the normal white foreground and black
        background, but also a light and dark gray values that correspond to areas 
        that are more likely to be foreground and more likely to be background. These
        values can be found in the color class as Color.BACKGROUND, Color.FOREGROUND, 
        Color.MAYBE_BACKGROUND, and Color.MAYBE_FOREGROUND. 

        **PARAMETERS**

        * *mask* - A grayscale mask the same size as the image using the 4 mask color values
        * *rect* - A rectangle tuple of the form (x_position,y_position,width,height)
        * *thresh_level* - This represents what grab cut values to use in the mask after the
          graph cut algorithm is run, 
        
          * 1  - means use the foreground, maybe_foreground, and maybe_background values
          * 2  - means use the foreground and maybe_foreground values.
          * 3+ - means use just the foreground

        * *appx_level* - The blob approximation level - an integer for the maximum distance between the true edge and the 
          approximation edge - lower numbers yield better approximation. 


        **RETURNS**

        A featureset of blobs. If everything went smoothly only a couple of blobs should
        be present. 
        
        **EXAMPLE**
        
        >>> img = Image("RatTop.png")
        >>> mask = Image((img.width,img.height))
        >>> mask.dl().circle((100,100),80,color=Color.MAYBE_BACKGROUND,filled=True
        >>> mask.dl().circle((100,100),60,color=Color.MAYBE_FOREGROUND,filled=True)
        >>> mask.dl().circle((100,100),40,color=Color.FOREGROUND,filled=True)
        >>> mask = mask.applyLayers()
        >>> blobs = img.smartFindBlobs(mask=mask)
        >>> blobs.draw()
        >>> blobs.show()

        **NOTES**

        http://en.wikipedia.org/wiki/Graph_cuts_in_computer_vision

        **SEE ALSO**

        :py:meth:`smartThreshold`

        """
        result = self.smartThreshold(mask, rect)
        binary = None
        retVal = None

        if result:
          if( thresh_level ==  1 ):
              result = result.threshold(192)
          elif( thresh_level == 2):
              result = result.threshold(128)
          elif( thresh_level > 2 ):
              result = result.threshold(1)
          bm = BlobMaker()
          retVal = bm.extractFromBinary(result,self,appx_level)
        
        return retVal

    def threshold(self, value):
        """
        **SUMMARY**

        We roll old school with this vanilla threshold function. It takes your image
        converts it to grayscale, and applies a threshold. Values above the threshold 
        are white, values below the threshold are black (note this is in contrast to 
        binarize... which is a stupid function that drives me up a wall). The resulting
        black and white image is returned.
        
        **PARAMETERS**

        * *value* - the threshold, goes between 0 and 255.

        **RETURNS**

        A black and white SimpleCV image.
        
        **EXAMPLE**

        >>> img = Image("purplemonkeydishwasher.png")
        >>> result = img.threshold(42)
       
        **NOTES**

        THRESHOLD RULES BINARIZE DROOLS!
        
        **SEE ALSO**

        :py:meth:`binarize`

        """
        gray = self._getGrayscaleBitmap()
        result = self.getEmpty(1)
        cv.Threshold(gray, result, value, 255, cv.CV_THRESH_BINARY)
        retVal = Image(result)
        return retVal


    def floodFill(self,points,tolerance=None,color=Color.WHITE,lower=None,upper=None,fixed_range=True):
        """
        **SUMMARY**

        FloodFill works just like ye olde paint bucket tool in your favorite image manipulation
        program. You select a point (or a list of points), a color, and a tolerance, and floodFill will start at that
        point, looking for pixels within the tolerance from your intial pixel. If the pixel is in
        tolerance, we will convert it to your color, otherwise the method will leave the pixel alone.
        The method accepts both single values, and triplet tuples for the tolerance values. If you 
        require more control over your tolerance you can use the upper and lower values. The fixed
        range parameter let's you toggle between setting the tolerance with repect to the seed pixel,
        and using a tolerance that is relative to the adjacent pixels. If fixed_range is true the
        method will set its tolerance with respect to the seed pixel, otherwise the tolerance will
        be with repsect to adjacent pixels. 

        **PARAMETERS**

        * *points* - A tuple, list of tuples, or np.array of seed points for flood fill
        * *tolerance* - The color tolerance as a single value or a triplet.
        * *color* - The color to replace the floodFill pixels with
        * *lower* - If tolerance does not provide enough control you can optionally set the upper and lower values
          around the seed pixel. This value can be a single value or a triplet. This will override
          the tolerance variable.
        * *upper* - If tolerance does not provide enough control you can optionally set the upper and lower values
          around the seed pixel. This value can be a single value or a triplet. This will override
          the tolerance variable.
        * *fixed_range* - If fixed_range is true we use the seed_pixel +/- tolerance
          If fixed_range is false, the tolerance is +/- tolerance of the values of 
          the adjacent pixels to the pixel under test.

        **RETURNS**
        
        An Image where the values similar to the seed pixel have been replaced by the input color. 

        **EXAMPLE**
        
        >>> img = Image("lenna")
        >>> img2 = img.floodFill(((10,10),(54,32)),tolerance=(10,10,10),color=Color.RED)
        >>> img2.show()

        **SEE ALSO**

        :py:meth:`floodFillToMask`
        :py:meth:`findFloodFillBlobs`
        
        """
        if( isinstance(points,tuple) ):
            points = np.array(points)
        # first we guess what the user wants to do
        # if we get and int/float convert it to a tuple
        if( upper is None and lower is None and tolerance is None ):
            upper = (0,0,0)
            lower = (0,0,0)

        if( tolerance is not None and
            (isinstance(tolerance,float) or isinstance(tolerance,int))):
            tolerance = (int(tolerance),int(tolerance),int(tolerance))
            
        if( lower is not None and
            (isinstance(lower,float) or isinstance(lower, int)) ):
            lower = (int(lower),int(lower),int(lower))
        elif( lower is None ):
            lower = tolerance 
  
        if( upper is not None and
            (isinstance(upper,float) or isinstance(upper, int)) ):
            upper = (int(upper),int(upper),int(upper))
        elif( upper is None ):
            upper = tolerance 
    
        if( isinstance(points,tuple) ):
            points = np.array(points)

        flags = 8
        if( fixed_range ):
            flags = flags+cv.CV_FLOODFILL_FIXED_RANGE
            
        bmp = self.getEmpty()
        cv.Copy(self.getBitmap(),bmp)
    
        if( len(points.shape) != 1 ):
            for p in points:
                cv.FloodFill(bmp,tuple(p),color,lower,upper,flags)
        else:
            cv.FloodFill(bmp,tuple(points),color,lower,upper,flags)

        retVal = Image(bmp)
            
        return retVal

    def floodFillToMask(self, points,tolerance=None,color=Color.WHITE,lower=None,upper=None,fixed_range=True,mask=None):
        """
        **SUMMARY**

        floodFillToMask works sorta paint bucket tool in your favorite image manipulation
        program. You select a point (or a list of points), a color, and a tolerance, and floodFill will start at that
        point, looking for pixels within the tolerance from your intial pixel. If the pixel is in
        tolerance, we will convert it to your color, otherwise the method will leave the pixel alone.
        Unlike regular floodFill, floodFillToMask, will return a binary mask of your flood fill
        operation. This is handy if you want to extract blobs from an area, or create a 
        selection from a region. The method takes in an optional mask. Non-zero values of the mask
        act to block the flood fill operations. This is handy if you want to use an edge image
        to "stop" the flood fill operation within a particular region.

        The method accepts both single values, and triplet tuples for the tolerance values. If you 
        require more control over your tolerance you can use the upper and lower values. The fixed
        range parameter let's you toggle between setting the tolerance with repect to the seed pixel,
        and using a tolerance that is relative to the adjacent pixels. If fixed_range is true the
        method will set its tolerance with respect to the seed pixel, otherwise the tolerance will
        be with repsect to adjacent pixels. 

        **PARAMETERS**

        * *points* - A tuple, list of tuples, or np.array of seed points for flood fill
        * *tolerance* - The color tolerance as a single value or a triplet.
        * *color* - The color to replace the floodFill pixels with
        * *lower* - If tolerance does not provide enough control you can optionally set the upper and lower values
          around the seed pixel. This value can be a single value or a triplet. This will override
          the tolerance variable.
        * *upper* - If tolerance does not provide enough control you can optionally set the upper and lower values
          around the seed pixel. This value can be a single value or a triplet. This will override
          the tolerance variable.
        * *fixed_range* - If fixed_range is true we use the seed_pixel +/- tolerance
          If fixed_range is false, the tolerance is +/- tolerance of the values of 
          the adjacent pixels to the pixel under test.
        * *mask* - An optional mask image that can be used to control the flood fill operation. 
          the output of this function will include the mask data in the input mask. 
        
        **RETURNS**

        An Image where the values similar to the seed pixel have been replaced by the input color. 

        **EXAMPLE**

        >>> img = Image("lenna")
        >>> mask = img.edges()
        >>> mask= img.floodFillToMask(((10,10),(54,32)),tolerance=(10,10,10),mask=mask)
        >>> mask.show

        **SEE ALSO**

        :py:meth:`floodFill`
        :py:meth:`findFloodFillBlobs`
        
        """
        mask_flag = 255 # flag weirdness
        if( isinstance(points,tuple) ):
            points = np.array(points)
        # first we guess what the user wants to do
        # if we get and int/float convert it to a tuple
        if( upper is None and lower is None and tolerance is None ):
            upper = (0,0,0)
            lower = (0,0,0)

        if( tolerance is not None and
            (isinstance(tolerance,float) or isinstance(tolerance,int))):
            tolerance = (int(tolerance),int(tolerance),int(tolerance))
            
        if( lower is not None and
            (isinstance(lower,float) or isinstance(lower, int)) ):
            lower = (int(lower),int(lower),int(lower))
        elif( lower is None ):
            lower = tolerance 
  
        if( upper is not None and
            (isinstance(upper,float) or isinstance(upper, int)) ):
            upper = (int(upper),int(upper),int(upper))
        elif( upper is None ):
            upper = tolerance 
    
        if( isinstance(points,tuple) ):
            points = np.array(points)
            
        flags = (mask_flag << 8 )+8
        if( fixed_range ):
            flags = flags + cv.CV_FLOODFILL_FIXED_RANGE

        localMask = None
        #opencv wants a mask that is slightly larger 
        if( mask is None ):
            localMask  = cv.CreateImage((self.width+2,self.height+2), cv.IPL_DEPTH_8U, 1)
            cv.Zero(localMask)
        else:
            localMask = mask.embiggen(size=(self.width+2,self.height+2))._getGrayscaleBitmap()

        bmp = self.getEmpty()
        cv.Copy(self.getBitmap(),bmp)
        if( len(points.shape) != 1 ):
            for p in points:
                cv.FloodFill(bmp,tuple(p),color,lower,upper,flags,localMask)
        else:
            cv.FloodFill(bmp,tuple(points),color,lower,upper,flags,localMask)

        retVal = Image(localMask)
        retVal = retVal.crop(1,1,self.width,self.height)
        return retVal

    def findBlobsFromMask(self, mask,threshold=128, minsize=10, maxsize=0,appx_level=3 ):
        """
        **SUMMARY**

        This method acts like findBlobs, but it lets you specifiy blobs directly by
        providing a mask image. The mask image must match the size of this image, and 
        the mask should have values > threshold where you want the blobs selected. This 
        method can be used with binarize, dialte, erode, floodFill, edges etc to 
        get really nice segmentation. 
        
        **PARAMETERS**

        * *mask* - The mask image, areas lighter than threshold will be counted as blobs.
          Mask should be the same size as this image. 
        * *threshold* - A single threshold value used when we binarize the mask. 
        * *minsize* - The minimum size of the returned blobs.
        * *maxsize*  - The maximum size of the returned blobs, if none is specified we peg 
          this to the image size. 
        * *appx_level* - The blob approximation level - an integer for the maximum distance between the true edge and the 
          approximation edge - lower numbers yield better approximation. 


        **RETURNS**

        A featureset of blobs. If no blobs are found None is returned. 

        **EXAMPLE**
        
        >>> img = Image("Foo.png")
        >>> mask = img.binarize().dilate(2)
        >>> blobs = img.findBlobsFromMask(mask)
        >>> blobs.show()
        
        **SEE ALSO**

        :py:meth:`findBlobs`
        :py:meth:`binarize`
        :py:meth:`threshold`
        :py:meth:`dilate`
        :py:meth:`erode`
        """
        if (maxsize == 0):  
            maxsize = self.width * self.height
        #create a single channel image, thresholded to parameters
        if( mask.width != self.width or mask.height != self.height ):
            logger.warning("ImageClass.findBlobsFromMask - your mask does not match the size of your image")
            print "FML"
            return None

        blobmaker = BlobMaker()
        gray = mask._getGrayscaleBitmap()
        result = mask.getEmpty(1)
        cv.Threshold(gray, result, threshold, 255, cv.CV_THRESH_BINARY)
        blobs = blobmaker.extractFromBinary(Image(result), self, minsize = minsize, maxsize = maxsize,appx_level=appx_level)
    
        if not len(blobs):
            return None
            
        return FeatureSet(blobs).sortArea()


    def findFloodFillBlobs(self,points,tolerance=None,lower=None,upper=None,
                           fixed_range=True,minsize=30,maxsize=-1):
        """

        **SUMMARY**

        This method lets you use a flood fill operation and pipe the results to findBlobs. You provide
        the points to seed floodFill and the rest is taken care of. 
        
        floodFill works just like ye olde paint bucket tool in your favorite image manipulation
        program. You select a point (or a list of points), a color, and a tolerance, and floodFill will start at that
        point, looking for pixels within the tolerance from your intial pixel. If the pixel is in
        tolerance, we will convert it to your color, otherwise the method will leave the pixel alone.
        The method accepts both single values, and triplet tuples for the tolerance values. If you 
        require more control over your tolerance you can use the upper and lower values. The fixed
        range parameter let's you toggle between setting the tolerance with repect to the seed pixel,
        and using a tolerance that is relative to the adjacent pixels. If fixed_range is true the
        method will set its tolerance with respect to the seed pixel, otherwise the tolerance will
        be with repsect to adjacent pixels. 

        **PARAMETERS**

        * *points* - A tuple, list of tuples, or np.array of seed points for flood fill.        
        * *tolerance* - The color tolerance as a single value or a triplet.
        * *color* - The color to replace the floodFill pixels with        
        * *lower* - If tolerance does not provide enough control you can optionally set the upper and lower values
          around the seed pixel. This value can be a single value or a triplet. This will override
          the tolerance variable.
        * *upper* - If tolerance does not provide enough control you can optionally set the upper and lower values
          around the seed pixel. This value can be a single value or a triplet. This will override
          the tolerance variable.
        * *fixed_range* - If fixed_range is true we use the seed_pixel +/- tolerance
          If fixed_range is false, the tolerance is +/- tolerance of the values of 
          the adjacent pixels to the pixel under test.
        * *minsize* - The minimum size of the returned blobs.
        * *maxsize* - The maximum size of the returned blobs, if none is specified we peg 
          this to the image size. 

        **RETURNS**        

        A featureset of blobs. If no blobs are found None is returned. 
        
        An Image where the values similar to the seed pixel have been replaced by the input color. 

        **EXAMPLE**

        >>> img = Image("lenna")
        >>> blerbs = img.findFloodFillBlobs(((10,10),(20,20),(30,30)),tolerance=30)
        >>> blerbs.show()

        **SEE ALSO**

        :py:meth:`findBlobs`
        :py:meth:`floodFill`
        
        """
        mask = self.floodFillToMask(points,tolerance,color=Color.WHITE,lower=lower,upper=upper,fixed_range=fixed_range)
        return self.findBlobsFromMask(mask,minsize,maxsize)

    def _doDFT(self, grayscale=False):
        """
        **SUMMARY**

        This private method peforms the discrete Fourier transform on an input image.
        The transform can be applied to a single channel gray image or to each channel of the
        image. Each channel generates a 64F 2 channel IPL image corresponding to the real 
        and imaginary components of the DFT. A list of these IPL images are then cached 
        in the private member variable _DFT. 

        
        **PARAMETERS**

        * *grayscale* - If grayscale is True we first covert the image to grayscale, otherwise
          we perform the operation on each channel. 
        
        **RETURNS**

        nothing - but creates a locally cached list of IPL imgaes corresponding to the real
        and imaginary components of each channel. 
        
        **EXAMPLE**

        >>> img = Image('logo.png')
        >>> img._doDFT()
        >>> img._DFT[0] # get the b channel Re/Im components

        **NOTES**

        http://en.wikipedia.org/wiki/Discrete_Fourier_transform
        http://math.stackexchange.com/questions/1002/fourier-transform-for-dummies

        **TO DO**

        This method really needs to convert the image to an optimal DFT size. 
        http://opencv.itseez.com/modules/core/doc/operations_on_arrays.html#getoptimaldftsize

        """
        if( grayscale and (len(self._DFT) == 0 or len(self._DFT) == 3)):
            self._DFT = []
            img = self._getGrayscaleBitmap()
            width, height = cv.GetSize(img)
            src = cv.CreateImage((width, height), cv.IPL_DEPTH_64F, 2)
            dst = cv.CreateImage((width, height), cv.IPL_DEPTH_64F, 2)
            data = cv.CreateImage((width, height), cv.IPL_DEPTH_64F, 1)
            blank = cv.CreateImage((width, height), cv.IPL_DEPTH_64F, 1)
            cv.ConvertScale(img,data,1.0)
            cv.Zero(blank)
            cv.Merge(data,blank,None,None,src)
            cv.Merge(data,blank,None,None,dst)
            cv.DFT(src, dst, cv.CV_DXT_FORWARD)
            self._DFT.append(dst)
        elif( not grayscale and (len(self._DFT) < 2 )):
            self._DFT = []
            r = self.getEmpty(1)
            g = self.getEmpty(1)
            b = self.getEmpty(1)
            cv.Split(self.getBitmap(),b,g,r,None)
            chans = [b,g,r]
            width = self.width
            height = self.height
            data = cv.CreateImage((width, height), cv.IPL_DEPTH_64F, 1)
            blank = cv.CreateImage((width, height), cv.IPL_DEPTH_64F, 1)
            src = cv.CreateImage((width, height), cv.IPL_DEPTH_64F, 2)
            for c in chans:                
                dst = cv.CreateImage((width, height), cv.IPL_DEPTH_64F, 2)
                cv.ConvertScale(c,data,1.0)
                cv.Zero(blank)
                cv.Merge(data,blank,None,None,src)
                cv.Merge(data,blank,None,None,dst)
                cv.DFT(src, dst, cv.CV_DXT_FORWARD)
                self._DFT.append(dst)

    def _getDFTClone(self,grayscale=False):
        """
        **SUMMARY**
        
        This method works just like _doDFT but returns a deep copy
        of the resulting array which can be used in destructive operations.

        **PARAMETERS**

        * *grayscale* - If grayscale is True we first covert the image to grayscale, otherwise
          we perform the operation on each channel. 

        **RETURNS**
        
        A deep copy of the cached DFT real/imaginary image list. 
        
        **EXAMPLE**
        
        >>> img = Image('logo.png')
        >>> myDFT = img._getDFTClone()
        >>> SomeCVFunc(myDFT[0])

        **NOTES**

        http://en.wikipedia.org/wiki/Discrete_Fourier_transform
        http://math.stackexchange.com/questions/1002/fourier-transform-for-dummies

        **SEE ALSO**

        ImageClass._doDFT()

        """
        # this is needs to be switched to the optimal 
        # DFT size for faster processing. 
        self._doDFT(grayscale)
        retVal = []
        if(grayscale):
            gs = cv.CreateImage((self.width,self.height),cv.IPL_DEPTH_64F,2)
            cv.Copy(self._DFT[0],gs)
            retVal.append(gs)
        else:
            for img in self._DFT:
                temp = cv.CreateImage((self.width,self.height),cv.IPL_DEPTH_64F,2)
                cv.Copy(img,temp)
                retVal.append(temp)
        return retVal

    def rawDFTImage(self,grayscale=False):
        """
        **SUMMARY**
        
        This method returns the **RAW** DFT transform of an image as a list of IPL Images.
        Each result image is a two channel 64f image where the first channel is the real
        component and the second channel is teh imaginary component. If the operation 
        is performed on an RGB image and grayscale is False the result is a list of 
        these images of the form [b,g,r].

        **PARAMETERS**

        * *grayscale* - If grayscale is True we first covert the image to grayscale, otherwise
          we perform the operation on each channel. 

        **RETURNS**
        
        A list of the DFT images (see above). Note that this is a shallow copy operation.
        
        **EXAMPLE**

        >>> img = Image('logo.png')
        >>> myDFT = img.rawDFTImage()
        >>> for c in myDFT:
        >>>    #do some operation on the DFT

        **NOTES**

        http://en.wikipedia.org/wiki/Discrete_Fourier_transform
        http://math.stackexchange.com/questions/1002/fourier-transform-for-dummies

        **SEE ALSO**

        :py:meth:`rawDFTImage`
        :py:meth:`getDFTLogMagnitude`
        :py:meth:`applyDFTFilter`
        :py:meth:`highPassFilter`
        :py:meth:`lowPassFilter`
        :py:meth:`bandPassFilter`
        :py:meth:`InverseDFT`
        :py:meth:`applyButterworthFilter`
        :py:meth:`InverseDFT`
        :py:meth:`applyGaussianFilter`
        :py:meth:`applyUnsharpMask`
        
        """
        self._doDFT(grayscale)
        return self._DFT 

    def getDFTLogMagnitude(self,grayscale=False):
        """
        **SUMMARY**

        This method returns the log value of the magnitude image of the DFT transform. This 
        method is helpful for examining and comparing the results of DFT transforms. The log
        component helps to "squish" the large floating point values into an image that can 
        be rendered easily. 

        In the image the low frequency components are in the corners of the image and the high 
        frequency components are in the center of the image. 

        **PARAMETERS**

        * *grayscale* - if grayscale is True we perform the magnitude operation of the grayscale
          image otherwise we perform the operation on each channel. 
        
        **RETURNS**
  
        Returns a SimpleCV image corresponding to the log magnitude of the input image.
        
        **EXAMPLE**
        
        >>> img = Image("RedDog2.jpg")
        >>> img.getDFTLogMagnitude().show()
        >>> lpf = img.lowPassFilter(img.width/10.img.height/10)
        >>> lpf.getDFTLogMagnitude().show()
        
        **NOTES**

        * http://en.wikipedia.org/wiki/Discrete_Fourier_transform
        * http://math.stackexchange.com/questions/1002/fourier-transform-for-dummies

        **SEE ALSO**

        :py:meth:`rawDFTImage`
        :py:meth:`getDFTLogMagnitude`
        :py:meth:`applyDFTFilter`
        :py:meth:`highPassFilter`
        :py:meth:`lowPassFilter`
        :py:meth:`bandPassFilter`
        :py:meth:`InverseDFT`
        :py:meth:`applyButterworthFilter`
        :py:meth:`InverseDFT`
        :py:meth:`applyGaussianFilter`
        :py:meth:`applyUnsharpMask`


        """
        dft = self._getDFTClone(grayscale)
        chans = []
        if( grayscale ):
            chans = [self.getEmpty(1)]
        else:
            chans = [self.getEmpty(1),self.getEmpty(1),self.getEmpty(1)]
        data = cv.CreateImage((self.width, self.height), cv.IPL_DEPTH_64F, 1)
        blank = cv.CreateImage((self.width, self.height), cv.IPL_DEPTH_64F, 1) 
        
        for i in range(0,len(chans)):
            cv.Split(dft[i],data,blank,None,None)
            cv.Pow( data, data, 2.0)
            cv.Pow( blank, blank, 2.0)
            cv.Add( data, blank, data, None)
            cv.Pow( data, data, 0.5 )
            cv.AddS( data, cv.ScalarAll(1.0), data, None ) # 1 + Mag
            cv.Log( data, data ) # log(1 + Mag
            min, max, pt1, pt2 = cv.MinMaxLoc(data)
            cv.Scale(data, data, 1.0/(max-min), 1.0*(-min)/(max-min))
            cv.Mul(data,data,data,255.0)
            cv.Convert(data,chans[i])

        retVal = None
        if( grayscale ):
            retVal = Image(chans[0])
        else:
            retVal = self.getEmpty()
            cv.Merge(chans[0],chans[1],chans[2],None,retVal)
            retVal = Image(retVal)
        return retVal

    def _boundsFromPercentage(self, floatVal, bound):
        return np.clip(int(floatVal*bound),0,bound)

    def applyDFTFilter(self,flt,grayscale=False):
        """
        **SUMMARY**

        This function allows you to apply an arbitrary filter to the DFT of an image. 
        This filter takes in a gray scale image, whiter values are kept and black values
        are rejected. In the DFT image, the lower frequency values are in the corners
        of the image, while the higher frequency components are in the center. For example,
        a low pass filter has white squares in the corners and is black everywhere else. 

        **PARAMETERS**

        * *grayscale* - if this value is True we perfrom the operation on the DFT of the gray
          version of the image and the result is gray image. If grayscale is true
          we perform the operation on each channel and the recombine them to create 
          the result.
        
        * *flt* - A grayscale filter image. The size of the filter must match the size of
          the image. 

        **RETURNS**

        A SimpleCV image after applying the filter. 

        **EXAMPLE**

        >>>  filter = Image("MyFilter.png")
        >>>  myImage = Image("MyImage.png")
        >>>  result = myImage.applyDFTFilter(filter)
        >>>  result.show()

        **SEE ALSO**

        :py:meth:`rawDFTImage`
        :py:meth:`getDFTLogMagnitude`
        :py:meth:`applyDFTFilter`
        :py:meth:`highPassFilter`
        :py:meth:`lowPassFilter`
        :py:meth:`bandPassFilter`
        :py:meth:`InverseDFT`
        :py:meth:`applyButterworthFilter`
        :py:meth:`InverseDFT`
        :py:meth:`applyGaussianFilter`
        :py:meth:`applyUnsharpMask`

        **TODO**

        Make this function support a separate filter image for each channel.
        """
        if( flt.width != self.width and 
            flt.height != self.height ):
            logger.warning("Image.applyDFTFilter - Your filter must match the size of the image")
        dft = []
        if( grayscale ):
            dft = self._getDFTClone(grayscale)
            flt = flt._getGrayscaleBitmap()
            flt64f = cv.CreateImage((flt.width,flt.height),cv.IPL_DEPTH_64F,1)
            cv.ConvertScale(flt,flt64f,1.0)
            finalFilt = cv.CreateImage((flt.width,flt.height),cv.IPL_DEPTH_64F,2)
            cv.Merge(flt64f,flt64f,None,None,finalFilt)
            for d in dft:
                cv.MulSpectrums(d,finalFilt,d,0)
        else: #break down the filter and then do each channel 
            dft = self._getDFTClone(grayscale)
            flt = flt.getBitmap()
            b = cv.CreateImage((flt.width,flt.height),cv.IPL_DEPTH_8U,1)
            g = cv.CreateImage((flt.width,flt.height),cv.IPL_DEPTH_8U,1)
            r = cv.CreateImage((flt.width,flt.height),cv.IPL_DEPTH_8U,1)
            cv.Split(flt,b,g,r,None)
            chans = [b,g,r]
            for c in range(0,len(chans)):
                flt64f = cv.CreateImage((chans[c].width,chans[c].height),cv.IPL_DEPTH_64F,1)
                cv.ConvertScale(chans[c],flt64f,1.0)
                finalFilt = cv.CreateImage((chans[c].width,chans[c].height),cv.IPL_DEPTH_64F,2)
                cv.Merge(flt64f,flt64f,None,None,finalFilt)
                cv.MulSpectrums(dft[c],finalFilt,dft[c],0)

        return self._inverseDFT(dft)

    def _boundsFromPercentage(self, floatVal, bound):
        return np.clip(int(floatVal*(bound/2.00)),0,(bound/2))

    def highPassFilter(self, xCutoff,yCutoff=None,grayscale=False):
        """
        **SUMMARY**

        This method applies a high pass DFT filter. This filter enhances 
        the high frequencies and removes the low frequency signals. This has
        the effect of enhancing edges. The frequencies are defined as going between
        0.00 and 1.00 and where 0 is the lowest frequency in the image and 1.0 is
        the highest possible frequencies. Each of the frequencies are defined 
        with respect to the horizontal and vertical signal. This filter 
        isn't perfect and has a harsh cutoff that causes ringing artifacts.

        **PARAMETERS**

        * *xCutoff* - The horizontal frequency at which we perform the cutoff. A separate 
          frequency can be used for the b,g, and r signals by providing a 
          list of values. The frequency is defined between zero to one, 
          where zero is constant component and 1 is the highest possible 
          frequency in the image. 

        * *yCutoff* - The cutoff frequencies in the y direction. If none are provided
          we use the same values as provided for x. 

        * *grayscale* - if this value is True we perfrom the operation on the DFT of the gray
          version of the image and the result is gray image. If grayscale is true
          we perform the operation on each channel and the recombine them to create 
          the result.
                 
        **RETURNS**
        
        A SimpleCV Image after applying the filter. 

        **EXAMPLE**
        
        >>> img = Image("SimpleCV/sampleimages/RedDog2.jpg")
        >>> img.getDFTLogMagnitude().show()
        >>> lpf = img.lowPassFilter([0.2,0.1,0.2])
        >>> lpf.show()
        >>> lpf.getDFTLogMagnitude().show()

        **NOTES**

        This filter is far from perfect and will generate a lot of ringing artifacts.
        * See: http://en.wikipedia.org/wiki/Ringing_(signal)
        * See: http://en.wikipedia.org/wiki/High-pass_filter#Image

        **SEE ALSO**

        :py:meth:`rawDFTImage`
        :py:meth:`getDFTLogMagnitude`
        :py:meth:`applyDFTFilter`
        :py:meth:`highPassFilter`
        :py:meth:`lowPassFilter`
        :py:meth:`bandPassFilter`
        :py:meth:`InverseDFT`
        :py:meth:`applyButterworthFilter`
        :py:meth:`InverseDFT`
        :py:meth:`applyGaussianFilter`
        :py:meth:`applyUnsharpMask`
        
        """
        if( isinstance(xCutoff,float) ):    
            xCutoff = [xCutoff,xCutoff,xCutoff]
        if( isinstance(yCutoff,float) ):
            yCutoff = [yCutoff,yCutoff,yCutoff]   
        if(yCutoff is None):
            yCutoff = [xCutoff[0],xCutoff[1],xCutoff[2]] 

        for i in range(0,len(xCutoff)):
            xCutoff[i] = self._boundsFromPercentage(xCutoff[i],self.width)
            yCutoff[i] = self._boundsFromPercentage(yCutoff[i],self.height)

        filter = None
        h  = self.height
        w  = self.width

        if( grayscale ):
            filter = cv.CreateImage((self.width,self.height),cv.IPL_DEPTH_8U,1)            
            cv.Zero(filter)
            cv.AddS(filter,255,filter) # make everything white
            #now make all of the corners black
            cv.Rectangle(filter,(0,0),(xCutoff[0],yCutoff[0]),(0,0,0),thickness=-1) #TL
            cv.Rectangle(filter,(0,h-yCutoff[0]),(xCutoff[0],h),(0,0,0),thickness=-1) #BL
            cv.Rectangle(filter,(w-xCutoff[0],0),(w,yCutoff[0]),(0,0,0),thickness=-1) #TR
            cv.Rectangle(filter,(w-xCutoff[0],h-yCutoff[0]),(w,h),(0,0,0),thickness=-1) #BR       

        else:
            #I need to looking into CVMERGE/SPLIT... I would really need to know
            # how much memory we're allocating here
            filterB = cv.CreateImage((self.width,self.height),cv.IPL_DEPTH_8U,1)
            filterG = cv.CreateImage((self.width,self.height),cv.IPL_DEPTH_8U,1)
            filterR = cv.CreateImage((self.width,self.height),cv.IPL_DEPTH_8U,1)
            cv.Zero(filterB)
            cv.Zero(filterG)
            cv.Zero(filterR)
            cv.AddS(filterB,255,filterB) # make everything white
            cv.AddS(filterG,255,filterG) # make everything whit
            cv.AddS(filterR,255,filterR) # make everything white
            #now make all of the corners black
            temp = [filterB,filterG,filterR]
            i = 0
            for f in temp:
                cv.Rectangle(f,(0,0),(xCutoff[i],yCutoff[i]),0,thickness=-1)
                cv.Rectangle(f,(0,h-yCutoff[i]),(xCutoff[i],h),0,thickness=-1)
                cv.Rectangle(f,(w-xCutoff[i],0),(w,yCutoff[i]),0,thickness=-1)
                cv.Rectangle(f,(w-xCutoff[i],h-yCutoff[i]),(w,h),0,thickness=-1)         
                i = i+1

            filter = cv.CreateImage((self.width,self.height),cv.IPL_DEPTH_8U,3)
            cv.Merge(filterB,filterG,filterR,None,filter)

        scvFilt = Image(filter)
        retVal = self.applyDFTFilter(scvFilt,grayscale)
        return retVal

    def lowPassFilter(self, xCutoff,yCutoff=None,grayscale=False):
        """
        **SUMMARY**

        This method applies a low pass DFT filter. This filter enhances 
        the low frequencies and removes the high frequency signals. This has
        the effect of reducing noise. The frequencies are defined as going between
        0.00 and 1.00 and where 0 is the lowest frequency in the image and 1.0 is
        the highest possible frequencies. Each of the frequencies are defined 
        with respect to the horizontal and vertical signal. This filter 
        isn't perfect and has a harsh cutoff that causes ringing artifacts.

        **PARAMETERS**

        * *xCutoff* - The horizontal frequency at which we perform the cutoff. A separate 
          frequency can be used for the b,g, and r signals by providing a 
          list of values. The frequency is defined between zero to one, 
          where zero is constant component and 1 is the highest possible 
          frequency in the image. 

        * *yCutoff* - The cutoff frequencies in the y direction. If none are provided
          we use the same values as provided for x. 

        * *grayscale* - if this value is True we perfrom the operation on the DFT of the gray
          version of the image and the result is gray image. If grayscale is true
          we perform the operation on each channel and the recombine them to create 
          the result.
                 
        **RETURNS**

        A SimpleCV Image after applying the filter. 

        **EXAMPLE**
        
        >>> img = Image("SimpleCV/sampleimages/RedDog2.jpg")
        >>> img.getDFTLogMagnitude().show()
        >>> lpf = img.highPassFilter([0.2,0.2,0.05])
        >>> lpf.show()
        >>> lpf.getDFTLogMagnitude().show()

        **NOTES**
        
        This filter is far from perfect and will generate a lot of ringing artifacts.
        See: http://en.wikipedia.org/wiki/Ringing_(signal)
        See: http://en.wikipedia.org/wiki/Low-pass_filter
        
        **SEE ALSO**

        :py:meth:`rawDFTImage`
        :py:meth:`getDFTLogMagnitude`
        :py:meth:`applyDFTFilter`
        :py:meth:`highPassFilter`
        :py:meth:`lowPassFilter`
        :py:meth:`bandPassFilter`
        :py:meth:`InverseDFT`
        :py:meth:`applyButterworthFilter`
        :py:meth:`InverseDFT`
        :py:meth:`applyGaussianFilter`
        :py:meth:`applyUnsharpMask`
        
        """
        if( isinstance(xCutoff,float) ):    
            xCutoff = [xCutoff,xCutoff,xCutoff]
        if( isinstance(yCutoff,float) ):
            yCutoff = [yCutoff,yCutoff,yCutoff]   
        if(yCutoff is None):
            yCutoff = [xCutoff[0],xCutoff[1],xCutoff[2]] 

        for i in range(0,len(xCutoff)):
            xCutoff[i] = self._boundsFromPercentage(xCutoff[i],self.width)
            yCutoff[i] = self._boundsFromPercentage(yCutoff[i],self.height)

        filter = None
        h  = self.height
        w  = self.width

        if( grayscale ):
            filter = cv.CreateImage((self.width,self.height),cv.IPL_DEPTH_8U,1)            
            cv.Zero(filter)
            #now make all of the corners black
            
            cv.Rectangle(filter,(0,0),(xCutoff[0],yCutoff[0]),255,thickness=-1) #TL
            cv.Rectangle(filter,(0,h-yCutoff[0]),(xCutoff[0],h),255,thickness=-1) #BL
            cv.Rectangle(filter,(w-xCutoff[0],0),(w,yCutoff[0]),255,thickness=-1) #TR
            cv.Rectangle(filter,(w-xCutoff[0],h-yCutoff[0]),(w,h),255,thickness=-1) #BR       

        else:
            #I need to looking into CVMERGE/SPLIT... I would really need to know
            # how much memory we're allocating here
            filterB = cv.CreateImage((self.width,self.height),cv.IPL_DEPTH_8U,1)
            filterG = cv.CreateImage((self.width,self.height),cv.IPL_DEPTH_8U,1)
            filterR = cv.CreateImage((self.width,self.height),cv.IPL_DEPTH_8U,1)
            cv.Zero(filterB)
            cv.Zero(filterG)
            cv.Zero(filterR)
            #now make all of the corners black
            temp = [filterB,filterG,filterR]
            i = 0
            for f in temp:
                cv.Rectangle(f,(0,0),(xCutoff[i],yCutoff[i]),255,thickness=-1)
                cv.Rectangle(f,(0,h-yCutoff[i]),(xCutoff[i],h),255,thickness=-1)
                cv.Rectangle(f,(w-xCutoff[i],0),(w,yCutoff[i]),255,thickness=-1)
                cv.Rectangle(f,(w-xCutoff[i],h-yCutoff[i]),(w,h),255,thickness=-1)         
                i = i+1

            filter = cv.CreateImage((self.width,self.height),cv.IPL_DEPTH_8U,3)
            cv.Merge(filterB,filterG,filterR,None,filter)

        scvFilt = Image(filter)
        retVal = self.applyDFTFilter(scvFilt,grayscale)
        return retVal


    #FUCK! need to decide BGR or RGB 
    # ((rx_begin,ry_begin)(gx_begin,gy_begin)(bx_begin,by_begin))
    # or (x,y)
    def bandPassFilter(self, xCutoffLow, xCutoffHigh, yCutoffLow=None, yCutoffHigh=None,grayscale=False):
        """
        **SUMMARY**

        This method applies a simple band pass DFT filter. This filter enhances 
        the a range of frequencies and removes all of the other frequencies. This allows
        a user to precisely select a set of signals to display . The frequencies are 
        defined as going between
        0.00 and 1.00 and where 0 is the lowest frequency in the image and 1.0 is
        the highest possible frequencies. Each of the frequencies are defined 
        with respect to the horizontal and vertical signal. This filter 
        isn't perfect and has a harsh cutoff that causes ringing artifacts.

        **PARAMETERS**

        * *xCutoffLow*  - The horizontal frequency at which we perform the cutoff of the low 
          frequency signals. A separate 
          frequency can be used for the b,g, and r signals by providing a 
          list of values. The frequency is defined between zero to one, 
          where zero is constant component and 1 is the highest possible 
          frequency in the image. 

        * *xCutoffHigh* - The horizontal frequency at which we perform the cutoff of the high 
          frequency signals. Our filter passes signals between xCutoffLow and 
          xCutoffHigh. A separate frequency can be used for the b, g, and r 
          channels by providing a 
          list of values. The frequency is defined between zero to one, 
          where zero is constant component and 1 is the highest possible 
          frequency in the image. 

        * *yCutoffLow* - The low frequency cutoff in the y direction. If none 
          are provided we use the same values as provided for x. 

        * *yCutoffHigh* - The high frequency cutoff in the y direction. If none 
          are provided we use the same values as provided for x. 

        * *grayscale* - if this value is True we perfrom the operation on the DFT of the gray
          version of the image and the result is gray image. If grayscale is true
          we perform the operation on each channel and the recombine them to create 
          the result.
                 
        **RETURNS**

        A SimpleCV Image after applying the filter. 

        **EXAMPLE**
        
        >>> img = Image("SimpleCV/sampleimages/RedDog2.jpg")
        >>> img.getDFTLogMagnitude().show()
        >>> lpf = img.bandPassFilter([0.2,0.2,0.05],[0.3,0.3,0.2])
        >>> lpf.show()
        >>> lpf.getDFTLogMagnitude().show()

        **NOTES**

        This filter is far from perfect and will generate a lot of ringing artifacts.
        
        See: http://en.wikipedia.org/wiki/Ringing_(signal)

        **SEE ALSO**

        :py:meth:`rawDFTImage`
        :py:meth:`getDFTLogMagnitude`
        :py:meth:`applyDFTFilter`
        :py:meth:`highPassFilter`
        :py:meth:`lowPassFilter`
        :py:meth:`bandPassFilter`
        :py:meth:`InverseDFT`
        :py:meth:`applyButterworthFilter`
        :py:meth:`InverseDFT`
        :py:meth:`applyGaussianFilter`
        :py:meth:`applyUnsharpMask`
        
        """

        if( isinstance(xCutoffLow,float) ):    
            xCutoffLow = [xCutoffLow,xCutoffLow,xCutoffLow]
        if( isinstance(yCutoffLow,float) ):
            yCutoffLow = [yCutoffLow,yCutoffLow,yCutoffLow]   
        if( isinstance(xCutoffHigh,float) ):    
            xCutoffHigh = [xCutoffHigh,xCutoffHigh,xCutoffHigh]
        if( isinstance(yCutoffHigh,float) ):
            yCutoffHigh = [yCutoffHigh,yCutoffHigh,yCutoffHigh]   

        if(yCutoffLow is None):
            yCutoffLow = [xCutoffLow[0],xCutoffLow[1],xCutoffLow[2]] 
        if(yCutoffHigh is None):
            yCutoffHigh = [xCutoffHigh[0],xCutoffHigh[1],xCutoffHigh[2]]

        for i in range(0,len(xCutoffLow)):
            xCutoffLow[i] = self._boundsFromPercentage(xCutoffLow[i],self.width)
            xCutoffHigh[i] = self._boundsFromPercentage(xCutoffHigh[i],self.width)
            yCutoffHigh[i] = self._boundsFromPercentage(yCutoffHigh[i],self.height)  
            yCutoffLow[i] = self._boundsFromPercentage(yCutoffLow[i],self.height)
  
        filter = None
        h  = self.height
        w  = self.width
        if( grayscale ):
            filter = cv.CreateImage((self.width,self.height),cv.IPL_DEPTH_8U,1)            
            cv.Zero(filter)
            #now make all of the corners black
            cv.Rectangle(filter,(0,0),(xCutoffHigh[0],yCutoffHigh[0]),255,thickness=-1) #TL
            cv.Rectangle(filter,(0,h-yCutoffHigh[0]),(xCutoffHigh[0],h),255,thickness=-1) #BL
            cv.Rectangle(filter,(w-xCutoffHigh[0],0),(w,yCutoffHigh[0]),255,thickness=-1) #TR
            cv.Rectangle(filter,(w-xCutoffHigh[0],h-yCutoffHigh[0]),(w,h),255,thickness=-1) #BR       
            cv.Rectangle(filter,(0,0),(xCutoffLow[0],yCutoffLow[0]),0,thickness=-1) #TL
            cv.Rectangle(filter,(0,h-yCutoffLow[0]),(xCutoffLow[0],h),0,thickness=-1) #BL
            cv.Rectangle(filter,(w-xCutoffLow[0],0),(w,yCutoffLow[0]),0,thickness=-1) #TR
            cv.Rectangle(filter,(w-xCutoffLow[0],h-yCutoffLow[0]),(w,h),0,thickness=-1) #BR       


        else:
            #I need to looking into CVMERGE/SPLIT... I would really need to know
            # how much memory we're allocating here
            filterB = cv.CreateImage((self.width,self.height),cv.IPL_DEPTH_8U,1)
            filterG = cv.CreateImage((self.width,self.height),cv.IPL_DEPTH_8U,1)
            filterR = cv.CreateImage((self.width,self.height),cv.IPL_DEPTH_8U,1)
            cv.Zero(filterB)
            cv.Zero(filterG)
            cv.Zero(filterR)
            #now make all of the corners black
            temp = [filterB,filterG,filterR]
            i = 0
            for f in temp:
                cv.Rectangle(f,(0,0),(xCutoffHigh[i],yCutoffHigh[i]),255,thickness=-1) #TL
                cv.Rectangle(f,(0,h-yCutoffHigh[i]),(xCutoffHigh[i],h),255,thickness=-1) #BL
                cv.Rectangle(f,(w-xCutoffHigh[i],0),(w,yCutoffHigh[i]),255,thickness=-1) #TR
                cv.Rectangle(f,(w-xCutoffHigh[i],h-yCutoffHigh[i]),(w,h),255,thickness=-1) #BR       
                cv.Rectangle(f,(0,0),(xCutoffLow[i],yCutoffLow[i]),0,thickness=-1) #TL
                cv.Rectangle(f,(0,h-yCutoffLow[i]),(xCutoffLow[i],h),0,thickness=-1) #BL
                cv.Rectangle(f,(w-xCutoffLow[i],0),(w,yCutoffLow[i]),0,thickness=-1) #TR
                cv.Rectangle(f,(w-xCutoffLow[i],h-yCutoffLow[i]),(w,h),0,thickness=-1) #BR       
                i = i+1

            filter = cv.CreateImage((self.width,self.height),cv.IPL_DEPTH_8U,3)
            cv.Merge(filterB,filterG,filterR,None,filter)

        scvFilt = Image(filter)
        retVal = self.applyDFTFilter(scvFilt,grayscale)
        return retVal





    def _inverseDFT(self,input):
        """
        **SUMMARY**
        **PARAMETERS**
        **RETURNS**
        **EXAMPLE**
        NOTES:
        SEE ALSO:
        """
        # a destructive IDFT operation for internal calls
        w = input[0].width
        h = input[0].height
        if( len(input) == 1 ):
            cv.DFT(input[0], input[0], cv.CV_DXT_INV_SCALE)
            result = cv.CreateImage((w,h), cv.IPL_DEPTH_8U, 1)
            data = cv.CreateImage((w,h), cv.IPL_DEPTH_64F, 1)
            blank = cv.CreateImage((w,h), cv.IPL_DEPTH_64F, 1)
            cv.Split(input[0],data,blank,None,None)
            min, max, pt1, pt2 = cv.MinMaxLoc(data)
            denom = max-min
            if(denom == 0):
                denom = 1
            cv.Scale(data, data, 1.0/(denom), 1.0*(-min)/(denom))
            cv.Mul(data,data,data,255.0)
            cv.Convert(data,result)
            retVal = Image(result)
        else: # DO RGB separately
            results = []
            data = cv.CreateImage((w,h), cv.IPL_DEPTH_64F, 1)
            blank = cv.CreateImage((w,h), cv.IPL_DEPTH_64F, 1)
            for i in range(0,len(input)):
                cv.DFT(input[i], input[i], cv.CV_DXT_INV_SCALE)
                result = cv.CreateImage((w,h), cv.IPL_DEPTH_8U, 1)
                cv.Split( input[i],data,blank,None,None)
                min, max, pt1, pt2 = cv.MinMaxLoc(data)
                denom = max-min
                if(denom == 0):
                    denom = 1
                cv.Scale(data, data, 1.0/(denom), 1.0*(-min)/(denom))
                cv.Mul(data,data,data,255.0) # this may not be right
                cv.Convert(data,result)
                results.append(result)
                      
            retVal = cv.CreateImage((w,h),cv.IPL_DEPTH_8U,3)
            cv.Merge(results[0],results[1],results[2],None,retVal)
            retVal = Image(retVal)
        del input
        return retVal

    def InverseDFT(self, raw_dft_image):
        """
        **SUMMARY**

        This method provides a way of performing an inverse discrete Fourier transform 
        on a real/imaginary image pair and obtaining the result as a SimpleCV image. This
        method is helpful if you wish to perform custom filter development. 

        **PARAMETERS**

        * *raw_dft_image* - A list object with either one or three IPL images. Each image should 
          have a 64f depth and contain two channels (the real and the imaginary).
        
        **RETURNS**

        A simpleCV image.

        **EXAMPLE**
        
        Note that this is an example, I don't recommend doing this unless you know what 
        you are doing. 
        
        >>> raw = img.getRawDFT()
        >>> cv.SomeOperation(raw)
        >>> result = img.InverseDFT(raw)
        >>> result.show()

        **SEE ALSO**

        :py:meth:`rawDFTImage`
        :py:meth:`getDFTLogMagnitude`
        :py:meth:`applyDFTFilter`
        :py:meth:`highPassFilter`
        :py:meth:`lowPassFilter`
        :py:meth:`bandPassFilter`
        :py:meth:`InverseDFT`
        :py:meth:`applyButterworthFilter`
        :py:meth:`InverseDFT`
        :py:meth:`applyGaussianFilter`
        :py:meth:`applyUnsharpMask`

        """
        input  = []
        w = raw_dft_image[0].width
        h = raw_dft_image[0].height
        if(len(raw_dft_image) == 1):
            gs = cv.CreateImage((w,h),cv.IPL_DEPTH_64F,2)
            cv.Copy(self._DFT[0],gs)
            input.append(gs)
        else:
            for img in raw_dft_image:
                temp = cv.CreateImage((w,h),cv.IPL_DEPTH_64F,2)
                cv.Copy(img,temp)
                input.append(img)
            
        if( len(input) == 1 ):
            cv.DFT(input[0], input[0], cv.CV_DXT_INV_SCALE)
            result = cv.CreateImage((w,h), cv.IPL_DEPTH_8U, 1)
            data = cv.CreateImage((w,h), cv.IPL_DEPTH_64F, 1)
            blank = cv.CreateImage((w,h), cv.IPL_DEPTH_64F, 1)
            cv.Split(input[0],data,blank,None,None)
            min, max, pt1, pt2 = cv.MinMaxLoc(data)
            denom = max-min
            if(denom == 0):
                denom = 1
            cv.Scale(data, data, 1.0/(denom), 1.0*(-min)/(denom))
            cv.Mul(data,data,data,255.0)
            cv.Convert(data,result)
            retVal = Image(result)
        else: # DO RGB separately
            results = []
            data = cv.CreateImage((w,h), cv.IPL_DEPTH_64F, 1)
            blank = cv.CreateImage((w,h), cv.IPL_DEPTH_64F, 1)
            for i in range(0,len(raw_dft_image)):
                cv.DFT(input[i], input[i], cv.CV_DXT_INV_SCALE)
                result = cv.CreateImage((w,h), cv.IPL_DEPTH_8U, 1)
                cv.Split( input[i],data,blank,None,None)
                min, max, pt1, pt2 = cv.MinMaxLoc(data)
                denom = max-min
                if(denom == 0):
                    denom = 1
                cv.Scale(data, data, 1.0/(denom), 1.0*(-min)/(denom))
                cv.Mul(data,data,data,255.0) # this may not be right
                cv.Convert(data,result)
                results.append(result)
                      
            retVal = cv.CreateImage((w,h),cv.IPL_DEPTH_8U,3)
            cv.Merge(results[0],results[1],results[2],None,retVal)
            retVal = Image(retVal)

        return retVal
        
    def applyButterworthFilter(self,dia=400,order=2,highpass=False,grayscale=False):
        """
        **SUMMARY**

        Creates a butterworth filter of 64x64 pixels, resizes it to fit
        image, applies DFT on image using the filter.
        Returns image with DFT applied on it
        
        **PARAMETERS**

        * *dia* - int Diameter of Butterworth low pass filter
        * *order* - int Order of butterworth lowpass filter
        * *highpass*: BOOL True: highpass filterm False: lowpass filter
        * *grayscale*: BOOL
    
        **EXAMPLE**
    
        >>> im = Image("lenna")
        >>> img = applyButterworth(im, dia=400,order=2,highpass=True,grayscale=False)
       
        Output image: http://i.imgur.com/5LS3e.png
    
        >>> img = applyButterworth(im, dia=400,order=2,highpass=False,grayscale=False)
        
        Output img: http://i.imgur.com/QlCAY.png
    
        >>> im = Image("grayscale_lenn.png") #take image from here: http://i.imgur.com/O0gZn.png
        >>> img = applyButterworth(im, dia=400,order=2,highpass=True,grayscale=True)
        
        Output img: http://i.imgur.com/BYYnp.png
    
        >>> img = applyButterworth(im, dia=400,order=2,highpass=False,grayscale=True)
        
        Output img: http://i.imgur.com/BYYnp.png

        **SEE ALSO**

        :py:meth:`rawDFTImage`
        :py:meth:`getDFTLogMagnitude`
        :py:meth:`applyDFTFilter`
        :py:meth:`highPassFilter`
        :py:meth:`lowPassFilter`
        :py:meth:`bandPassFilter`
        :py:meth:`InverseDFT`
        :py:meth:`applyButterworthFilter`
        :py:meth:`InverseDFT`
        :py:meth:`applyGaussianFilter`
        :py:meth:`applyUnsharpMask`
        
        """
        w,h = self.size()
        flt = cv.CreateImage((64,64),cv.IPL_DEPTH_8U,1)
        dia = int(dia/((w/64.0+h/64.0)/2.0))
        if highpass:
            for i in range(64):
                for j in range(64):
                    d = sqrt((j-32)**2+(i-32)**2)
                    flt[i,j] = 255-(255/(1+(d/dia)**(order*2)))
        else:
            for i in range(64):
                for j in range(64):
                    d = sqrt((j-32)**2+(i-32)**2)
                    flt[i,j] = 255/(1+(d/dia)**(order*2))
    
        flt = Image(flt)
        flt_re = flt.resize(w,h)
        img = self.applyDFTFilter(flt_re,grayscale)
        return img
    
    def applyGaussianFilter(self, dia=400, highpass=False, grayscale=False):
        """
        **SUMMARY**

        Creates a gaussian filter of 64x64 pixels, resizes it to fit
        image, applies DFT on image using the filter.
        Returns image with DFT applied on it
        
        **PARAMETERS**

        * *dia* -  int - diameter of Gaussian filter
        * *highpass*: BOOL True: highpass filter False: lowpass filter
        * *grayscale*: BOOL
    
        **EXAMPLE**
    
        >>> im = Image("lenna")
        >>> img = applyGaussianfilter(im, dia=400,highpass=True,grayscale=False)
   
        Output image: http://i.imgur.com/DttJv.png
    
        >>> img = applyGaussianfilter(im, dia=400,highpass=False,grayscale=False)
        
        Output img: http://i.imgur.com/PWn4o.png
    
        >>> im = Image("grayscale_lenn.png") #take image from here: http://i.imgur.com/O0gZn.png
        >>> img = applyGaussianfilter(im, dia=400,highpass=True,grayscale=True)
        
        Output img: http://i.imgur.com/9hX5J.png
    
        >>> img = applyGaussianfilter(im, dia=400,highpass=False,grayscale=True)
        
        Output img: http://i.imgur.com/MXI5T.png
        
        **SEE ALSO**

        :py:meth:`rawDFTImage`
        :py:meth:`getDFTLogMagnitude`
        :py:meth:`applyDFTFilter`
        :py:meth:`highPassFilter`
        :py:meth:`lowPassFilter`
        :py:meth:`bandPassFilter`
        :py:meth:`InverseDFT`
        :py:meth:`applyButterworthFilter`
        :py:meth:`InverseDFT`
        :py:meth:`applyGaussianFilter`
        :py:meth:`applyUnsharpMask`

        """
        w,h = self.size()
        flt = cv.CreateImage((64,64),cv.IPL_DEPTH_8U,1)
        dia = int(dia/((w/64.0+h/64.0)/2.0))
        if highpass:
            for i in range(64):
                for j in range(64):
                    d = sqrt((j-32)**2+(i-32)**2)
                    val = 255-(255.0*math.exp(-(d**2)/((dia**2)*2)))
                    flt[i,j]=val
        else:
            for i in range(64):
                for j in range(64):
                    d = sqrt((j-32)**2+(i-32)**2)
                    val = 255.0*math.exp(-(d**2)/((dia**2)*2))
                    flt[i,j]=val        
                
        flt = Image(flt)
        flt_re = flt.resize(w,h)
        img = self.applyDFTFilter(flt_re,grayscale)
        return img
        
    def applyUnsharpMask(self,boost=1,dia=400,grayscale=False):
        """
        **SUMMARY**

        This method applies unsharp mask or highboost filtering
        on image depending upon the boost value provided.
        DFT is applied on image using gaussian lowpass filter.
        A mask is created subtracting the DFT image from the original
        iamge. And then mask is added in the image to sharpen it.
        unsharp masking => image + mask
        highboost filtering => image + (boost)*mask
        
        **PARAMETERS**
    
        * *boost* - int  boost = 1 => unsharp masking, boost > 1 => highboost filtering
        * *dia* - int Diameter of Gaussian low pass filter
        * *grayscale* - BOOL
    
        **EXAMPLE**

        Gaussian Filters:
        
        >>> im = Image("lenna")
        >>> img = applyUnsharpMask(im,2,grayscale=False) #highboost filtering
        
        output image: http://i.imgur.com/A1pZf.png
        
        >>> img = applyUnsharpMask(im,1,grayscale=False) #unsharp masking
        
        output image: http://i.imgur.com/smCdL.png
        
        >>> im = Image("grayscale_lenn.png") #take image from here: http://i.imgur.com/O0gZn.png
        >>> img = applyUnsharpMask(im,2,grayscale=True) #highboost filtering
        
        output image: http://i.imgur.com/VtGzl.png
        
        >>> img = applyUnsharpMask(im,1,grayscale=True) #unsharp masking
        
        output image: http://i.imgur.com/bywny.png
        
        **SEE ALSO**

        :py:meth:`rawDFTImage`
        :py:meth:`getDFTLogMagnitude`
        :py:meth:`applyDFTFilter`
        :py:meth:`highPassFilter`
        :py:meth:`lowPassFilter`
        :py:meth:`bandPassFilter`
        :py:meth:`InverseDFT`
        :py:meth:`applyButterworthFilter`
        :py:meth:`InverseDFT`
        :py:meth:`applyGaussianFilter`
        :py:meth:`applyUnsharpMask`

        """
        if boost < 0:
            print "boost >= 1"
            return None
    
        lpIm = self.applyGaussianFilter(dia=dia,grayscale=grayscale,highpass=False)
        im = Image(self.getBitmap())
        mask = im - lpIm
        img = im
        for i in range(boost):
            img = img + mask
        return img

    def listHaarFeatures(self):
        '''
        This is used to list the built in features available for HaarCascade feature
        detection.  Just run this function as:

        >>> img.listHaarFeatures()

        Then use one of the file names returned as the input to the findHaarFeature()
        function.  So you should get a list, more than likely you will see face.xml,
        to use it then just

        >>> img.findHaarFeatures('face.xml')
        '''
        
        features_directory = os.path.join(LAUNCH_PATH, 'Features','HaarCascades')
        features = os.listdir(features_directory)
        print features

    def _CopyAvg(self, src, dst,roi, levels, levels_f, mode):
        '''
        Take the value in an ROI, calculate the average / peak hue
        and then set the output image roi to the value. 
        '''

        if( mode ): # get the peak hue for an area
            h = src[roi[0]:roi[0]+roi[2],roi[1]:roi[1]+roi[3]].hueHistogram()
            myHue = np.argmax(h)
            C = (float(myHue),float(255),float(255),float(0))
            cv.SetImageROI(dst,roi)
            cv.AddS(dst,c,dst)
            cv.ResetImageROI(dst)
        else: # get the average value for an area optionally set levels
            cv.SetImageROI(src.getBitmap(),roi)
            cv.SetImageROI(dst,roi)
            avg = cv.Avg(src.getBitmap())
            avg = (float(avg[0]),float(avg[1]),float(avg[2]),0)
            if(levels is not None):
                avg = (int(avg[0]/levels)*levels_f,int(avg[1]/levels)*levels_f,int(avg[2]/levels)*levels_f,0)                   
            cv.AddS(dst,avg,dst)
            cv.ResetImageROI(src.getBitmap())
            cv.ResetImageROI(dst)

    def pixelize(self, block_size = 10, region = None, levels=None, doHue=False):
        """
        **SUMMARY**

        Pixelation blur, like the kind used to hide naughty bits on your favorite tv show. 

        **PARAMETERS**

        * *block_size* - the blur block size in pixels, an integer is an square blur, a tuple is rectangular.
        * *region* - do the blur in a region in format (x_position,y_position,width,height)
        * *levels* - the number of levels per color channel. This makes the image look like an 8-bit video game.
        * *doHue* - If this value is true we calculate the peak hue for the area, not the 
          average color for the area. 
        
        **RETURNS**
        
        Returns the image with the pixelation blur applied. 

        **EXAMPLE**
        
        >>> img = Image("lenna")
        >>> result = img.pixelize( 16, (200,180,250,250), levels=4)
        >>> img.show()

        """

        if( isinstance(block_size, int) ):
            block_size = (block_size,block_size)

        
        retVal = self.getEmpty()
        

        levels_f = 0.00
        if( levels is not None ):
            levels = 255/int(levels)
            if(levels <= 1 ):
                levels = 2
            levels_f = float(levels)

        if( region is not None ):
            cv.Copy(self.getBitmap(), retVal)
            cv.SetImageROI(retVal,region)
            cv.Zero(retVal)
            cv.ResetImageROI(retVal)
            xs = region[0]
            ys = region[1]
            w = region[2]
            h = region[3]
        else:
            xs = 0
            ys = 0
            w = self.width
            h = self.height

        #if( region is None ):
        hc = w / block_size[0] #number of horizontal blocks
        vc = h / block_size[1] #number of vertical blocks
        #when we fit in the blocks, we're going to spread the round off
        #over the edges 0->x_0, 0->y_0  and x_0+hc*block_size
        x_lhs = int(np.ceil(float(w%block_size[0])/2.0)) # this is the starting point
        y_lhs = int(np.ceil(float(h%block_size[1])/2.0))
        x_rhs = int(np.floor(float(w%block_size[0])/2.0)) # this is the starting point
        y_rhs = int(np.floor(float(h%block_size[1])/2.0))
        x_0 = xs+x_lhs
        y_0 = ys+y_lhs
        x_f = (x_0+(block_size[0]*hc)) #this would be the end point
        y_f = (y_0+(block_size[1]*vc))

        for i in range(0,hc):
            for j in range(0,vc):
                xt = x_0+(block_size[0]*i)
                yt = y_0+(block_size[1]*j)
                roi = (xt,yt,block_size[0],block_size[1])
                self._CopyAvg(self,retVal,roi,levels,levels_f,doHue)


        if( x_lhs > 0 ): # add a left strip
            xt = xs 
            wt = x_lhs 
            ht = block_size[1]
            for j in range(0,vc):
                yt = y_0+(j*block_size[1])
                roi = (xt,yt,wt,ht)
                self._CopyAvg(self,retVal,roi,levels,levels_f,doHue)
                

        if( x_rhs > 0 ): # add a right strip
            xt = (x_0+(block_size[0]*hc))
            wt = x_rhs 
            ht = block_size[1]
            for j in range(0,vc):
                yt = y_0+(j*block_size[1])
                roi = (xt,yt,wt,ht)
                self._CopyAvg(self,retVal,roi,levels,levels_f,doHue)

        if( y_lhs > 0 ): # add a left strip
            yt = ys
            ht = y_lhs 
            wt = block_size[0]
            for i in range(0,hc):
                xt = x_0+(i*block_size[0])
                roi = (xt,yt,wt,ht)
                self._CopyAvg(self,retVal,roi,levels,levels_f,doHue)
                
        if( y_rhs > 0 ): # add a right strip
            yt = (y_0+(block_size[1]*vc)) 
            ht = y_rhs
            wt = block_size[0]
            for i in range(0,hc):
                xt = x_0+(i*block_size[0])
                roi = (xt,yt,wt,ht)
                self._CopyAvg(self,retVal,roi,levels,levels_f,doHue)

        #now the corner cases
        if(x_lhs > 0 and y_lhs > 0 ):
            roi = (xs,ys,x_lhs,y_lhs)
            self._CopyAvg(self,retVal,roi,levels,levels_f,doHue)

        if(x_rhs > 0 and y_rhs > 0 ):
            roi = (x_f,y_f,x_rhs,y_rhs)
            self._CopyAvg(self,retVal,roi,levels,levels_f,doHue)

        if(x_lhs > 0 and y_rhs > 0 ):
            roi = (xs,y_f,x_lhs,y_rhs)
            self._CopyAvg(self,retVal,roi,levels,levels_f,doHue)

        if(x_rhs > 0 and y_lhs > 0 ):
            roi = (x_f,ys,x_rhs,y_lhs)
            self._CopyAvg(self,retVal,roi,levels,levels_f,doHue)
            
        if(doHue):
            cv.CvtColor(retVal,retVal,cv.CV_HSV2BGR)


        return Image(retVal)

    def anonymize(self, block_size=10, features=None, transform=None):
        """
        **SUMMARY**

        Anonymize, for additional privacy to images.

        **PARAMETERS**

        * *features* - A list with the Haar like feature cascades that should be matched.
        * *block_size* - The size of the blocks for the pixelize function.
        * *transform* - A function, to be applied to the regions matched instead of pixelize.
        * This function must take two arguments: the image and the region it'll be applied to,
        * as in region = (x, y, width, height).

        **RETURNS**

        Returns the image with matching regions pixelated.

        **EXAMPLE**

        >>> img = Image("lenna")
        >>> anonymous = img.anonymize()
        >>> anonymous.show()

        >>> def my_function(img, region):
        >>>     x, y, width, height = region
        >>>     img = img.crop(x, y, width, height)
        >>>     return img
        >>>
        >>>img = Image("lenna")
        >>>transformed = img.anonymize(transform = my_function)

        """

        regions = []

        if features is None:
            regions.append(self.findHaarFeatures("face"))
            regions.append(self.findHaarFeatures("profile"))
        else:
            for feature in features:
                regions.append(self.findHaarFeatures(feature))

        found = [f for f in regions if f is not None]

        img = self.copy()

        if found:
            for feature_set in found:
                for region in feature_set:
                    rect = (region.topLeftCorner()[0], region.topLeftCorner()[1],
                            region.width(), region.height())
                    if transform is None:
                        img = img.pixelize(block_size=block_size, region=rect)
                    else:
                        img = transform(img, rect)

        return img
                    
    def edgeIntersections(self, pt0, pt1, width=1, canny1=0, canny2=100):
        """
        **SUMMARY** 
        
        Find the outermost intersection of a line segment and the edge image and return
        a list of the intersection points. If no intersections are found the method returns
        an empty list. 
        
        **PARAMETERS**
        
        * *pt0* - an (x,y) tuple of one point on the intersection line.
        * *pt1* - an (x,y) tuple of the second point on the intersection line.
        * *width* - the width of the line to use. This approach works better when
                    for cases where the edges on an object are not always closed 
                    and may have holes.
        * *canny1* - the lower bound of the Canny edge detector parameters.
        * *canny2* - the upper bound of the Canny edge detector parameters.

        **RETURNS**
        
        A list of two (x,y) tuples or an empty list.

        **EXAMPLE**

        >>> img = Image("SimpleCV")
        >>> a = (25,100)
        >>> b = (225,110)
        >>> pts = img.edgeIntersections(a,b,width=3)
        >>> e = img.edges(0,100)
        >>> e.drawLine(a,b,color=Color.RED)
        >>> e.drawCircle(pts[0],10,color=Color.GREEN)
        >>> e.drawCircle(pts[1],10,color=Color.GREEN)
        >>> e.show()

        img = Image("SimpleCV")
        a = (25,100)
        b = (225,100)
        pts = img.edgeIntersections(a,b,width=3)
        e = img.edges(0,100)
        e.drawLine(a,b,color=Color.RED)
        e.drawCircle(pts[0],10,color=Color.GREEN)
        e.drawCircle(pts[1],10,color=Color.GREEN)
        e.show()


        """
        w = abs(pt0[0]-pt1[0])
        h = abs(pt0[1]-pt1[1])
        x = np.min([pt0[0],pt1[0]])
        y = np.min([pt0[1],pt1[1]])
        if( w <= 0 ):
            w = width
            x = np.clip(x-(width/2),0,x-(width/2))
        if( h <= 0 ):
            h = width 
            y = np.clip(y-(width/2),0,y-(width/2))
        #got some corner cases to catch here
        p0p = np.array([(pt0[0]-x,pt0[1]-y)])
        p1p = np.array([(pt1[0]-x,pt1[1]-y)])
        edges = self.crop(x,y,w,h)._getEdgeMap(canny1, canny2)
        line = cv.CreateImage((w,h),cv.IPL_DEPTH_8U,1)
        cv.Zero(line)
        cv.Line(line,((pt0[0]-x),(pt0[1]-y)),((pt1[0]-x),(pt1[1]-y)),cv.Scalar(255.00),width,8)
        cv.Mul(line,edges,line)
        intersections = uint8(np.array(cv.GetMat(line)).transpose())
        (xs,ys) = np.where(intersections==255)
        points = zip(xs,ys)
        if(len(points)==0):
            return [None,None]
        A = np.argmin(spsd.cdist(p0p,points,'cityblock'))
        B = np.argmin(spsd.cdist(p1p,points,'cityblock'))
        ptA = (int(xs[A]+x),int(ys[A]+y))
        ptB = (int(xs[B]+x),int(ys[B]+y))
        # we might actually want this to be list of all the points
        return [ptA, ptB]          


    def fitContour(self, initial_curve, window=(11,11), params=(0.1,0.1,0.1),doAppx=True,appx_level=1):
        """
        **SUMMARY** 
        
        This method tries to fit a list of points to lines in the image. The list of points 
        is a list of (x,y) tuples that are near (i.e. within the window size) of the line
        you want to fit in the image. This method uses a binary such as the result of calling
        edges. 

        This method is based on active contours. Please see this reference:
        http://en.wikipedia.org/wiki/Active_contour_model

        **PARAMETERS**
        
        * *initial_curve* - region of the form [(x0,y0),(x1,y1)...] that are the initial conditions to fit. 
        * *window* - the search region around each initial point to look for a solution.
        * *params* - The alpha, beta, and gamma parameters for the active contours 
          algorithm as a list [alpha,beta,gamma]. 
        * *doAppx* - post process the snake into a polynomial approximation. Basically
          this flag will clean up the output of the contour algorithm. 
        * *appx_level* - how much to approximate the snake, higher numbers mean more approximation. 

        **DISCUSSION**
        
        THIS SECTION IS QUOTED FROM: http://users.ecs.soton.ac.uk/msn/book/new_demo/Snakes/
        There are three components to the Energy Function:

        * Continuity
        * Curvature
        * Image (Gradient)
        Each Weighted by Specified Parameter:
        
        Total Energy = Alpha*Continuity + Beta*Curvature + Gamma*Image

        Choose different values dependent on Feature to extract:
        
        * Set alpha high if there is a deceptive Image Gradient
        * Set beta  high if smooth edged Feature, low if sharp edges
        * Set gamma high if contrast between Background and Feature is low


        **RETURNS**
        
        A list of (x,y) tuples that approximate the curve. If you do not use
        approximation the list should be the same length as the input list length.

        **EXAMPLE**
        
        >>> img = Image("lenna")
        >>> edges = img.edges(t1=120,t2=155)
        >>> guess = [(311,284),(313,270),(320,259),(330,253),(347,245)]
        >>> result = edges.fitContour(guess)
        >>> img.drawPoints(guess,color=Color.RED)
        >>> img.drawPoints(result,color=Color.GREEN)
        >>> img.show()

        """
        alpha = [params[0]]
        beta= [params[1]]
        gamma = [params[2]]
        if( window[0]%2 == 0 ):
            window = (window[0]+1,window[1])
            logger.warn("Yo dawg, just a heads up, snakeFitPoints wants an odd window size. I fixed it for you, but you may want to take a look at your code.")
        if( window[1]%2 == 0 ):
            window = (window[0],window[1]+1)
            logger.warn("Yo dawg, just a heads up, snakeFitPoints wants an odd window size. I fixed it for you, but you may want to take a look at your code.")
        raw = cv.SnakeImage(self._getGrayscaleBitmap(),initial_curve,alpha,beta,gamma,window,(cv.CV_TERMCRIT_ITER,10,0.01))
        if( doAppx ):
            try:
                import cv2
            except:
                logger.warning("Can't Do snakeFitPoints without OpenCV >= 2.3.0")
                return
            appx = cv2.approxPolyDP(np.array([raw],'float32'),appx_level,True)      
            retVal = []
            for p in appx:
                retVal.append((int(p[0][0]),int(p[0][1])))
        else:
            retVal = raw

        return retVal

    def fitLines(self,guesses,window=10,threshold=128):
        """
        **SUMMARY**
        
        Fit lines in a binary/gray image using an initial guess and the least squares method.
        The lines are returned as a line feature set. 

        **PARAMETERS**

        * *guesses* - A list of tuples of the form ((x0,y0),(x1,y1)) where each of the lines
          is an approximate guess.
        * *window* - A window around the guess to search.
        * *threshold* - the threshold above which we count a pixel as a line 

        **RETURNS**

        A feature set of line features, one per guess. 

        **EXAMPLE**
        

        >>> img = Image("lsq.png")
        >>> guesses = [((313,150),(312,332)),((62,172),(252,52)),((102,372),(182,182)),((372,62),(572,162)),((542,362),(462,182)),((232,412),(462,423))]
        >>> l = img.fitLines(guesses,window=10) 
        >>> l.draw(color=Color.RED,width=3)
        >>> for g in guesses:
        >>>    img.drawLine(g[0],g[1],color=Color.YELLOW)
            
        >>> img.show()
        """
   
        retVal = FeatureSet()
        i =0 
        for g in guesses:
            # Guess the size of the crop region from the line guess and the window. 
            ymin = np.min([g[0][1],g[1][1]])
            ymax = np.max([g[0][1],g[1][1]])
            xmin = np.min([g[0][0],g[1][0]])
            xmax = np.max([g[0][0],g[1][0]])

            xminW = np.clip(xmin-window,0,self.width)
            xmaxW = np.clip(xmax+window,0,self.width)
            yminW = np.clip(ymin-window,0,self.height)
            ymaxW = np.clip(ymax+window,0,self.height)            
            temp = self.crop(xminW,yminW,xmaxW-xminW,ymaxW-yminW)
            temp = temp.getGrayNumpy()
            
            # pick the lines above our threshold
            x,y = np.where(temp>threshold)
            pts = zip(x,y)
            gpv = np.array([float(g[0][0]-xminW),float(g[0][1]-yminW)])
            gpw = np.array([float(g[1][0]-xminW),float(g[1][1]-yminW)])
            def lineSegmentToPoint(p):
                w = gpw
                v = gpv
                #print w,v
                p = np.array([float(p[0]),float(p[1])])
                l2 = np.sum((w-v)**2)
                t = float(np.dot((p-v),(w-v))) / float(l2)
                if( t < 0.00 ):
                    return np.sqrt(np.sum((p-v)**2))
                elif(t > 1.0):
                    return np.sqrt(np.sum((p-w)**2))
                else:
                    project = v + (t*(w-v))
                    return np.sqrt(np.sum((p-project)**2))
            # http://stackoverflow.com/questions/849211/shortest-distance-between-a-point-and-a-line-segment

            distances = np.array(map(lineSegmentToPoint,pts))
            closepoints = np.where(distances<window)[0]
            
            pts = np.array(pts)

            if( len(closepoints) < 3 ):
                    continue

            good_pts = pts[closepoints]
            good_pts = good_pts.astype(float)


            x = good_pts[:,0]
            y = good_pts[:,1]
            # do the shift from our crop
            # generate the line values 
            x = x + xminW
            y = y + yminW

            ymin = np.min(y)
            ymax = np.max(y)
            xmax = np.max(x)
            xmin = np.min(x)

            if( (xmax-xmin) > (ymax-ymin) ):
                # do the least squares
                A = np.vstack([x,np.ones(len(x))]).T
                m,c = nla.lstsq(A,y)[0]
                y0 = int(m*xmin+c)
                y1 = int(m*xmax+c)
                retVal.append(Line(self,((xmin,y0),(xmax,y1))))
            else:
                # do the least squares
                A = np.vstack([y,np.ones(len(y))]).T
                m,c = nla.lstsq(A,x)[0]
                x0 = int(ymin*m+c)
                x1 = int(ymax*m+c)
                retVal.append(Line(self,((x0,ymin),(x1,ymax))))

        return retVal

    def fitLinePoints(self,guesses,window=(11,11), samples=20,params=(0.1,0.1,0.1)):
        """
        **DESCRIPTION**

        This method uses the snakes / active contour approach in an attempt to
        fit a series of points to a line that may or may not be exactly linear. 

        **PARAMETERS**
        
        * *guesses* - A set of lines that we wish to fit to. The lines are specified 
          as a list of tuples of (x,y) tuples. E.g. [((x0,y0),(x1,y1))....]
        * *window* - The search window in pixels for the active contours approach.
        * *samples* - The number of points to sample along the input line, 
          these are the initial conditions for active contours method. 
        * *params* - the alpha, beta, and gamma values for the active contours routine.

        **RETURNS**

        A list of fitted contour points. Each contour is a list of (x,y) tuples. 

        **EXAMPLE**
        
        >>> img = Image("lsq.png")
        >>> guesses = [((313,150),(312,332)),((62,172),(252,52)),((102,372),(182,182)),((372,62),(572,162)),((542,362),(462,182)),((232,412),(462,423))]
        >>> r = img.fitLinePoints(guesses) 
        >>> for rr in r:
        >>>    img.drawLine(rr[0],rr[1],color=Color.RED,width=3)
        >>> for g in guesses:
        >>>    img.drawLine(g[0],g[1],color=Color.YELLOW)
            
        >>> img.show()
        
        """
        pts = []
        for g in guesses:
            #generate the approximation
            bestGuess = []
            dx = float(g[1][0]-g[0][0])
            dy = float(g[1][1]-g[0][1])
            l = np.sqrt((dx*dx)+(dy*dy))
            if( l <= 0 ):
                logger.warning("Can't Do snakeFitPoints without OpenCV >= 2.3.0")
                return 

            dx = dx/l 
            dy = dy/l
            for i in range(-1,samples+1):
                t = i*(l/samples)
                bestGuess.append((int(g[0][0]+(t*dx)),int(g[0][1]+(t*dy))))
            # do the snake fitting 
            appx = self.fitContour(bestGuess,window=window,params=params,doAppx=False)
            pts.append(appx)

        return pts
        


    def drawPoints(self, pts, color=Color.RED, sz=3, width=-1):
        """
        **DESCRIPTION**

        A quick and dirty points rendering routine.

        **PARAMETERS**
        
        * *pts* - pts a list of (x,y) points. 
        * *color* - a color for our points.
        * *sz* - the circle radius for our points.
        * *width* - if -1 fill the point, otherwise the size of point border

        **RETURNS**

        None - This is an inplace operation. 

        **EXAMPLE**

        >>> img = Image("lenna")
        >>> img.drawPoints([(10,10),(30,30)])
        >>> img.show()
        """
        for p in pts:
           self.drawCircle(p,sz,color,width)
        return None
        
    def sobel(self, xorder=1, yorder=1, doGray=True, aperture=5, aperature=None):
        """
        **DESCRIPTION**

        Sobel operator for edge detection

        **PARAMETERS**
        
        * *xorder* - int - Order of the derivative x.
        * *yorder* - int - Order of the derivative y.
        * *doGray* - Bool - grayscale or not.
        * *aperture* - int - Size of the extended Sobel kernel. It must be 1, 3, 5, or 7.

        **RETURNS**

        Image with sobel opeartor applied on it

        **EXAMPLE**

        >>> img = Image("lenna")
        >>> s = img.sobel()
        >>> s.show()
        """
        aperture = aperature if aperature else aperture
        retVal = None
        try:
            import cv2
        except:
            logger.warning("Can't do Sobel without OpenCV >= 2.3.0")
            return None

        if( aperture != 1 and aperture != 3 and aperture != 5 and aperture != 7 ):
            logger.warning("Bad Sobel Aperture, values are [1,3,5,7].")
            return None

        if( doGray ):
            dst = cv2.Sobel(self.getGrayNumpy(),cv2.cv.CV_32F,xorder,yorder,ksize=aperture)
            minv = np.min(dst)
            maxv = np.max(dst)
            cscale = 255/(maxv-minv)
            shift =  -1*(minv)

            t = np.zeros(self.size(),dtype='uint8')
            t = cv2.convertScaleAbs(dst,t,cscale,shift/255.0)
            retVal = Image(t)
            
        else:
            layers = self.splitChannels(grayscale=False)
            sobel_layers = []
            for layer in layers:
                dst = cv2.Sobel(layer.getGrayNumpy(),cv2.cv.CV_32F,xorder,yorder,ksize=aperture)
            
                minv = np.min(dst)
                maxv = np.max(dst)
                cscale = 255/(maxv-minv)
                shift =  -1*(minv)

                t = np.zeros(self.size(),dtype='uint8')
                t = cv2.convertScaleAbs(dst,t,cscale,shift/255.0)
                sobel_layers.append(Image(t))
            b,g,r = sobel_layers
            
            retVal = self.mergeChannels(b,g,r)
        return retVal
        
    def track(self, method="CAMShift", ts=None, img=None, bb=None, num_frames=3, nframes=300):
        """
        **DESCRIPTION**

        Tracking the object surrounded by the bounding box in the given
        image or TrackSet.

        **PARAMETERS**
        
        * *method* - str - The Tracking Algorithm to be applied
                          * "CAMShift"
        * *ts* - TrackSet - SimpleCV.Features.TrackSet.
        * *img* - Image - Image to be tracked.
                - list - List of Images to be tracked.
        * *bb* - tuple - Bounding Box tuple (x, y, w, h)
        * *num_frames* - int - Number of previous frames to be used for 
                               Forward Backward Error
        * *nframes* - int - Number of frames to be stored in the TrackSet

        **RETURNS**

        SimpleCV.Features.TrackSet
        
        Returns a TrackSet with all the necessary attributes.

        **HOW TO**

        >>> ts = img.track("camshift", img1, bb)
        # Here TrackSet is returned. img, bb, new bb, and other 
        # necessary attributes will be included in the trackset.
        # After getting the trackset you need not provide the bounding box
        # or image. You provide TrackSet as parameter to track().
        # Bounding box and image will be taken from the trackset.
        # So. now
        >>> ts = new_img.track("camshift",ts, num_frames = 4)
        
        # The new Tracking feature will be appended to the give trackset
        # and that will be returned.
        # So, to use it in loop
        ==========================================================
        
        img = cam.getImage()
        bb = (img.width/4,img.height/4,img.width/4,img.height/4)
        ts = img.track( img=img, bb=bb)
        while (True):
            img = cam.getImage()
            ts = img.track(ts)
        
        ==========================================================
        ts = []
        while (some_condition_here):
            img = cam.getImage()
            ts = img.track("camshift",ts,img0,bb)
            # now here in first loop iteration since ts is empty,
            # img0 and bb will be considered.
            # New tracking object will be created and added in ts (TrackSet)
            # After first iteration, ts is not empty and hence the previous
            # image frames and bounding box will be taken from ts and img0
            # and bb will be ignored.
        ==========================================================
        # Instead of loop, give a list of images to be tracked.

        ts = []
        imgs = [img1, img2, img3, ..., imgN]
        ts = img0.track("camshift", ts, imgs, bb)
        ts.drawPath()
        ts[-1].image.show()
        ==========================================================
        """
        if not ts and not img:
            print "Inavlid. Must provide FeatureSet or Image"
            return None
        
        if not ts and not bb:
            print "Inavlid. Must provide Bounding Box with Image"
            return None
            
        if not ts:
            ts = TrackSet()
        else:
            img = ts[-1].image
            bb = ts[-1].bb
        try:
            import cv2
        except ImportError:
            print "Tracking is available for OpenCV >= 2.3"
            return None
            
        if type(img) == list:
            ts = self.track(method, ts, img[0], bb, num_frames)
            for i in img:
                ts = i.track(method, ts, num_frames=num_frames)
            return ts
            
        # Issue #256 - (Bug) Memory management issue due to too many number of images.
        if len(ts) > nframes:
            ts.trimList(50)
        
        if method.lower() == "camshift":
            hsv = self.toHSV().getNumpyCv2()
            mask = cv2.inRange(hsv, np.array((0., 60., 32.)), np.array((180., 255., 255.)))
            x0, y0, w, h = bb
            x1 = x0 + w -1
            y1 = y0 + h -1
            hsv_roi = hsv[y0:y1, x0:x1]
            mask_roi = mask[y0:y1, x0:x1]
            hist = cv2.calcHist( [hsv_roi], [0], mask_roi, [16], [0, 180] )
            cv2.normalize(hist, hist, 0, 255, cv2.NORM_MINMAX);
            hist_flat = hist.reshape(-1)
            imgs = [hsv]
            if len(ts) > num_frames and num_frames > 1:
                for feat in ts[-num_frames:]:
                    imgs.append(feat.image.toHSV().getNumpyCv2())
            else:
                imgs.append(img.toHSV().getNumpyCv2())
                    
            prob = cv2.calcBackProject(imgs, [0], hist_flat, [0, 180], 1)
            prob &= mask
            term_crit = ( cv2.TERM_CRITERIA_EPS | cv2.TERM_CRITERIA_COUNT, 10, 1 )
            new_ellipse, track_window = cv2.CamShift(prob, bb, term_crit)
            ts.append(CAMShift(self, track_window, new_ellipse))
            
        if method.lower() == "lk":
            img1 = self.crop(bb[0],bb[1],bb[2],bb[3])
            g = img1.getGrayNumpyCv2()
            pt = cv2.goodFeaturesToTrack(g, maxCorners = 4000, qualityLevel = 0.6,
                                         minDistance = 2, blockSize = 2)
            if type(pt) == type(None):
                ts.append(LK(self, bb, pt))
                return ts
            for i in xrange(len(pt)):
                pt[i][0][0] = pt[i][0][0]+bb[0]
                pt[i][0][1] = pt[i][0][1]+bb[1]
            p0 = np.float32(pt).reshape(-1, 1, 2)
            oldg = img.getGrayNumpyCv2()
            newg = self.getGrayNumpyCv2()
            p1, st, err = cv2.calcOpticalFlowPyrLK(oldg, newg, p0, None, winSize  = (10, 10), 
                                                   maxLevel = 10, 
                                                   criteria = (cv2.TERM_CRITERIA_EPS | cv2.TERM_CRITERIA_COUNT, 10, 0.03))
            p0r, st, err = cv2.calcOpticalFlowPyrLK(newg, oldg, p1, None, winSize  = (10, 10), 
                                                    maxLevel = 10, 
                                                    criteria = (cv2.TERM_CRITERIA_EPS | cv2.TERM_CRITERIA_COUNT, 10, 0.03))
            
            d = abs(p0-p0r).reshape(-1, 2).max(-1)
            good = d < 1
            new_pts=[]
            for pts, val in itertools.izip(p1, good):
                if val:
                    new_pts.append([pts[0][0], pts[0][1]])
            if ts[-1:]:
                old_pts = ts[-1].pts
                if type(old_pts) == type(None):
                    old_pts = new_pts
            else:
                old_pts = new_pts
            dx=[]
            dy=[]
            for p1, p2 in itertools.izip(old_pts, new_pts):
                dx.append(p2[0]-p1[0])
                dy.append(p2[1]-p1[1])
            if not dx or not dy:
                ts.append(LK(self, bb, new_pts))
                return ts
            cen_dx = round(sum(dx)/len(dx))/3
            cen_dy = round(sum(dy)/len(dy))/3
            bb1 = [bb[0]+cen_dx, bb[1]+cen_dy, bb[2], bb[3]]
            if bb1[0] <= 0:
                bb1[0] = 1
            if bb1[0]+bb1[2] >= self.width:
                bb1[0] = self.width - bb1[2] - 1
            if bb1[1]+bb1[3] >= self.height:
                bb1[1] = self.height - bb1[3] - 1
            if bb1[1] <= 0:
                bb1[1] = 1
            ts.append(LK(self, bb1, new_pts))
        return ts

    def _to32F(self):
        """
        **SUMMARY**

        Convert this image to a 32bit floating point image. 

        """
        retVal = cv.CreateImage((self.width,self.height), cv.IPL_DEPTH_32F, 3)
        cv.Convert(self.getBitmap(),retVal)
        return retVal

    def __getstate__(self):
        return dict( size = self.size(), colorspace = self._colorSpace, image = self.applyLayers().getBitmap().tostring() )
        
    def __setstate__(self, mydict):        
        self._bitmap = cv.CreateImageHeader(mydict['size'], cv.IPL_DEPTH_8U, 3)
        cv.SetData(self._bitmap, mydict['image'])
        self._colorSpace = mydict['colorspace']

    def area(self):
      '''
      Returns the area of the Image.
      '''

      return self.width * self.height

    def _get_header_anim(self):
        """ Animation header. To replace the getheader()[0] """
        bb = "GIF89a"
        bb += int_to_bin(self.size()[0])
        bb += int_to_bin(self.size()[1])
        bb += "\x87\x00\x00"
        return bb

    def rotate270(self):
        """
        **DESCRIPTION**

        Rotate the image 270 degrees to the left, the same as 90 degrees to the right.
        This is the same as rotateRight()
        
        **RETURNS**

        A SimpleCV image.

        **EXAMPLE**

        >>>> img = Image('lenna')
        >>>> img.rotate270().show()
        
        """
        retVal = cv.CreateImage((self.height, self.width), cv.IPL_DEPTH_8U, 3)
        cv.Flip(self.getBitmap(), retVal, 0) # vertical
        cv.Transpose(retVal, retVal)
        return(Image(retVal, colorSpace=self._colorSpace))

    def rotate90(self):
        """
        **DESCRIPTION**

        Rotate the image 90 degrees to the left, the same as 270 degrees to the right.
        This is the same as rotateRight()
        
        **RETURNS**

        A SimpleCV image.

        **EXAMPLE**

        >>>> img = Image('lenna')
        >>>> img.rotate90().show()
        
        """

        retVal = cv.CreateImage((self.height, self.width), cv.IPL_DEPTH_8U, 3)
        cv.Transpose(self.getBitmap(), retVal)
        cv.Flip(retVal, retVal, 0) # vertical
        return(Image(retVal, colorSpace=self._colorSpace))

    def rotateLeft(self): # same as 90
        """
        **DESCRIPTION**

        Rotate the image 90 degrees to the left.
        This is the same as rotate 90.
        
        **RETURNS**

        A SimpleCV image.

        **EXAMPLE**

        >>>> img = Image('lenna')
        >>>> img.rotateLeft().show()
        
        """

        retVal = cv.CreateImage((self.height, self.width), cv.IPL_DEPTH_8U, 3)
        cv.Transpose(self.getBitmap(), retVal)
        cv.Flip(retVal, retVal, 0) # vertical
        return(Image(retVal, colorSpace=self._colorSpace))

    def rotateRight(self): # same as 270
        """
        **DESCRIPTION**
        
        Rotate the image 90 degrees to the right.
        This is the same as rotate 270.
        
        **RETURNS**

        A SimpleCV image.

        **EXAMPLE**

        >>>> img = Image('lenna')
        >>>> img.rotateRight().show()

        """
        retVal = cv.CreateImage((self.height, self.width), cv.IPL_DEPTH_8U, 3)
        cv.Flip(self.getBitmap(), retVal, 0) # vertical
        cv.Transpose(retVal, retVal)
        return(Image(retVal, colorSpace=self._colorSpace))

        
    def rotate180(self):
        """
        **DESCRIPTION**

        Rotate the image 180 degrees to the left/right.
        This is the same as rotate 90.
        
        **RETURNS**

        A SimpleCV image.

        **EXAMPLE**

        >>>> img = Image('lenna')
        >>>> img.rotate180().show()
        """
        retVal = cv.CreateImage((self.height, self.width), cv.IPL_DEPTH_8U, 3)
        cv.Flip(self.getBitmap(), retVal, 0) #vertical
        cv.Flip(retVal, retVal, 1)#horizontal
        return(Image(retVal, colorSpace=self._colorSpace))

    def verticalHistogram(self, bins=10, threshold=128,normalize=False,forPlot=False):
        """
        **DESCRIPTION**
        
        This method generates histogram of the number of grayscale pixels
        greater than the provided threshold. The method divides the image
        into a number evenly spaced vertical bins and then counts the number
        of pixels where the pixel is greater than the threshold. This method
        is helpful for doing basic morphological analysis.

        **PARAMETERS**
        * *bins* - The number of bins to use. 
        * *threshold* - The grayscale threshold. We count pixels greater
                       than this value.
       
        * *normalize* - If normalize is true we normalize the bin counts
                        to sum to one. Otherwise we return the number of
                        pixels.
        * *forPlot* - If this is true we return the bin indicies, the bin
                      counts, and the bin widths as a tuple. We can use
                      these values in pyplot.bar to quickly plot the
                      histogram.

        **RETURNS**

        The default settings return the raw bin counts moving from left to
        right on the image. If forPlot is true we return a tuple that
        contains a list of bin labels, the bin counts, and the bin widths.
        This tuple can be used to plot the histogram using
        matplotlib.pyplot.bar function.

        **EXAMPLE**

        >>>> import matplotlib.pyplot as plt
        >>>> img = Image('lenna')
        >>>> plt.bar(*img.verticalHistogram(threshold=128,bins=10,normalize=False,forPlot=True),color='y')
        >>>> plt.show())

        **NOTES**

        See: http://docs.scipy.org/doc/numpy/reference/generated/numpy.histogram.html
        See: http://matplotlib.org/api/pyplot_api.html?highlight=hist#matplotlib.pyplot.hist
        
        """
        if( bins <= 0 ):
            raise Exception("Not enough bins")
            
        img = self.getGrayNumpy()
        pts = np.where(img>threshold)
        y = pts[1]
        hist = np.histogram(y,bins=bins,range=(0,self.height),normed=normalize)
        retVal = None
        if( forPlot ):
            # for using matplotlib bar command
            # bin labels, bin values, bin width
            retVal=(hist[1][0:-1],hist[0],self.height/bins)
        else:
            retVal = hist[0]
        return retVal

    def horizontalHistogram(self, bins=10, threshold=128,normalize=False,forPlot=False):
        """
        **DESCRIPTION**
        
        This method generates histogram of the number of grayscale pixels
        greater than the provided threshold. The method divides the image
        into a number evenly spaced horizontal bins and then counts the number
        of pixels where the pixel is greater than the threshold. This method
        is helpful for doing basic morphological analysis.

        **PARAMETERS**
        * *bins* - The number of bins to use. 
        * *threshold* - The grayscale threshold. We count pixels greater
                       than this value.
       
        * *normalize* - If normalize is true we normalize the bin counts
                        to sum to one. Otherwise we return the number of
                        pixels.
        * *forPlot* - If this is true we return the bin indicies, the bin
                      counts, and the bin widths as a tuple. We can use
                      these values in pyplot.bar to quickly plot the
                      histogram.

        **RETURNS**

        The default settings return the raw bin counts moving from top to
        bottom on the image. If forPlot is true we return a tuple that
        contains a list of bin labels, the bin counts, and the bin widths.
        This tuple can be used to plot the histogram using
        matplotlib.pyplot.bar function.

        **EXAMPLE**

        >>>> import matplotlib.pyplot as plt
        >>>> img = Image('lenna')
        >>>> plt.bar(*img.horizontalHistogram(threshold=128,bins=10,normalize=False,forPlot=True),color='y')
        >>>> plt.show())

        **NOTES**

        See: http://docs.scipy.org/doc/numpy/reference/generated/numpy.histogram.html
        See: http://matplotlib.org/api/pyplot_api.html?highlight=hist#matplotlib.pyplot.hist
        
        """
        if( bins <= 0 ):
            raise Exception("Not enough bins")

        img = self.getGrayNumpy()
        pts = np.where(img>threshold)
        x = pts[0]
        hist = np.histogram(x,bins=bins,range=(0,self.width),normed=normalize)
        retVal = None
        if( forPlot ):
            # for using matplotlib bar command
            # bin labels, bin values, bin width
            retVal=(hist[1][0:-1],hist[0],self.width/bins)
        else:
            retVal = hist[0]
        return retVal

    def getLineScan(self,x=None,y=None,pt1=None,pt2=None):
        """
        **SUMMARY**

        This function converts the image to grayscale and then pulls
        out a series of pixel values as a linescan object that can
        be manipulated furter.

        **PARAMETERS**
        * *x* - Take a vertical line scan at the column x.
        * *y* - Take a horizontal line scan at the row y.
        * *pt1* - Take a line scan between two points on the line
                  the line scan values always go in the +x direction
        * *pt2* - Second parameter for a non-vertical or horizontal line scan.
        **RETURNS**

        A SimpleCV.LineScan object or None if the method fails.

        **EXAMPLE**
        
        >>>> import matplotlib.pyplot as plt
        >>>> img = Image('lenna')
        >>>> a = img.getLineScan(x=10)
        >>>> b = img.getLineScan(y=10)
        >>>> c = img.getLineScan(pt1 = (10,10), pt2 = (500,500) )
        >>>> plt.plot(a)
        >>>> plt.plot(b)
        >>>> plt.plot(c)
        >>>> plt.show()
        
        """
        # We may want an option to choose the a channel here
        gray = self.getGrayNumpy()
        retVal = None 
        if( x is not None and y is None and pt1 is None and pt2 is None):
            if( x >= 0 and x < self.width):
                retVal = LineScan(gray[x,:])
                retVal.image = self
                retVal.pt1 = (x,0)
                retVal.pt2 = (x,self.height)                
                x = np.ones((1,self.height))[0]*x
                y = range(0,self.height,1)
                pts = zip(x,y)
                retVal.pointLoc = pts
            else:
                warnings.warn("ImageClass.getLineScan - that is not valid scanline.")
                # warn and return None

        elif( x is None and y is not None and pt1 is None and pt2 is None):
            if( y >= 0 and y < self.height):
                retVal = LineScan(gray[:,y])
                retVal.image = self
                retVal.pt1 = (0,y)
                retVal.pt2 = (self.width,y)                
                y = np.ones((1,self.width))[0]*y
                x = range(0,self.width,1)
                pts = zip(x,y)
                retVal.pointLoc = pts
                
            else:
                warnings.warn("ImageClass.getLineScan - that is not valid scanline.")
                # warn and return None

            pass
        elif( (isinstance(pt1,tuple) or isinstance(pt1,list)) and
              (isinstance(pt2,tuple) or isinstance(pt2,list)) and
              len(pt1) == 2 and len(pt2) == 2 and
              x is None and y is None):

            pts = self.bresenham_line(pt1,pt2)
            retVal = LineScan([gray[p[0],p[1]] for p in pts])
            retVal.pointLoc = pts
            retVal.image = self
            retVal.pt1 = pt1
            retVal.pt2 = pt2
            
        else:
            # an invalid combination - warn
            warnings.warn("ImageClass.getLineScan - that is not valid scanline.")
            return None
        return retVal

    def setLineScan(self, linescan,x=None,y=None,pt1=None,pt2=None):
        """
        
        """
        #retVal = self.toGray()
        gray = self.getGrayNumpy()
<<<<<<< HEAD
        print len(linescan)
=======
>>>>>>> c793d65f
        if( x is None and y is None and pt1 is None and pt2 is None):
            if(linescan.pt1 is None or linescan.pt2 is None):
                warnings.warn("ImageClass.setLineScan: No coordinates to re-insert linescan.")
                return None
            else:
                pt1 = linescan.pt1
                pt2 = linescan.pt2
                if( pt1[0] == pt2[0] and np.abs(pt1[1]-pt2[1])==self.height):
                    x = pt1[0] # vertical line
                    pt1=None
                    pt2=None
                    
                elif( pt1[1] == pt2[1] and np.abs(pt1[0]-pt2[0])==self.width):
                    y = pt1[1] # horizontal line
                    pt1=None
                    pt2=None
                    

        retVal = None 
        if( x is not None and y is None and pt1 is None and pt2 is None):
            if( x >= 0 and x < self.width):
                if( len(linescan) != self.height ):
                    linescan = linescan.resample(self.height)
                #check for number of points
                linescan = np.array(linescan)
                gray[x,:] = linescan[:]
            else:
                warnings.warn("ImageClass.setLineScan: No coordinates to re-insert linescan.")

        elif( x is None and y is not None and pt1 is None and pt2 is None):
            if( y >= 0 and y < self.height):
                if( len(linescan) != self.width ):
                    linescan = linescan.resample(self.width)
                #check for number of points
                linescan = np.array(linescan)
                gray[:,y] = linescan[:]                
            else:
                warnings.warn("ImageClass.setLineScan: No coordinates to re-insert linescan.")                
                # warn and return None


        elif( (isinstance(pt1,tuple) or isinstance(pt1,list)) and
              (isinstance(pt2,tuple) or isinstance(pt2,list)) and
              len(pt1) == 2 and len(pt2) == 2 and
              x is None and y is None):

            pts = self.bresenham_line(pt1,pt2)
            if( len(linescan) != len(pts) ):
                linescan = linescan.resample(len(pts))
            linescan = np.array(linescan)
            idx = 0
            for pt in pts:
                gray[pt[0],pt[1]]=linescan[idx]
                idx = idx+1
        else:
            warnings.warn("ImageClass.setLineScan: No coordinates to re-insert linescan.")                
            return None
        retVal = Image(gray)
        return retVal

                
    def getPixelsOnLine(self,pt1,pt2):
        """
        **SUMMARY**
        
        Return all of the pixels on an arbitrary line.

        **PARAMETERS**

        * *pt1* - The first pixel coordinate as an (x,y) tuple or list.
        * *pt2* - The second pixel coordinate as an (x,y) tuple or list.

        **RETURNS**

        Returns a list of RGB pixels values.

        **EXAMPLE**

        >>>> img = Image('something.png')
        >>>> img.getPixelsOnLine( (0,0), (img.width/2,img.height/2) )
        """
        retVal = None 
        if( (isinstance(pt1,tuple) or isinstance(pt1,list)) and
            (isinstance(pt2,tuple) or isinstance(pt2,list)) and
            len(pt1) == 2 and len(pt2) == 2 ):
            pts = self.bresenham_line(pt1,pt2)
            retVal = [self.getPixel(p[0],p[1]) for p in pts]
        else:
            warnings.warn("ImageClass.getPixelsOnLine - The line you provided is not valid")

        return retVal
        
    def bresenham_line(self, pt1,pt2): #(x,y),(x2,y2)):
        """
        Brensenham line algorithm

        cribbed from: http://snipplr.com/view.php?codeview&id=22482

        This is just a helper method
        """
        x = np.clip(pt1[0],0,self.width)
        y = np.clip(pt1[1],0,self.height)
        x2 = np.clip(pt2[0],0,self.width)
        y2 = np.clip(pt2[1],0,self.height)
        
        steep = 0
        coords = []
        dx = abs(x2 - x)
        if (x2 - x) > 0:
            sx = 1
        else:
            sx = -1
        dy = abs(y2 - y)
        if (y2 - y) > 0:
            sy = 1
        else:
            sy = -1
        if dy > dx:
            steep = 1
            x,y = y,x
            dx,dy = dy,dx
            sx,sy = sy,sx
        d = (2 * dy) - dx
        for i in range(0,dx):
            if steep:
                coords.append((y,x))
            else:
                coords.append((x,y))
            while d >= 0:
                y = y + sy
                d = d - (2 * dx)
            x = x + sx
            d = d + (2 * dy)
        coords.append((x2,y2))
        return coords

    def uncrop(self, ListofPts): #(x,y),(x2,y2)):
        """
        **SUMMARY**
        
        This function allows us to translate a set of points from the crop window back to the coordinate of the source window.
        
        **PARAMETERS**

        * *ListofPts* - set of points from cropped image. 
        
        **RETURNS**

        Returns a list of coordinates in the source image.

        **EXAMPLE**

        >> img = Image('lenna')
        >> croppedImg = img.crop(10,20,250,500)
        >> sourcePts = croppedImg.uncrop([(2,3),(56,23),(24,87)])
        """
        return [(i[0]+self._uncroppedX,i[1]+self._uncroppedY)for i in ListofPts]
    
    def grid(self,dimensions=(10,10), color=(0, 0, 0), width=1, antialias=True, alpha=-1):
        
        
        """
        **SUMMARY**
        
        Draw a grid on the image 

        **PARAMETERS**

        * *dimensions* - No of rows and cols as an (rows,xols) tuple or list.
        * *color* - Grid's color as a tuple or list.
        * *width* - The grid line width in pixels.
        * *antialias* - Draw an antialiased object
        * *aplha* - The alpha blending for the object. If this value is -1 then the
                            layer default value is used. A value of 255 means opaque, while 0 means transparent.

        **RETURNS**

        Returns the index of the drawing layer of the grid

        **EXAMPLE**

        >>>> img = Image('something.png')
        >>>> img.grid([20,20],(255,0,0))
        >>>> img.grid((20,20),(255,0,0),1,True,0)
        """
        imgTemp = self
        try:
            step_row = self.size()[1]/dimensions[0]
            step_col = self.size()[0]/dimensions[1]
        except ZeroDivisionError:
            return imgTemp
            
        i = 1
        j = 1
        
        grid = DrawingLayer(self.size()) #add a new layer for grid
        while( (i < dimensions[0]) and (j < dimensions[1]) ):
            if( i < dimensions[0] ):
                grid.line((0,step_row*i), (self.size()[0],step_row*i), color, width, antialias, alpha)
                i = i + 1
            if( j < dimensions[1] ):
                grid.line((step_col*j,0), (step_col*j,self.size()[1]), color, width, antialias, alpha)
                j = j + 1
        imgTemp._gridLayer[0] = imgTemp.addDrawingLayer(grid) # store grid layer index
        imgTemp._gridLayer[1] = dimensions
        return imgTemp
	
    def findGridLines(self):

        """
        **SUMMARY**
        
        Return Grid Lines as a Line Feature Set 

        **PARAMETERS**
    
        None

        **RETURNS**

        Grid Lines as a Feature Set

        **EXAMPLE**

        >>>> img = Image('something.png')
        >>>> img.grid([20,20],(255,0,0))
        >>>> lines = img.findGridLines()
        
        """
        
        gridIndex = self.getDrawingLayer(self._gridLayer[0])
        if self._gridLayer[0]==-1:
            print "Cannot find grid on the image, Try adding a grid first"
        
        lineFS = FeatureSet()
        try:
            step_row = self.size()[1]/self._gridLayer[1][0]
            step_col = self.size()[0]/self._gridLayer[1][1]
        except ZeroDivisionError:
            return None 
        
        i = 1
        j = 1

        while( i < self._gridLayer[1][0] ):
            lineFS.append(Line(self,((0,step_row*i), (self.size()[0],step_row*i))))
            i = i + 1
        while( j < self._gridLayer[1][1] ):
            lineFS.append(Line(self,((step_col*j,0), (step_col*j,self.size()[1]))))
            j = j + 1
        
        return lineFS
    
    def logicalAND(self, img, grayscale=True):
        """
        **SUMMARY**
        
        Perform bitwise AND operation on images

        **PARAMETERS**
    
        img - the bitwise operation to be performed with
        grayscale

        **RETURNS**

        SimpleCV.ImageClass.Image

        **EXAMPLE**

        >>> img = Image("something.png")
        >>> img1 = Image("something_else.png")
        >>> img.logicalAND(img1, grayscale=False)
        >>> img.logicalAND(img1)
        
        """
        if not self.size() == img.size():
            print "Both images must have same sizes"
            return None
        try:
            import cv2
        except ImportError:
            print "This function is available for OpenCV >= 2.3"
        if grayscale:
            retval = cv2.bitwise_and(self.getGrayNumpyCv2(), img.getGrayNumpyCv2())
        else:
            retval = cv2.bitwise_and(self.getNumpyCv2(), img.getNumpyCv2())
        return Image(retval, cv2image=True)
    
    def logicalNAND(self, img, grayscale=True):
        """
        **SUMMARY**
        
        Perform bitwise NAND operation on images

        **PARAMETERS**
    
        img - the bitwise operation to be performed with
        grayscale

        **RETURNS**

        SimpleCV.ImageClass.Image

        **EXAMPLE**

        >>> img = Image("something.png")
        >>> img1 = Image("something_else.png")
        >>> img.logicalNAND(img1, grayscale=False)
        >>> img.logicalNAND(img1)
        
        """
        if not self.size() == img.size():
            print "Both images must have same sizes"
            return None
        try:
            import cv2
        except ImportError:
            print "This function is available for OpenCV >= 2.3"
        if grayscale:
            retval = cv2.bitwise_and(self.getGrayNumpyCv2(), img.getGrayNumpyCv2())
        else:
            retval = cv2.bitwise_and(self.getNumpyCv2(), img.getNumpyCv2())
        retval = cv2.bitwise_not(retval)
        return Image(retval, cv2image=True)
        
    def logicalOR(self, img, grayscale=True):
        """
        **SUMMARY**
        
        Perform bitwise OR operation on images

        **PARAMETERS**
    
        img - the bitwise operation to be performed with
        grayscale

        **RETURNS**

        SimpleCV.ImageClass.Image

        **EXAMPLE**

        >>> img = Image("something.png")
        >>> img1 = Image("something_else.png")
        >>> img.logicalOR(img1, grayscale=False)
        >>> img.logicalOR(img1)
        
        """
        if not self.size() == img.size():
            print "Both images must have same sizes"
            return None
        try:
            import cv2
        except ImportError:
            print "This function is available for OpenCV >= 2.3"
        if grayscale:
            retval = cv2.bitwise_or(self.getGrayNumpyCv2(), img.getGrayNumpyCv2())
        else:
            retval = cv2.bitwise_or(self.getNumpyCv2(), img.getNumpyCv2())
        return Image(retval, cv2image=True)
        
    def logicalXOR(self, img, grayscale=True):
        """
        **SUMMARY**
        
        Perform bitwise XOR operation on images

        **PARAMETERS**
    
        img - the bitwise operation to be performed with
        grayscale

        **RETURNS**

        SimpleCV.ImageClass.Image

        **EXAMPLE**

        >>> img = Image("something.png")
        >>> img1 = Image("something_else.png")
        >>> img.logicalXOR(img1, grayscale=False)
        >>> img.logicalXOR(img1)
        
        """
        if not self.size() == img.size():
            print "Both images must have same sizes"
            return None
        try:
            import cv2
        except ImportError:
            print "This function is available for OpenCV >= 2.3"
        if grayscale:
            retval = cv2.bitwise_xor(self.getGrayNumpyCv2(), img.getGrayNumpyCv2())
        else:
            retval = cv2.bitwise_xor(self.getNumpyCv2(), img.getNumpyCv2())
        return Image(retval, cv2image=True)

    def matchSIFTKeyPoints(self, template, quality=200):
        """
        **SUMMARY**

        matchSIFTKeypoint allows you to match a template image with another image using 
        SIFT keypoints. The method extracts keypoints from each image, uses the Fast Local
        Approximate Nearest Neighbors algorithm to find correspondences between the feature
        points, filters the correspondences based on quality.
        This method should be able to handle a reasonable changes in camera orientation and
        illumination. Using a template that is close to the target image will yield much
        better results.

        **PARAMETERS**

        * *template* - A template image. 
        * *quality* - The feature quality metric. This can be any value between about 100 and 500. Lower
          values should return fewer, but higher quality features.
 
        **RETURNS** 

        A Tuple of lists consisting of matched KeyPoints found on the image and matched
        keypoints found on the template. keypoints are sorted according to lowest distance.
         
        **EXAMPLE**
        
        >>> template = Image("template.png")
        >>> img = camera.getImage()
        >>> fs = img.macthSIFTKeyPoints(template)
        
        **NOTES**

        If you would prefer to work with the raw keypoints and descriptors each image keeps
        a local cache of the raw values. These are named:
        
        | self._mKeyPoints # A Tuple of keypoint objects
        | self._mKPDescriptors # The descriptor as a floating point numpy array
        | self._mKPFlavor = "NONE" # The flavor of the keypoints as a string. 
        | `See Documentation <http://opencv.itseez.com/modules/features2d/doc/common_interfaces_of_feature_detectors.html#keypoint-keypoint>`_

        **SEE ALSO**
        
        :py:meth:`_getRawKeypoints` 
        :py:meth:`_getFLANNMatches`
        :py:meth:`drawKeypointMatches`
        :py:meth:`findKeypoints`

        """
        try:
            import cv2
        except ImportError:
            logger.warning("OpenCV >= 2.3.0 required")
        if template == None:
            return None
        detector = cv2.FeatureDetector_create("SIFT")
        descriptor = cv2.DescriptorExtractor_create("SIFT")
        img = self.getNumpyCv2()
        template_img = template.getNumpyCv2()

        skp = detector.detect(img)
        skp, sd = descriptor.compute(img, skp)

        tkp = detector.detect(template_img)
        tkp, td = descriptor.compute(template_img, tkp)

        idx, dist = self._getFLANNMatches(sd, td)
        dist = dist[:,0]/2500.0
        dist = dist.reshape(-1,).tolist()
        idx = idx.reshape(-1).tolist()
        indices = range(len(dist))
        indices.sort(key=lambda i: dist[i])
        dist = [dist[i] for i in indices]
        idx = [idx[i] for i in indices]
        sfs = []
        for i, dis in itertools.izip(idx, dist):
            if dis < quality:
                sfs.append(KeyPoint(template, skp[i], sd, "SIFT"))
            else:
                break #since sorted

        idx, dist = self._getFLANNMatches(td, sd)
        dist = dist[:,0]/2500.0
        dist = dist.reshape(-1,).tolist()
        idx = idx.reshape(-1).tolist()
        indices = range(len(dist))
        indices.sort(key=lambda i: dist[i])
        dist = [dist[i] for i in indices]
        idx = [idx[i] for i in indices]
        tfs = []
        for i, dis in itertools.izip(idx, dist):
            if dis < quality:
                tfs.append(KeyPoint(template, tkp[i], td, "SIFT"))
            else:
                break

        return sfs, tfs
        
    def drawSIFTKeyPointMatch(self, template, distance=200, num=-1, width=1):
        """
        **SUMMARY**

        Draw SIFT keypoints draws a side by side representation of two images, calculates
        keypoints for both images, determines the keypoint correspondences, and then draws
        the correspondences. This method is helpful for debugging keypoint calculations
        and also looks really cool :) .  The parameters mirror the parameters used 
        for findKeypointMatches to assist with debugging 

        **PARAMETERS**

        * *template* - A template image. 
        * *distance* - This can be any value between about 100 and 500. Lower value should
                        return less number of features but higher quality features.
        * *num* -   Number of features you want to draw. Features are sorted according to the
                    dist from min to max.
        * *width* - The width of the drawn line.

        **RETURNS**

        A side by side image of the template and source image with each feature correspondence 
        draw in a different color. 

        **EXAMPLE**

        >>> img = cam.getImage()
        >>> template = Image("myTemplate.png")
        >>> result = img.drawSIFTKeypointMatch(self,template,300.00):

        **NOTES**

        If you would prefer to work with the raw keypoints and descriptors each image keeps
        a local cache of the raw values. These are named:
        
        self._mKeyPoints # A tuple of keypoint objects
        See: http://opencv.itseez.com/modules/features2d/doc/common_interfaces_of_feature_detectors.html#keypoint-keypoint
        self._mKPDescriptors # The descriptor as a floating point numpy array
        self._mKPFlavor = "NONE" # The flavor of the keypoints as a string. 

        **SEE ALSO**

        :py:meth:`drawKeypointMatches`
        :py:meth:`findKeypoints`
        :py:meth:`findKeypointMatch`

        """
        if template == None:
            return
        resultImg = template.sideBySide(self,scale=False)
        hdif = (self.height-template.height)/2
        sfs, tfs = self.matchSIFTKeyPoints(template, distance)
        maxlen = min(len(sfs), len(tfs))
        if num < 0 or num > maxlen:
            num = maxlen
        for i in range(num):
            skp = sfs[i]
            tkp = tfs[i]
            pt_a = (int(tkp.y), int(tkp.x)+hdif)
            pt_b = (int(skp.y)+template.width, int(skp.x))
            resultImg.drawLine(pt_a, pt_b, color=Color.getRandom(Color()),thickness=width)
        return resultImg


from SimpleCV.Features import FeatureSet, Feature, Barcode, Corner, HaarFeature, Line, Chessboard, TemplateMatch, BlobMaker, Circle, KeyPoint, Motion, KeypointMatch, CAMShift, TrackSet, LK
from SimpleCV.Stream import JpegStreamer
from SimpleCV.Font import *
from SimpleCV.DrawingLayer import *<|MERGE_RESOLUTION|>--- conflicted
+++ resolved
@@ -11632,10 +11632,6 @@
         """
         #retVal = self.toGray()
         gray = self.getGrayNumpy()
-<<<<<<< HEAD
-        print len(linescan)
-=======
->>>>>>> c793d65f
         if( x is None and y is None and pt1 is None and pt2 is None):
             if(linescan.pt1 is None or linescan.pt2 is None):
                 warnings.warn("ImageClass.setLineScan: No coordinates to re-insert linescan.")
