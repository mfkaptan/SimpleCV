--- conflicted
+++ resolved
@@ -3424,11 +3424,7 @@
         storage = cv.CreateMat(self.width, 1, cv.CV_32FC3)
         #a distnace metric for how apart our circles should be - this is a good bench mark
         if(distance < 0 ):
-<<<<<<< HEAD
-            distance = 1+max(self.width,self.height)/50
-=======
             distance = 1 + max(self.width,self.height)/50
->>>>>>> 7b686ede
         cv.HoughCircles(self._getGrayscaleBitmap(),storage, cv.CV_HOUGH_GRADIENT, 2, distance,canny,thresh)
         if storage.rows == 0:
             return None
