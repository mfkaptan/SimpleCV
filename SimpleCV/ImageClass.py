#load required libraries
from SimpleCV.base import *
from SimpleCV.Color import *
from numpy import int32
from numpy import uint8
from EXIF import *
import pygame as pg
import scipy.ndimage as ndimage
import scipy.stats.stats as sss  #for auto white balance
import scipy.cluster.vq as scv    
import math # math... who does that 
import copy # for deep copy
import pycurl # for integration with imgur



class ColorSpace:
    """
    This class is used to encapsulates the color space of a given image.
    This class acts like C/C++ style enumerated type.
    See: http://stackoverflow.com/questions/2122706/detect-color-space-with-opencv
    """
    UNKNOWN = 0
    BGR = 1 
    GRAY = 2
    RGB = 3
    HLS = 4
    HSV = 5
    XYZ  = 6

  
class ImageSet(list):
    """
    This is an abstract class for keeping a list of images.  It has a few
    advantages in that you can use it to auto load data sets from a directory
    or the net.

    Keep in mind it inherits from a list too, so all the functionality a
    normal python list has this will too.

    Example:
    
    >>> imgs = ImageSet()
    >>> imgs.download("ninjas")
    >>> imgs.show(ninjas)

    or you can load a directory path:

    >>> imgs = ImageSet('/path/to/imgs/')
    >>> imgs.show()
    
    This will download and show a bunch of random ninjas.  If you want to
    save all those images locally then just use:

    >>> imgs.save()

    
    """

    def __init__(self, directory = None):
      if directory:
        self.load(directory)

      return

    def download(self, tag=None, number=10):
      """
      This function downloads images from Google Image search based
      on the tag you provide.  The number is the number of images you
      want to have in the list.

      note: This requires the python library Beautiful Soup to be installed
      http://www.crummy.com/software/BeautifulSoup/
      """

      try:
        from BeautifulSoup import BeautifulSoup

      except:
        print "You need to install Beatutiul Soup to use this function"
        print "to install you can use:"
        print "easy_install beautifulsoup"

        return

      opener = urllib2.build_opener()
      opener.addheaders = [('User-agent', 'Mozilla/5.0')]
      url = "http://www.google.com/search?tbm=isch&q=" + str(tag)
      page = opener.open(url)
      soup = BeautifulSoup(page)
      imgs = soup.findAll('img')

      for img in imgs:
        dl_url = str(dict(img.attrs)['src'])

        try:
          add_img = Image(dl_url)
          self.append(add_img)

        except:
          #do nothing
          None
        


    def show(self, showtime = 0.25):
      """
      This is a quick way to show all the items in a ImageSet.
      The time is in seconds. You can also provide a decimal value, so
      showtime can be 1.5, 0.02, etc.
      to show each image.
      """

      for i in self:
        i.show()
        time.sleep(showtime)

    def save(self, verbose = False, displaytype=None):
      """
      This is a quick way to save all the images in a data set.
      Or to Display in webInterface.

      If you didn't specify a path one will randomly be generated.
      To see the location the files are being saved to then pass
      verbose = True
      """
      if displaytype=='notebook':
        try:
          from IPython.core.display import Image as IPImage
        except ImportError:
          print "You need IPython Notebooks to use this display mode"
          return
        from IPython.core import display as Idisplay
        for i in self:
          tf = tempfile.NamedTemporaryFile(suffix=".png")
          loc = '/tmp/' + tf.name.split('/')[-1]
          tf.close()
          i.save(loc)
          Idisplay.display(IPImage(filename=loc))
          return
      else:
        for i in self:
          i.save(verbose=verbose)
      
    def showPaths(self):
      """
      This shows the file paths of all the images in the set

      if they haven't been saved to disk then they will not have a filepath
     
      """

      for i in self:
        print i.filename

    def load(self, directory = None, extension = None):
      """
      This function loads up files automatically from the directory you pass
      it.  If you give it an extension it will only load that extension
      otherwise it will try to load all know file types in that directory.

      extension should be in the format:
      extension = 'png'

      Example:

      >>> imgs = ImageSet()
      >>> imgs.load("images/faces")
      >>> imgs.load("images/eyes", "png")

      """

      if not directory:
        print "You need to give a directory to load from"
        return

      if not os.path.exists(directory):
        print "Invalied image path given"
        return
      
      
      if extension:
        extension = "*." + extension
        formats = [os.path.join(directory, extension)]
        
      else:
        formats = [os.path.join(directory, x) for x in IMAGE_FORMATS]
        
      file_set = [glob.glob(p) for p in formats]

      for f in file_set:
          for i in f:
              self.append(Image(i))


      
  
class Image:
    """
    The Image class is the heart of SimpleCV and allows you to convert to and 
    from a number of source types with ease.  It also has intelligent buffer
    management, so that modified copies of the Image required for algorithms
    such as edge detection, etc can be cached and reused when appropriate.


    Image are converted into 8-bit, 3-channel images in RGB colorspace.  It will
    automatically handle conversion from other representations into this
    standard format.  If dimensions are passed, an empty image is created.

    Examples:
    >>> i = Image("/path/to/image.png")
    >>> i = Camera().getImage()


    You can also just load the SimpleCV logo using:
    >>> img = Image("simplecv")
    >>> img = Image("logo")
    >>> img = Image("logo_inverted")
    >>> img = Image("logo_transparent")

    Or you can load an image from a URL:
    >>> img = Image("http://www.simplecv.org/image.png")
    """
    width = 0    #width and height in px
    height = 0
    depth = 0
    filename = "" #source filename
    filehandle = "" #filehandle if used
    camera = ""
    _mLayers = []  

    _mDoHuePalette = False
    _mPaletteBins = None
    _mPalette = None
    _mPaletteMembers = None
    _mPalettePercentages = None

    _barcodeReader = "" #property for the ZXing barcode reader


    #these are buffer frames for various operations on the image
    _bitmap = ""  #the bitmap (iplimage)  representation of the image
    _matrix = ""  #the matrix (cvmat) representation
    _grayMatrix = "" #the gray scale (cvmat) representation -KAS
    _graybitmap = ""  #a reusable 8-bit grayscale bitmap
    _equalizedgraybitmap = "" #the above bitmap, normalized
    _blobLabel = ""  #the label image for blobbing
    _edgeMap = "" #holding reference for edge map
    _cannyparam = (0, 0) #parameters that created _edgeMap
    _pil = "" #holds a PIL object in buffer
    _numpy = "" #numpy form buffer
    _grayNumpy = "" # grayscale numpy for keypoint stuff
    _colorSpace = ColorSpace.UNKNOWN #Colorspace Object
    _pgsurface = ""
  
    #For DFT Caching 
    _DFT = [] #an array of 2 channel (real,imaginary) 64F images

    #Keypoint caching values
    _mKeyPoints = None
    _mKPDescriptors = None
    _mKPFlavor = "NONE"

    #when we empty the buffers, populate with this:
    _initialized_buffers = { 
        "_bitmap": "", 
        "_matrix": "", 
        "_grayMatrix": "",
        "_graybitmap": "", 
        "_equalizedgraybitmap": "",
        "_blobLabel": "",
        "_edgeMap": "",
        "_cannyparam": (0, 0), 
        "_pil": "",
        "_numpy": "",
        "_grayNumpy":"",
        "_pgsurface": ""}  
    
    def __repr__(self):
        if len(self.filename) == 0:
          fn = "None"
        else:
          fn = self.filename
        return "<SimpleCV.Image Object size:(%d, %d), filename: (%s), at memory location: (%s)>" % (self.width, self.height, fn, hex(id(self)))
      

    #initialize the frame
    #parameters: source designation (filename)
    #todo: handle camera/capture from file cases (detect on file extension)
    def __init__(self, source = None, camera = None, colorSpace = ColorSpace.UNKNOWN,exif=True):
        """ 
        The constructor takes a single polymorphic parameter, which it tests
        to see how it should convert into an RGB image.  Supported types include:
    
    
        OpenCV: iplImage and cvMat types
        Python Image Library: Image type
        Filename: All opencv supported types (jpg, png, bmp, gif, etc)
        URL: The source can be a url, but must include the http://
        """
        self._mLayers = []
        self.camera = camera
        self._colorSpace = colorSpace
        #Keypoint Descriptors 
        self._mKeyPoints = []
        self._mKPDescriptors = []
        self._mKPFlavor = "NONE"
        #Pallete Stuff
        self._mDoHuePalette = False
        self._mPaletteBins = None
        self._mPalette = None
        self._mPaletteMembers = None
        self._mPalettePercentages = None

        



        #Check if need to load from URL
        #(this can be made shorter)if type(source) == str and (source[:7].lower() == "http://" or source[:8].lower() == "https://"):
        if type(source) == str and (source.lower().startswith("http://") or source.lower().startswith("https://")):
            try:
                img_file = urllib2.urlopen(source)
            except:
                print "Couldn't open Image from URL:" + source
                return None

            im = StringIO(img_file.read())
            source = pil.open(im).convert("RGB")

        #This section loads custom built-in images    
        if type(source) == str:
            if source.lower() == "simplecv":
                try:
                    scvImg = pil.fromstring("RGB", (118,118), SIMPLECV)

                except:
                    warnings.warn("Couldn't load Image")
                    return None

                im = StringIO(SIMPLECV)
                source = scvImg

            elif source.lower() == "logo":
                try:
                    scvImg = pil.fromstring("RGB", (64,64), LOGO)

                except:
                    warnings.warn("Couldn't load Image")
                    return None

                im = StringIO(LOGO)
                source = scvImg

            elif source.lower() == "logo_inverted":
                try:
                    scvImg = pil.fromstring("RGB", (64,64), LOGO_INVERTED)

                except:
                    warnings.warn("Couldn't load Image")
                    return None

                im = StringIO(LOGO_INVERTED)
                source = scvImg

            elif source.lower() == "logo_transparent":
                try:
                    scvImg = pil.fromstring("RGB", (64,64), LOGO_TRANSPARENT)

                except:
                    warnings.warn("Couldn't load Image")
                    return None

                im = StringIO(LOGO_TRANSPARENT)
                source = scvImg
            
            elif source.lower() == "lenna":
                try:
                    scvImg = pil.fromstring("RGB", (512, 512), LENNA)
                except:
                    warnings.warn("Couldn't Load Image")
                    return None
                    
                im = StringIO(LENNA)
                source = scvImg
        
        if (type(source) == tuple):
            w = int(source[0])
            h = int(source[1])
            source = cv.CreateImage((w,h), cv.IPL_DEPTH_8U, 3)
            cv.Zero(source)
        if (type(source) == cv.cvmat):
            self._matrix = source
            if((source.step/source.cols)==3): #this is just a guess
                self._colorSpace = ColorSpace.BGR
            elif((source.step/source.cols)==1):
                self._colorSpace = ColorSpace.BGR
            else:
                self._colorSpace = ColorSpace.UNKNOWN


        elif (type(source) == np.ndarray):  #handle a numpy array conversion
            if (type(source[0, 0]) == np.ndarray): #we have a 3 channel array
                #convert to an iplimage bitmap
                source = source.astype(np.uint8)
                self._numpy = source

                invertedsource = source[:, :, ::-1].transpose([1, 0, 2])
                self._bitmap = cv.CreateImageHeader((invertedsource.shape[1], invertedsource.shape[0]), cv.IPL_DEPTH_8U, 3)
                cv.SetData(self._bitmap, invertedsource.tostring(), 
                    invertedsource.dtype.itemsize * 3 * invertedsource.shape[1])
                self._colorSpace = ColorSpace.BGR #this is an educated guess
            else:
                #we have a single channel array, convert to an RGB iplimage

                source = source.astype(np.uint8)
                source = source.transpose([1,0]) #we expect width/height but use col/row
                self._bitmap = cv.CreateImage((source.shape[1], source.shape[0]), cv.IPL_DEPTH_8U, 3) 
                channel = cv.CreateImageHeader((source.shape[1], source.shape[0]), cv.IPL_DEPTH_8U, 1)
                #initialize an empty channel bitmap
                cv.SetData(channel, source.tostring(), 
                    source.dtype.itemsize * source.shape[1])
                cv.Merge(channel, channel, channel, None, self._bitmap)
                self._colorSpace = ColorSpace.BGR


        elif (type(source) == cv.iplimage):
            if (source.nChannels == 1):
                self._bitmap = cv.CreateImage(cv.GetSize(source), cv.IPL_DEPTH_8U, 3) 
                cv.Merge(source, source, source, None, self._bitmap)
                self._colorSpace = ColorSpace.BGR
            else:
                self._bitmap = source
                self._colorSpace = ColorSpace.BGR
        elif (type(source) == type(str())):
            if source == '':
                raise IOError("No filename provided to Image constructor")

            elif source.split('.')[-1] == 'webp':

                try:
                    from webm import decode as webmDecode
                except ImportError:
                      raise ('The webm module needs to be installed to load webp files: https://github.com/ingenuitas/python-webm')

                WEBP_IMAGE_DATA = bytearray(file(source, "rb").read())
                result = webmDecode.DecodeRGB(WEBP_IMAGE_DATA)
                webpImage = pil.frombuffer(
                    "RGB", (result.width, result.height), str(result.bitmap),
                    "raw", "RGB", 0, 1
                )
                self._pil = webpImage.convert("RGB")
                self._bitmap = cv.CreateImageHeader(self._pil.size, cv.IPL_DEPTH_8U, 3)
                cv.SetData(self._bitmap, self._pil.tostring())
                cv.CvtColor(self._bitmap, self._bitmap, cv.CV_RGB2BGR)

            else:
                self.filename = source
                try:
                    self._bitmap = cv.LoadImage(self.filename, iscolor=cv.CV_LOAD_IMAGE_COLOR)
                except:
                    self._pil = pil.open(self.filename).convert("RGB")
                    self._bitmap = cv.CreateImageHeader(self._pil.size, cv.IPL_DEPTH_8U, 3)
                    cv.SetData(self._bitmap, self._pil.tostring())
                    cv.CvtColor(self._bitmap, self._bitmap, cv.CV_RGB2BGR)

                #TODO, on IOError fail back to PIL
                self._colorSpace = ColorSpace.BGR
    
    
        elif (type(source) == pg.Surface):
            self._pgsurface = source
            self._bitmap = cv.CreateImageHeader(self._pgsurface.get_size(), cv.IPL_DEPTH_8U, 3)
            cv.SetData(self._bitmap, pg.image.tostring(self._pgsurface, "RGB"))
            cv.CvtColor(self._bitmap, self._bitmap, cv.CV_RGB2BGR)
            self._colorSpace = ColorSpace.BGR


        elif (PIL_ENABLED and (
                (len(source.__class__.__bases__) and source.__class__.__bases__[0].__name__ == "ImageFile")
                or source.__class__.__name__ == "JpegImageFile"
                or source.__class__.__name__ == "WebPPImageFile"
                or  source.__class__.__name__ == "Image")):
            self._pil = source
            #from the opencv cookbook 
            #http://opencv.willowgarage.com/documentation/python/cookbook.html
            self._bitmap = cv.CreateImageHeader(self._pil.size, cv.IPL_DEPTH_8U, 3)
            cv.SetData(self._bitmap, self._pil.tostring())
            self._colorSpace = ColorSpace.BGR
            cv.CvtColor(self._bitmap, self._bitmap, cv.CV_RGB2BGR)
            #self._bitmap = cv.iplimage(self._bitmap)


        else:
            return None

        #if the caller passes in a colorspace we overide it 
        if(colorSpace != ColorSpace.UNKNOWN):
            self._colorSpace = colorSpace
      
      
        bm = self.getBitmap()
        self.width = bm.width
        self.height = bm.height
        self.depth = bm.depth
    
    def getEXIFData(self):
        """
        Summary:
        This function extracts the exif data from an image file like JPEG or TIFF.
        The data is returned as a dict. 

        Parameters:
        None

        Returns:
        A dictionary of key value pairs. The value pairs are defined in the EXIF.py file. 

        Example:
        >>>> img = Image("./SimpleCV/sampleimages/OWS.jpg")
        >>>> data = img.getEXIFData()
        >>>> data['Image GPSInfo'].values

        Notes:
        Compliments of: http://exif-py.sourceforge.net/

        http://en.wikipedia.org/wiki/Exchangeable_image_file_format

        See Also:
        /SimpleCV/SimpleCV/EXIF.py
        """
        import os, string
        if( len(self.filename) < 5 or self.filename is None ):
            #I am not going to warn, better of img sets
            #warnings.warn("ImageClass.getEXIFData: This image did not come from a file, can't get EXIF data.")
            return {}

        fileName, fileExtension = os.path.splitext(self.filename)
        fileExtension = string.lower(fileExtension)
        if( fileExtension != '.jpeg' and fileExtension != '.jpg' and
            fileExtension != 'tiff' and fileExtension != '.tif'):
            #warnings.warn("ImageClass.getEXIFData: This image format does not support EXIF")
            return {}

        raw = open(self.filename,'rb')
        data = process_file(raw)
        return data

    def live(self):
        """
        This shows a live view of the camera.
        To use it's as simple as:

        >>> cam = Camera()
        >>> cam.live()

        Left click will show mouse coordinates and color
        Right click will kill the live image
        """

        start_time = time.time()
        
        from SimpleCV.Display import Display
        i = self
        d = Display(i.size())
        i.save(d)
        col = Color.RED

        while d.isNotDone():
          i = self
          elapsed_time = time.time() - start_time
          

          if d.mouseLeft:
            i.clearLayers()
            txt = "coord: (" + str(d.mouseX) + "," + str(d.mouseY) + ")"
            i.dl().text(txt, (10,i.height / 2), color=col)
            txt = "color: " + str(i.getPixel(d.mouseX,d.mouseY))
            i.dl().text(txt, (10,(i.height / 2) + 10), color=col)


          if elapsed_time > 0 and elapsed_time < 5:
            
            i.dl().text("In live mode", (10,10), color=col)
            i.dl().text("Left click will show mouse coordinates and color", (10,20), color=col)
            i.dl().text("Right click will kill the live image", (10,30), color=col)
            
          
          i.save(d)
          if d.mouseRight:
            d.done = True

        
        pg.quit()

    def getColorSpace(self):
        """
        Returns the value matched in the color space class
        so for instance you would use
        if(image.getColorSpace() == ColorSpace.RGB)

        RETURNS: Integer
        """
        return self._colorSpace
  
  
    def isRGB(self):
        """
        Returns Boolean
        """
        return(self._colorSpace==ColorSpace.RGB)


    def isBGR(self):
        """
        Returns Boolean
        """
        return(self._colorSpace==ColorSpace.BGR)
    
    
    def isHSV(self):
        """
        Returns Boolean
        """
        return(self._colorSpace==ColorSpace.HSV)
    
    
    def isHLS(self):
        """
        Returns Boolean
        """    
        return(self._colorSpace==ColorSpace.HLS)  
  
  
    def isXYZ(self):
        """
        Returns Boolean
        """
        return(self._colorSpace==ColorSpace.XYZ)
    
    
    def isGray(self):
        """
        Returns Boolean
        """
        return(self._colorSpace==ColorSpace.GRAY)    

    def toRGB(self):
        """
        Converts Image colorspace to RGB

        RETURNS: Image
        """
        retVal = self.getEmpty()
        if( self._colorSpace == ColorSpace.BGR or
                self._colorSpace == ColorSpace.UNKNOWN ):
            cv.CvtColor(self.getBitmap(), retVal, cv.CV_BGR2RGB)
        elif( self._colorSpace == ColorSpace.HSV ):
            cv.CvtColor(self.getBitmap(), retVal, cv.CV_HSV2RGB)
        elif( self._colorSpace == ColorSpace.HLS ):
            cv.CvtColor(self.getBitmap(), retVal, cv.CV_HLS2RGB)    
        elif( self._colorSpace == ColorSpace.XYZ ):
            cv.CvtColor(self.getBitmap(), retVal, cv.CV_XYZ2RGB)
        elif( self._colorSpace == ColorSpace.RGB ):
            retVal = self.getBitmap()
        else:
            warnings.warn("Image.toRGB: There is no supported conversion to RGB colorspace")
            return None
        return Image(retVal, colorSpace=ColorSpace.RGB )


    def toBGR(self):
        """
        Converts image colorspace to BGR

        RETURNS: Image
        """
        retVal = self.getEmpty()
        if( self._colorSpace == ColorSpace.RGB or
                self._colorSpace == ColorSpace.UNKNOWN ):
            cv.CvtColor(self.getBitmap(), retVal, cv.CV_RGB2BGR)
        elif( self._colorSpace == ColorSpace.HSV ):
            cv.CvtColor(self.getBitmap(), retVal, cv.CV_HSV2BGR)
        elif( self._colorSpace == ColorSpace.HLS ):
            cv.CvtColor(self.getBitmap(), retVal, cv.CV_HLS2BGR)    
        elif( self._colorSpace == ColorSpace.XYZ ):
            cv.CvtColor(self.getBitmap(), retVal, cv.CV_XYZ2BGR)
        elif( self._colorSpace == ColorSpace.BGR ):
            retVal = self.getBitmap()    
        else:
            warnings.warn("Image.toBGR: There is no supported conversion to BGR colorspace")
            return None
        return Image(retVal, colorSpace = ColorSpace.BGR )
  
  
    def toHLS(self):
        """
        Converts image to HLS colorspace

        RETURNS: Image
        """
        retVal = self.getEmpty()
        if( self._colorSpace == ColorSpace.BGR or
                self._colorSpace == ColorSpace.UNKNOWN ):
            cv.CvtColor(self.getBitmap(), retVal, cv.CV_BGR2HLS)
        elif( self._colorSpace == ColorSpace.RGB):
            cv.CvtColor(self.getBitmap(), retVal, cv.CV_RGB2HLS)
        elif( self._colorSpace == ColorSpace.HSV ):
            cv.CvtColor(self.getBitmap(), retVal, cv.CV_HSV2RGB)
            cv.CvtColor(retVal, retVal, cv.CV_RGB2HLS)
        elif( self._colorSpace == ColorSpace.XYZ ):
            cv.CvtColor(self.getBitmap(), retVal, cv.CV_XYZ2RGB)
            cv.CvtColor(retVal, retVal, cv.CV_RGB2HLS)
        elif( self._colorSpace == ColorSpace.HLS ):
            retVal = self.getBitmap()      
        else:
            warnings.warn("Image.toHSL: There is no supported conversion to HSL colorspace")
            return None
        return Image(retVal, colorSpace = ColorSpace.HLS )
    
    
    def toHSV(self):
        """
        Converts image to HSV colorspace

        RETURNS: Image
        """
        retVal = self.getEmpty()
        if( self._colorSpace == ColorSpace.BGR or
                self._colorSpace == ColorSpace.UNKNOWN ):
            cv.CvtColor(self.getBitmap(), retVal, cv.CV_BGR2HSV)
        elif( self._colorSpace == ColorSpace.RGB):
            cv.CvtColor(self.getBitmap(), retVal, cv.CV_RGB2HSV)
        elif( self._colorSpace == ColorSpace.HLS ):
            cv.CvtColor(self.getBitmap(), retVal, cv.CV_HLS2RGB)
            cv.CvtColor(retVal, retVal, cv.CV_RGB2HSV)
        elif( self._colorSpace == ColorSpace.XYZ ):
            cv.CvtColor(self.getBitmap(), retVal, cv.CV_XYZ2RGB)
            cv.CvtColor(retVal, retVal, cv.CV_RGB2HSV)
        elif( self._colorSpace == ColorSpace.HSV ):
            retVal = self.getBitmap()      
        else:
            warnings.warn("Image.toHSV: There is no supported conversion to HSV colorspace")
            return None
        return Image(retVal, colorSpace = ColorSpace.HSV )
    
    
    def toXYZ(self):
        """
        Converts image to XYZ colorspace

        RETURNS: Image
        """
        retVal = self.getEmpty()
        if( self._colorSpace == ColorSpace.BGR or
                self._colorSpace == ColorSpace.UNKNOWN ):
            cv.CvtColor(self.getBitmap(), retVal, cv.CV_BGR2XYZ)
        elif( self._colorSpace == ColorSpace.RGB):
            cv.CvtColor(self.getBitmap(), retVal, cv.CV_RGB2XYZ)
        elif( self._colorSpace == ColorSpace.HLS ):
            cv.CvtColor(self.getBitmap(), retVal, cv.CV_HLS2RGB)
            cv.CvtColor(retVal, retVal, cv.CV_RGB2XYZ)
        elif( self._colorSpace == ColorSpace.HSV ):
            cv.CvtColor(self.getBitmap(), retVal, cv.CV_HSV2RGB)
            cv.CvtColor(retVal, retVal, cv.CV_RGB2XYZ)
        elif( self._colorSpace == ColorSpace.XYZ ):
            retVal = self.getBitmap()      
        else:
            warnings.warn("Image.toXYZ: There is no supported conversion to XYZ colorspace")
            return None
        return Image(retVal, colorSpace=ColorSpace.XYZ )
    
    
    def toGray(self):
        """
        Converts image to Grayscale colorspace

        RETURNS: Image
        """
        retVal = self.getEmpty(1)
        if( self._colorSpace == ColorSpace.BGR or
                self._colorSpace == ColorSpace.UNKNOWN ):
            cv.CvtColor(self.getBitmap(), retVal, cv.CV_BGR2GRAY)
        elif( self._colorSpace == ColorSpace.RGB):
            cv.CvtColor(self.getBitmap(), retVal, cv.CV_RGB2GRAY)
        elif( self._colorSpace == ColorSpace.HLS ):
            cv.CvtColor(self.getBitmap(), retVal, cv.CV_HLS2RGB)
            cv.CvtColor(retVal, retVal, cv.CV_RGB2GRAY)
        elif( self._colorSpace == ColorSpace.HSV ):
            cv.CvtColor(self.getBitmap(), retVal, cv.CV_HSV2RGB)
            cv.CvtColor(retVal, retVal, cv.CV_RGB2GRAY)
        elif( self._colorSpace == ColorSpace.XYZ ):
            cv.CvtColor(self.getBitmap(), retVal, cv.CV_XYZ2RGB)
            cv.CvtColor(retVal, retVal, cv.CV_RGB2GRAY)  
        else:
            warnings.warn("Image.toGray: There is no supported conversion to gray colorspace")
            return None
        return Image(retVal, colorSpace = ColorSpace.GRAY )    
    
    
    def getEmpty(self, channels = 3):
        """
        Create a new, empty OpenCV bitmap with the specified number of channels (default 3)h
        """
        bitmap = cv.CreateImage(self.size(), cv.IPL_DEPTH_8U, channels)
        cv.SetZero(bitmap)
        return bitmap


    def getBitmap(self):
        """
        Retrieve the bitmap (iplImage) of the Image.  This is useful if you want
        to use functions from OpenCV with SimpleCV's image class
        """
        if (self._bitmap):
            return self._bitmap
        elif (self._matrix):
            self._bitmap = cv.GetImage(self._matrix)
        return self._bitmap


    def getMatrix(self):
        """
        Get the matrix (cvMat) version of the image, required for some OpenCV algorithms 
        """
        if (self._matrix):
            return self._matrix
        else:
            self._matrix = cv.GetMat(self.getBitmap()) #convert the bitmap to a matrix
            return self._matrix


    def getFPMatrix(self):
        """
        Converts the standard int bitmap to a floating point bitmap.
        """
        retVal =  cv.CreateImage((self.width,self.height), cv.IPL_DEPTH_32F, 3)
        cv.Convert(self.getBitmap(),retVal)
        return retVal
    
    def getPIL(self):
        """ 
        Get a PIL Image object for use with the Python Image Library
        """ 
        if (not PIL_ENABLED):
            return None
        if (not self._pil):
            rgbbitmap = self.getEmpty()
            cv.CvtColor(self.getBitmap(), rgbbitmap, cv.CV_BGR2RGB)
            self._pil = pil.fromstring("RGB", self.size(), rgbbitmap.tostring())
        return self._pil
  
  
    def getGrayNumpy(self):
        """
        Return a grayscale Numpy array. This is handy for keypoint detection. 
        """
        if( self._grayNumpy != "" ):
            return self._grayNumpy
        else:
            self._grayNumpy = uint8(np.array(cv.GetMat(self._getGrayscaleBitmap())).transpose())

        return self._grayNumpy

    def getNumpy(self):
        """
        Get a Numpy array of the image in width x height x RGB dimensions
        """
        if self._numpy != "":
            return self._numpy
    
    
        self._numpy = np.array(self.getMatrix())[:, :, ::-1].transpose([1, 0, 2])
        return self._numpy


    def _getGrayscaleBitmap(self):
        if (self._graybitmap):
            return self._graybitmap


        self._graybitmap = self.getEmpty(1)
        temp = self.getEmpty(3)
        if( self._colorSpace == ColorSpace.BGR or
                self._colorSpace == ColorSpace.UNKNOWN ):
            cv.CvtColor(self.getBitmap(), self._graybitmap, cv.CV_BGR2GRAY)
        elif( self._colorSpace == ColorSpace.RGB):
            cv.CvtColor(self.getBitmap(), self._graybitmap, cv.CV_RGB2GRAY)
        elif( self._colorSpace == ColorSpace.HLS ):
            cv.CvtColor(self.getBitmap(), temp, cv.CV_HLS2RGB)
            cv.CvtColor(temp, self._graybitmap, cv.CV_RGB2GRAY)
        elif( self._colorSpace == ColorSpace.HSV ):
            cv.CvtColor(self.getBitmap(), temp, cv.CV_HSV2RGB)
            cv.CvtColor(temp, self._graybitmap, cv.CV_RGB2GRAY)
        elif( self._colorSpace == ColorSpace.XYZ ):
            cv.CvtColor(self.getBitmap(), retVal, cv.CV_XYZ2RGB)
            cv.CvtColor(temp, self._graybitmap, cv.CV_RGB2GRAY)
        elif( self._colorSpace == ColorSpace.GRAY):
            cv.Split(self.getBitmap(), self._graybitmap, self._graybitmap, self._graybitmap, None)
        else:
            warnings.warn("Image._getGrayscaleBitmap: There is no supported conversion to gray colorspace")
            return None    
        return self._graybitmap


    def getGrayscaleMatrix(self):
        """
        Returns the intensity grayscale matrix
        """
        if (self._grayMatrix):
            return self._grayMatrix
        else:
            self._grayMatrix = cv.GetMat(self._getGrayscaleBitmap()) #convert the bitmap to a matrix
            return self._grayMatrix
      
    
    def _getEqualizedGrayscaleBitmap(self):
        if (self._equalizedgraybitmap):
            return self._equalizedgraybitmap


        self._equalizedgraybitmap = self.getEmpty(1) 
        cv.EqualizeHist(self._getGrayscaleBitmap(), self._equalizedgraybitmap)


        return self._equalizedgraybitmap
    

    def equalize(self):
        """
        Perform a histogram equalization on the image, return a grayscale image.
        """
        return Image(self._getEqualizedGrayscaleBitmap())
    
    def getPGSurface(self):
        """
        Gets the pygame surface.  This is used for rendering the display

        RETURNS: pgsurface
        """
        if (self._pgsurface):
            return self._pgsurface
        else:
            self._pgsurface = pg.image.fromstring(self.toRGB().getBitmap().tostring(), self.size(), "RGB")
            return self._pgsurface
    
    def toString(self):
        """
        returns the image as a string
        
        returns str
        """
        return self.toRGB().getBitmap().tostring()
    
    
    def save(self, filehandle_or_filename="", mode="", verbose = False, **params):
        """
        Save the image to the specified filename.  If no filename is provided then
        then it will use the filename the Image was loaded from or the last
        place it was saved to. 
    
    
        Save will implicitly render the image's layers before saving, but the layers are 
        not applied to the Image itself.

        Save also supports IPython Notebooks when passing it a Display object
        that has been instainted with the notebook flag.

        To do this just use:
        >>> disp = Display(displaytype='notebook')
        >>> img.save(disp)

        *Note: You must have IPython notebooks installed for this to work
        """
        #TODO, we use the term mode here when we mean format
        #TODO, if any params are passed, use PIL
       
        if (not filehandle_or_filename):
            if (self.filename):
                filehandle_or_filename = self.filename
            else:
                filehandle_or_filename = self.filehandle

            
        if (len(self._mLayers)):
            saveimg = self.applyLayers()
        else:
            saveimg = self


        if (type(filehandle_or_filename) != str):
            fh = filehandle_or_filename

            if (not PIL_ENABLED):
                warnings.warn("You need the python image library to save by filehandle")
                return 0


            if (type(fh) == InstanceType and fh.__class__.__name__ == "JpegStreamer"):
                fh.jpgdata = StringIO() 
                saveimg.getPIL().save(fh.jpgdata, "jpeg", **params) #save via PIL to a StringIO handle 
                fh.refreshtime = time.time()
                self.filename = "" 
                self.filehandle = fh


            elif (type(fh) == InstanceType and fh.__class__.__name__ == "VideoStream"):
                self.filename = "" 
                self.filehandle = fh
                fh.writeFrame(saveimg)


            elif (type(fh) == InstanceType and fh.__class__.__name__ == "Display"):

                if fh.displaytype == 'notebook':
                  try:
                    from IPython.core.display import Image as IPImage
                  except ImportError:
                    print "You need IPython Notebooks to use this display mode"
                    return

                  from IPython.core import display as Idisplay
                  tf = tempfile.NamedTemporaryFile(suffix=".png")
                  loc = '/tmp/' + tf.name.split('/')[-1]
                  tf.close()
                  self.save(loc)
                  Idisplay.display(IPImage(filename=loc))
                  return
                else:
                  self.filename = "" 
                  self.filehandle = fh
                  fh.writeFrame(saveimg)


            else:
                if (not mode):
                    mode = "jpeg"
      
                saveimg.getPIL().save(fh, mode, **params)
                self.filehandle = fh #set the filename for future save operations
                self.filename = ""
                
            if verbose:
              print self.filename
              
            return 1

        #make a temporary file location if there isn't one
        if not filehandle_or_filename:
          filename = tempfile.mkstemp(suffix=".png")[-1]
        else:  
          filename = filehandle_or_filename

        #allow saving in webp format
        if re.search('\.webp$', filename):
            try:
              #newer versions of PIL support webp format, try that first
              self.getPIL().save(filename, **params)
            except:
              #if PIL doesn't support it, maybe we have the python-webm library
              try:
                from webm import encode as webmEncode
                from webm.handlers import BitmapHandler, WebPHandler
              except:
                warnings.warn('You need the webm library to save to webp format. You can download from: https://github.com/ingenuitas/python-webm')
                return 0

              #PNG_BITMAP_DATA = bytearray(Image.open(PNG_IMAGE_FILE).tostring())
              PNG_BITMAP_DATA = bytearray(self.toString()) 
              IMAGE_WIDTH = self.width
              IMAGE_HEIGHT = self.height
              
              
              image = BitmapHandler(
                  PNG_BITMAP_DATA, BitmapHandler.RGB,
                  IMAGE_WIDTH, IMAGE_HEIGHT, IMAGE_WIDTH * 3
              )
              result = webmEncode.EncodeRGB(image)

              file(filename.format("RGB"), "wb").write(result.data)
              return 1
        
        
        if (filename):
            cv.SaveImage(filename, saveimg.getBitmap())  
            self.filename = filename #set the filename for future save operations
            self.filehandle = ""
        elif (self.filename):
            cv.SaveImage(self.filename, saveimg.getBitmap())
        else:
            return 0

        if verbose:
          print self.filename
          
        return 1


    def copy(self):
        """
        Return a full copy of the Image's bitmap.  Note that this is different
        from using python's implicit copy function in that only the bitmap itself
        is copied.


        Returns: IMAGE
        """
        newimg = self.getEmpty() 
        cv.Copy(self.getBitmap(), newimg)
        return Image(newimg, colorSpace=self._colorSpace) 
    

    def upload(self,api_key):
        """
        Uploads the image to imgur (using the api key given as a parameter) and prints the links received.
        """
        try:
          import pycurl
        except ImportError:
          print "PycURL Library not installed."
          return

        response = StringIO()
        c = pycurl.Curl()
        values = [
                  ("key", api_key),
                  ("image", (c.FORM_FILE, self.filename))]
        c.setopt(c.URL, "http://api.imgur.com/2/upload.xml")
        c.setopt(c.HTTPPOST, values)
        c.setopt(c.WRITEFUNCTION, response.write)
        c.perform()
        c.close()

        match = re.search(r'<hash>(\w+).*?<deletehash>(\w+).*?<original>(http://[\w.]+/[\w.]+)', response.getvalue() , re.DOTALL)
        if match:
          print "Imgur page: http://imgur.com/" + match.group(1)
          print "Original image: " + match.group(3)
          print "Delete page: http://imgur.com/delete/" + match.group(2)
        else:
          print "The API Key given is not valid"

    #scale this image, and return a new Image object with the new dimensions 
    def scale(self, width, height = -1):
        """
        WARNING: the two value scale command is deprecated. To set width and height
        use the resize function. 

        Scale the image to a new width and height.

        If no height is provided, the width is considered a scaling value ie::
            
            img.scale(200, 100) #scales the image to 200px x 100px
            img.scale(2.0) #enlarges the image to 2x its current size

        Returns: IMAGE
        """
        w, h = width, height
        if height == -1:
          w = int(self.width * width)
          h = int(self.height * width)
          if( w > MAX_DIMENSION or h > MAX_DIMENSION or h < 1 or w < 1 ):
              warnings.warn("Holy Heck! You tried to make an image really big or impossibly small. I can't scale that")
              return self
           

        scaled_bitmap = cv.CreateImage((w, h), 8, 3)
        cv.Resize(self.getBitmap(), scaled_bitmap)
        return Image(scaled_bitmap, colorSpace=self._colorSpace)

    
    def resize(self, w=None,h=None):
        """
        Resize image based on a width, a height, or both. 
        If width or height is not provided the value is inferred by keeping the aspect ratio. 
        If both values are provided then the image is resized accordingly.

        Returns: IMAGE
        """
        retVal = None
        if( w is None and h is None ):
            warnings.warn("Image.resize has no parameters. No operation is performed")
            return None
        elif( w is not None and h is None):
            sfactor = float(w)/float(self.width)
            h = int( sfactor*float(self.height) )
        elif( w is None and h is not None):
            sfactor = float(h)/float(self.height)
            w = int( sfactor*float(self.width) )
        if( w > MAX_DIMENSION or h > MAX_DIMENSION ):
            warnings.warn("Image.resize Holy Heck! You tried to make an image really big or impossibly small. I can't scale that")
            return retVal           
        scaled_bitmap = cv.CreateImage((w, h), 8, 3)
        cv.Resize(self.getBitmap(), scaled_bitmap)
        return Image(scaled_bitmap, colorSpace=self._colorSpace)
        

    def smooth(self, algorithm_name = 'gaussian', aperature = '', sigma = 0, spatial_sigma = 0, grayscale=False):
        """
        Smooth the image, by default with the Gaussian blur.  If desired,
        additional algorithms and aperatures can be specified.  Optional parameters
        are passed directly to OpenCV's cv.Smooth() function.

        If grayscale is true the smoothing operation is only performed on a single channel
        otherwise the operation is performed on each channel of the image. 

        Returns: IMAGE
        """
        win_x = 3
        win_y = 3  #set the default aperature window size (3x3)


        if (is_tuple(aperature)):
            win_x, win_y = aperature#get the coordinates from parameter
            #TODO: make sure aperature is valid 
            #   eg Positive, odd and square for bilateral and median


        algorithm = cv.CV_GAUSSIAN #default algorithm is gaussian 


        #gauss and blur can work in-place, others need a buffer frame
        #use a string to ID rather than the openCV constant
        if algorithm_name == "blur":
            algorithm = cv.CV_BLUR
        if algorithm_name == "bilateral":
            algorithm = cv.CV_BILATERAL
            win_y = win_x #aperature must be square
        if algorithm_name == "median":
            algorithm = cv.CV_MEDIAN
            win_y = win_x #aperature must be square


        
        if( grayscale ):
            newimg = self.getEmpty(1)
            cv.Smooth(self._getGrayscaleBitmap(), newimg, algorithm, win_x, win_y, sigma, spatial_sigma)
        else:
            newimg = self.getEmpty(3)
            r = self.getEmpty(1) 
            g = self.getEmpty(1)
            b = self.getEmpty(1)
            ro = self.getEmpty(1) 
            go = self.getEmpty(1)
            bo = self.getEmpty(1)
            cv.Split(self.getBitmap(), b, g, r, None)
            cv.Smooth(r, ro, algorithm, win_x, win_y, sigma, spatial_sigma)            
            cv.Smooth(g, go, algorithm, win_x, win_y, sigma, spatial_sigma)
            cv.Smooth(b, bo, algorithm, win_x, win_y, sigma, spatial_sigma)
            cv.Merge(ro,go,bo, None, newimg)

        return Image(newimg, colorSpace=self._colorSpace)


    def medianFilter(self, window=''):
        """
        Perform a median filtering operation to denoise/despeckle the image.
        The optional parameter is the window size.
        """
        return self.smooth(algorithm_name='median', aperature=window)
    
    
    def bilateralFilter(self, window = ''):
        """
        Perform a bilateral filtering operation to denoise/despeckle the image.
        The optional parameter is the window size.
        """
        return self.smooth(algorithm_name='bilateral', aperature=window)
    
    
    def invert(self):
        """
        Invert (negative) the image note that this can also be done with the
        unary minus (-) operator.


        Returns: IMAGE
        """
        return -self 


    def grayscale(self):
        """
        return a gray scale version of the image


        Returns: IMAGE
        """
        return Image(self._getGrayscaleBitmap())


    def flipHorizontal(self):
        """
        Horizontally mirror an image
        Note that flip does not mean rotate 180 degrees! The two are different.

        Returns: IMAGE
        """
        newimg = self.getEmpty()
        cv.Flip(self.getBitmap(), newimg, 1)
        return Image(newimg, colorSpace=self._colorSpace) 


    def flipVertical(self):
        """
        Vertically mirror an image
        Note that flip does not mean rotate 180 degrees! The two are different.

        Returns: IMAGE
        """
        newimg = self.getEmpty()
        cv.Flip(self.getBitmap(), newimg, 0)
        return Image(newimg, colorSpace=self._colorSpace) 
    
    
    
    
    
    
    def stretch(self, thresh_low = 0, thresh_high = 255):
        """
        The stretch filter works on a greyscale image, if the image
        is color, it returns a greyscale image.  The filter works by
        taking in a lower and upper threshold.  Anything below the lower
        threshold is pushed to black (0) and anything above the upper
        threshold is pushed to white (255)


        Returns: IMAGE
        """
        try:
            newimg = self.getEmpty(1) 
            cv.Threshold(self._getGrayscaleBitmap(), newimg, thresh_low, 255, cv.CV_THRESH_TOZERO)
            cv.Not(newimg, newimg)
            cv.Threshold(newimg, newimg, 255 - thresh_high, 255, cv.CV_THRESH_TOZERO)
            cv.Not(newimg, newimg)
            return Image(newimg)
        except:
            return None
      
<<<<<<< HEAD
 
=======

>>>>>>> bfc2ba44
    def binarize(self, thresh = -1, maxv = 255, blocksize = 0, p = 5):
        """
        Do a binary threshold the image, changing all values below thresh to maxv
        and all above to black.  If a color tuple is provided, each color channel
        is thresholded separately.
    

        If threshold is -1 (default), an adaptive method (OTSU's method) is used. 
        If then a blocksize is specified, a moving average over each region of block*block 
        pixels a threshold is applied where threshold = local_mean - p.
        """
        if (is_tuple(thresh)):
            r = self.getEmpty(1) 
            g = self.getEmpty(1)
            b = self.getEmpty(1)
            cv.Split(self.getBitmap(), b, g, r, None)
    
    
            cv.Threshold(r, r, thresh[0], maxv, cv.CV_THRESH_BINARY_INV)
            cv.Threshold(g, g, thresh[1], maxv, cv.CV_THRESH_BINARY_INV)
            cv.Threshold(b, b, thresh[2], maxv, cv.CV_THRESH_BINARY_INV)
    
    
            cv.Add(r, g, r)
            cv.Add(r, b, r)
      
      
            return Image(r, colorSpace=self._colorSpace)
    
    
        elif thresh == -1:
            newbitmap = self.getEmpty(1)
            if blocksize:
                cv.AdaptiveThreshold(self._getGrayscaleBitmap(), newbitmap, maxv,
                    cv.CV_ADAPTIVE_THRESH_GAUSSIAN_C, cv.CV_THRESH_BINARY_INV, blocksize, p)
            else:
                cv.Threshold(self._getGrayscaleBitmap(), newbitmap, thresh, float(maxv), cv.CV_THRESH_BINARY_INV + cv.CV_THRESH_OTSU)
            return Image(newbitmap, colorSpace=self._colorSpace)
        else:
            newbitmap = self.getEmpty(1) 
            #desaturate the image, and apply the new threshold          
            cv.Threshold(self._getGrayscaleBitmap(), newbitmap, thresh, float(maxv), cv.CV_THRESH_BINARY_INV)
            return Image(newbitmap, colorSpace=self._colorSpace)
  
  
  
  
    def meanColor(self):
        """
        Finds average color of all the pixels in the image.


        Returns: IMAGE
        """
        return tuple(reversed(cv.Avg(self.getBitmap())[0:3]))  
  
  


    def findCorners(self, maxnum = 50, minquality = 0.04, mindistance = 1.0):
        """
        This will find corner Feature objects and return them as a FeatureSet
        strongest corners first.  The parameters give the number of corners to look
        for, the minimum quality of the corner feature, and the minimum distance
        between corners.


        Returns: FEATURESET


        
        Standard Test:
        >>> img = Image("sampleimages/simplecv.png")
        >>> corners = img.findCorners()
        >>> if corners: True
        True

        Validation Test:
        >>> img = Image("sampleimages/black.png")
        >>> corners = img.findCorners()
        >>> if not corners: True
        True
        """
        #initialize buffer frames
        eig_image = cv.CreateImage(cv.GetSize(self.getBitmap()), cv.IPL_DEPTH_32F, 1)
        temp_image = cv.CreateImage(cv.GetSize(self.getBitmap()), cv.IPL_DEPTH_32F, 1)


        corner_coordinates = cv.GoodFeaturesToTrack(self._getGrayscaleBitmap(), eig_image, temp_image, maxnum, minquality, mindistance, None)


        corner_features = []   
        for (x, y) in corner_coordinates:
            corner_features.append(Corner(self, x, y))


        return FeatureSet(corner_features)


    def findBlobs(self, threshval = -1, minsize=10, maxsize=0, threshblocksize=0, threshconstant=5):
        """
        This will look for continuous
        light regions and return them as Blob features in a FeatureSet.  Parameters
        specify the binarize filter threshold value, and minimum and maximum size for blobs.  
        If a threshold value is -1, it will use an adaptive threshold.  See binarize() for
        more information about thresholding.  The threshblocksize and threshconstant
        parameters are only used for adaptive threshold.
 
    
        Returns: FEATURESET
        """
        if (maxsize == 0):  
            maxsize = self.width * self.height / 2
        #create a single channel image, thresholded to parameters
    
        blobmaker = BlobMaker()
        blobs = blobmaker.extractFromBinary(self.binarize(threshval, 255, threshblocksize, threshconstant).invert(),
            self, minsize = minsize, maxsize = maxsize)
    
        if not len(blobs):
            return None
            
        return FeatureSet(blobs).sortArea()

    #this code is based on code that's based on code from
    #http://blog.jozilla.net/2008/06/27/fun-with-python-opencv-and-face-detection/
    def findHaarFeatures(self, cascade, scale_factor=1.2, min_neighbors=2, use_canny=cv.CV_HAAR_DO_CANNY_PRUNING):
        """
        SUMMARY:
        A Haar like feature cascase is a really robust way of finding the location
        of a known object. This technique works really well for a few specific applications
        like face, pedestrian, and vehicle detection. It is worth noting that this
        approach _IS NOT A MAGIC BULLET_ . Creating a cascade file requires a large
        number of images that have been sorted by a human.vIf you want to find Haar 
        Features (useful for face detection among other purposes) this will return 
        Haar feature objects in a FeatureSet.  

        For more information, consult the cv.HaarDetectObjects documentation
   
        You will need to provide your own cascade file - these are usually found in
        /SimpleCV/Features/HaarCascades/ and specify a number of body parts.
        
        Note that the cascade parameter can be either a filename, or a HaarCascade
        loaded with cv.Load(), or a SimpleCV HaarCascade object. 

        PARAMETERS:
        cascade - The Haar Cascade file, this can be either the path to a cascade
                  file or a HaarCascased SimpleCV object that has already been
                  loaded. 

        scale_factor - The scaling factor for subsequent rounds of the Haar cascade 
                       (default 1.2) in terms of a percentage (i.e. 1.2 = 20% increase in size)

        min_neighbors - The minimum number of rectangles that makes up an object. Ususally
                        detected faces are clustered around the face, this is the number
                        of detections in a cluster that we need for detection. Higher
                        values here should reduce false positives and decrease false negatives.


        use-canny - Whether or not to use Canny pruning to reject areas with too many edges 
                    (default yes, set to 0 to disable) 



        RETURNS:
        A feature set of HaarFeatures 
        
        EXAMPLE:
        >>>> faces = HaarCascade("./SimpleCV/Features/HaarCascades/face.xml","myFaces")
        >>>> cam = Camera()
        >>>> while True:
        >>>>     f = cam.getImage().findHaarFeatures(faces)
        >>>>     if( f is not None ):
        >>>>          f.show()

        NOTES:
        http://en.wikipedia.org/wiki/Haar-like_features
        The video on this pages shows how Haar features and cascades work to located faces:
        http://dismagazine.com/dystopia/evolved-lifestyles/8115/anti-surveillance-how-to-hide-from-machines/
        
        """
        storage = cv.CreateMemStorage(0)


        #lovely.  This segfaults if not present
        if type(cascade) == str:
            
          if (not os.path.exists(cascade)):
              warnings.warn("Could not find Haar Cascade file " + cascade)
              return None

          from SimpleCV.Features.HaarCascade import *
          cascade = HaarCascade(cascade)
  
        objects = cv.HaarDetectObjects(self._getEqualizedGrayscaleBitmap(), cascade.getCascade(), storage, scale_factor, use_canny)
        if objects: 
            return FeatureSet([HaarFeature(self, o, cascade) for o in objects])
    
    
        return None


    def drawCircle(self, ctr, rad, color = (0, 0, 0), thickness = 1):
        """
        Draw a circle on the Image, parameters include:
        * the center of the circle
        * the radius in pixels
        * a color tuple (default black)
        * the thickness of the circle


        Note that this function is depricated, try to use DrawingLayer.circle() instead


        Returns: NONE - Inline Operation
        """
        self.getDrawingLayer().circle((int(ctr[0]), int(ctr[1])), int(rad), color, int(thickness))
    
    
    def drawLine(self, pt1, pt2, color = (0, 0, 0), thickness = 1):
        """
        Draw a line on the Image, parameters include
        * pt1 - the first point for the line (tuple)
        * pt1 - the second point on the line (tuple)
        * a color tuple (default black)
        * thickness of the line 
 
 
        Note that this modifies the image in-place and clears all buffers.


        Returns: NONE - Inline Operation
        """
        pt1 = (int(pt1[0]), int(pt1[1]))
        pt2 = (int(pt2[0]), int(pt2[1]))
        self.getDrawingLayer().line(pt1, pt2, color, thickness)
    
    


    def size(self):
        """
        Gets width and height


        Returns: TUPLE
        """
        return cv.GetSize(self.getBitmap())


    def split(self, cols, rows):
        """
        Given number of cols and rows, splits the image into a cols x rows 2d array 
        of cropped images
        
        quadrants = Image("foo.jpg").split(2,2) <-- returns a 2d array of 4 images
        """
        crops = []
        
        wratio = self.width / cols
        hratio = self.height / rows
        
        for i in range(rows):
            row = []
            for j in range(cols):
                row.append(self.crop(j * wratio, i * hratio, wratio, hratio))
            crops.append(row)
        
        return crops

    def splitChannels(self, grayscale = True):
        """
        Split the channels of an image into RGB (not the default BGR)
        single parameter is whether to return the channels as grey images (default)
        or to return them as tinted color image 


        Returns: TUPLE - of 3 image objects
        """
        r = self.getEmpty(1) 
        g = self.getEmpty(1) 
        b = self.getEmpty(1) 
        cv.Split(self.getBitmap(), b, g, r, None)


        red = self.getEmpty() 
        green = self.getEmpty() 
        blue = self.getEmpty() 
	
	
        if (grayscale):
            cv.Merge(r, r, r, None, red)
            cv.Merge(g, g, g, None, green)
            cv.Merge(b, b, b, None, blue)
        else:
            cv.Merge(None, None, r, None, red)
            cv.Merge(None, g, None, None, green)
            cv.Merge(b, None, None, None, blue)


        return (Image(red), Image(green), Image(blue)) 

    def mergeChannels(self,r=None,b=None,g=None):
        """
        Merge channels is the oposite of splitChannels. The image takes one image for each
        of the R,G,B channels and then recombines them into a single image. 
        """
        if( r is None and g is None and b is None ):
            warnings.warn("ImageClass.mergeChannels - we need at least one valid channel")
            return None
        if( r is None ):
            r = self.getEmpty(1)
            cv.Zero(r);
        else:
            rt = r.getEmpty(1)
            cv.Split(r.getBitmap(),rt,rt,rt,None)
            r = rt
        if( g is None ):
            g = self.getEmpty(1)
            cv.Zero(g);
        else:
            gt = g.getEmpty(1)
            cv.Split(g.getBitmap(),gt,gt,gt,None)
            g = gt
        if( b is None ):
            b = self.getEmpty(1)
            cv.Zero(b);
        else:
            bt = b.getEmpty(1)
            cv.Split(b.getBitmap(),bt,bt,bt,None)
            b = bt

        retVal = self.getEmpty()
        cv.Merge(b,g,r,None,retVal)
        return Image(retVal);



        

    def applyHLSCurve(self, hCurve, lCurve, sCurve):
        """
        Apply 3 ColorCurve corrections applied in HSL space
        Parameters are: 
        * Hue ColorCurve 
        * Lightness (brightness/value) ColorCurve
        * Saturation ColorCurve


        Returns: IMAGE
        """
  
  
        #TODO CHECK ROI
        #TODO CHECK CURVE SIZE
        #TODO CHECK COLORSPACE
        #TODO CHECK CURVE SIZE
        temp  = cv.CreateImage(self.size(), 8, 3)
        #Move to HLS space
        cv.CvtColor(self._bitmap, temp, cv.CV_RGB2HLS)
        tempMat = cv.GetMat(temp) #convert the bitmap to a matrix
        #now apply the color curve correction
        tempMat = np.array(self.getMatrix()).copy()
        tempMat[:, :, 0] = np.take(hCurve.mCurve, tempMat[:, :, 0])
        tempMat[:, :, 1] = np.take(sCurve.mCurve, tempMat[:, :, 1])
        tempMat[:, :, 2] = np.take(lCurve.mCurve, tempMat[:, :, 2])
        #Now we jimmy the np array into a cvMat
        image = cv.CreateImageHeader((tempMat.shape[1], tempMat.shape[0]), cv.IPL_DEPTH_8U, 3)
        cv.SetData(image, tempMat.tostring(), tempMat.dtype.itemsize * 3 * tempMat.shape[1])
        cv.CvtColor(image, image, cv.CV_HLS2RGB)  
        return Image(image, colorSpace=self._colorSpace)


    def applyRGBCurve(self, rCurve, gCurve, bCurve):
        """
        Apply 3 ColorCurve corrections applied in rgb channels 
        Parameters are: 
        * Red ColorCurve 
        * Green ColorCurve
        * Blue ColorCurve


        Returns: IMAGE
        """
        tempMat = np.array(self.getMatrix()).copy()
        tempMat[:, :, 0] = np.take(bCurve.mCurve, tempMat[:, :, 0])
        tempMat[:, :, 1] = np.take(gCurve.mCurve, tempMat[:, :, 1])
        tempMat[:, :, 2] = np.take(rCurve.mCurve, tempMat[:, :, 2])
        #Now we jimmy the np array into a cvMat
        image = cv.CreateImageHeader((tempMat.shape[1], tempMat.shape[0]), cv.IPL_DEPTH_8U, 3)
        cv.SetData(image, tempMat.tostring(), tempMat.dtype.itemsize * 3 * tempMat.shape[1])
        return Image(image, colorSpace=self._colorSpace)


    def applyIntensityCurve(self, curve):
        """
        Intensity applied to all three color channels

        Parameters:
            curve - ColorCurve object
        Returns:
            Image
        """
        return self.applyRGBCurve(curve, curve, curve)
      
      
    def colorDistance(self, color = Color.BLACK):
        """
        Returns an image representing the distance of each pixel from a given color
        tuple, scaled between 0 (the given color) and 255.  Pixels distant from the 
        given tuple will appear as brighter and pixels closest to the target color 
        will be darker.
    
    
        By default this will give image intensity (distance from pure black)

        Parameters:
            color - Color object or Color Tuple
        Returns:
            Image
        """ 
        pixels = np.array(self.getNumpy()).reshape(-1, 3)   #reshape our matrix to 1xN
        distances = spsd.cdist(pixels, [color]) #calculate the distance each pixel is
        distances *= (255.0/distances.max()) #normalize to 0 - 255
        return Image(distances.reshape(self.width, self.height)) #return an Image
    
    def hueDistance(self, color = Color.BLACK, minsaturation = 20, minvalue = 20):
        """
        Returns an image representing the distance of each pixel from the given hue
        of a specific color.  The hue is "wrapped" at 180, so we have to take the shorter
        of the distances between them -- this gives a hue distance of max 90, which we'll 
        scale into a 0-255 grayscale image.
        
        The minsaturation and minvalue are optional parameters to weed out very weak hue
        signals in the picture, they will be pushed to max distance [255]

        Parameters:
            color = Color object or Color Tuple
            minsaturation - Integer
            minvalue - Integer
        Returns:
            Image

        
        """
        if isinstance(color,  (float,int,long,complex)):
            color_hue = color
        else:
            color_hue = Color.hsv(color)[0]
        
        vsh_matrix = self.toHSV().getNumpy().reshape(-1,3) #again, gets transposed to vsh
        hue_channel = np.cast['int'](vsh_matrix[:,2])
        
        if color_hue < 90:
            hue_loop = 180
        else:
            hue_loop = -180
        #set whether we need to move back or forward on the hue circle
        
        distances = np.minimum( np.abs(hue_channel - color_hue), np.abs(hue_channel - (color_hue + hue_loop)))
        #take the minimum distance for each pixel
        
        
        distances = np.where(
            np.logical_and(vsh_matrix[:,0] > minvalue, vsh_matrix[:,1] > minsaturation),
            distances * (255.0 / 90.0), #normalize 0 - 90 -> 0 - 255
            255.0) #use the maxvalue if it false outside of our value/saturation tolerances
        
        return Image(distances.reshape(self.width, self.height))
        
        
    def erode(self, iterations=1):
        """
        Apply a morphological erosion. An erosion has the effect of removing small bits of noise
        and smothing blobs. 
        This implementation uses the default openCV 3X3 square kernel 
        Erosion is effectively a local minima detector, the kernel moves over the image and
        takes the minimum value inside the kernel. 
        iterations - this parameters is the number of times to apply/reapply the operation
        See: http://en.wikipedia.org/wiki/Erosion_(morphology).
        See: http://opencv.willowgarage.com/documentation/cpp/image_filtering.html#cv-erode 
        Example Use: A threshold/blob image has 'salt and pepper' noise. 
        Example Code: ./examples/MorphologyExample.py

        Parameters:
            iterations - Int
        Returns:
            IMAGE
        """
        retVal = self.getEmpty() 
        kern = cv.CreateStructuringElementEx(3, 3, 1, 1, cv.CV_SHAPE_RECT)
        cv.Erode(self.getBitmap(), retVal, kern, iterations)
        return Image(retVal, colorSpace=self._colorSpace)


    def dilate(self, iterations=1):
        """
        Apply a morphological dilation. An dilation has the effect of smoothing blobs while
        intensifying the amount of noise blobs. 
        This implementation uses the default openCV 3X3 square kernel 
        Erosion is effectively a local maxima detector, the kernel moves over the image and
        takes the maxima value inside the kernel. 


        iterations - this parameters is the number of times to apply/reapply the operation


        See: http://en.wikipedia.org/wiki/Dilation_(morphology)
        See: http://opencv.willowgarage.com/documentation/cpp/image_filtering.html#cv-dilate
        Example Use: A part's blob needs to be smoother 
        Example Code: ./examples/MorphologyExample.py


        Parameters:
            iterations - Integer
        Returns:
            IMAGE
        """
        retVal = self.getEmpty() 
        kern = cv.CreateStructuringElementEx(3, 3, 1, 1, cv.CV_SHAPE_RECT)
        cv.Dilate(self.getBitmap(), retVal, kern, iterations)
        return Image(retVal, colorSpace=self._colorSpace) 


    def morphOpen(self):
        """
        morphologyOpen applies a morphological open operation which is effectively
        an erosion operation followed by a morphological dilation. This operation
        helps to 'break apart' or 'open' binary regions which are close together. 


        See: http://en.wikipedia.org/wiki/Opening_(morphology)
        See: http://opencv.willowgarage.com/documentation/cpp/image_filtering.html#cv-morphologyex
        Example Use: two part blobs are 'sticking' together.
        Example Code: ./examples/MorphologyExample.py

        Returns:
            IMAGE
        """
        retVal = self.getEmpty() 
        temp = self.getEmpty()
        kern = cv.CreateStructuringElementEx(3, 3, 1, 1, cv.CV_SHAPE_RECT)
        try:
            cv.MorphologyEx(self.getBitmap(), retVal, temp, kern, cv.MORPH_OPEN, 1)
        except:
            cv.MorphologyEx(self.getBitmap(), retVal, temp, kern, cv.CV_MOP_OPEN, 1)
            #OPENCV 2.2 vs 2.3 compatability 
            
            
        return( Image(retVal) )




    def morphClose(self):
        """
        morphologyClose applies a morphological close operation which is effectively
        a dilation operation followed by a morphological erosion. This operation
        helps to 'bring together' or 'close' binary regions which are close together. 


        See: http://en.wikipedia.org/wiki/Closing_(morphology)
        See: http://opencv.willowgarage.com/documentation/cpp/image_filtering.html#cv-morphologyex
        Example Use: Use when a part, which should be one blob is really two blobs.   
        Example Code: ./examples/MorphologyExample.py


        Returns:
            IMAGE
        """
        retVal = self.getEmpty() 
        temp = self.getEmpty()
        kern = cv.CreateStructuringElementEx(3, 3, 1, 1, cv.CV_SHAPE_RECT)
        try:
            cv.MorphologyEx(self.getBitmap(), retVal, temp, kern, cv.MORPH_CLOSE, 1)
        except:
            cv.MorphologyEx(self.getBitmap(), retVal, temp, kern, cv.CV_MOP_CLOSE, 1)
            #OPENCV 2.2 vs 2.3 compatability 
        
        return Image(retVal, colorSpace=self._colorSpace)


    def morphGradient(self):
        """
        The morphological gradient is the difference betwen the morphological
        dilation and the morphological gradient. This operation extracts the 
        edges of a blobs in the image. 


        See: http://en.wikipedia.org/wiki/Morphological_Gradient
        See: http://opencv.willowgarage.com/documentation/cpp/image_filtering.html#cv-morphologyex
        Example Use: Use when you have blobs but you really just want to know the blob edges.
        Example Code: ./examples/MorphologyExample.py


        Returns:
            IMAGE
        """
        retVal = self.getEmpty() 
        retVal = self.getEmpty() 
        temp = self.getEmpty()
        kern = cv.CreateStructuringElementEx(3, 3, 1, 1, cv.CV_SHAPE_RECT)
        try:
            cv.MorphologyEx(self.getBitmap(), retVal, temp, kern, cv.MORPH_GRADIENT, 1)
        except:
            cv.MorphologyEx(self.getBitmap(), retVal, temp, kern, cv.CV_MOP_GRADIENT, 1)
        return Image(retVal, colorSpace=self._colorSpace )


    def histogram(self, numbins = 50):
        """
        Return a numpy array of the 1D histogram of intensity for pixels in the image
        Single parameter is how many "bins" to have.


        Parameters:
            numbins - Integer
        
        Returns:
            LIST
        """
        gray = self._getGrayscaleBitmap()


        (hist, bin_edges) = np.histogram(np.asarray(cv.GetMat(gray)), bins=numbins)
        return hist.tolist()
        
    def hueHistogram(self, bins = 179):
        """
        Returns the histogram of the hue channel for the image

        Parameters:
            bins - Integer
        Returns:
            Numpy Histogram
        """
        return np.histogram(self.toHSV().getNumpy()[:,:,2], bins = bins)[0]

    def huePeaks(self, bins = 179):
        """
        Takes the histogram of hues, and returns the peak hue values, which
        can be useful for determining what the "main colors" in a picture now.
        
        The bins parameter can be used to lump hues together, by default it is 179
        (the full resolution in OpenCV's HSV format)
        
        Peak detection code taken from https://gist.github.com/1178136
        Converted from/based on a MATLAB script at http://billauer.co.il/peakdet.html
        
        Returns a list of tuples, each tuple contains the hue, and the fraction
        of the image that has it.

        Parameters:
            bins - Integer
        Returns:
            list of tuples
        
        """
        """
        keyword arguments:
        y_axis -- A list containg the signal over which to find peaks
        x_axis -- A x-axis whose values correspond to the 'y_axis' list and is used
            in the return to specify the postion of the peaks. If omitted the index
            of the y_axis is used. (default: None)
        lookahead -- (optional) distance to look ahead from a peak candidate to
            determine if it is the actual peak (default: 500) 
            '(sample / period) / f' where '4 >= f >= 1.25' might be a good value
        delta -- (optional) this specifies a minimum difference between a peak and
            the following points, before a peak may be considered a peak. Useful
            to hinder the algorithm from picking up false peaks towards to end of
            the signal. To work well delta should be set to 'delta >= RMSnoise * 5'.
            (default: 0)
                Delta function causes a 20% decrease in speed, when omitted
                Correctly used it can double the speed of the algorithm
        
        return --  Each cell of the lists contains a tupple of:
            (position, peak_value) 
            to get the average peak value do 'np.mean(maxtab, 0)[1]' on the results
        """
        y_axis, x_axis = np.histogram(self.toHSV().getNumpy()[:,:,2], bins = bins)
        x_axis = x_axis[0:bins]
        lookahead = int(bins / 17)
        delta = 0
        
        maxtab = []
        mintab = []
        dump = []   #Used to pop the first hit which always if false
           
        length = len(y_axis)
        if x_axis is None:
            x_axis = range(length)
        
        #perform some checks
        if length != len(x_axis):
            raise ValueError, "Input vectors y_axis and x_axis must have same length"
        if lookahead < 1:
            raise ValueError, "Lookahead must be above '1' in value"
        if not (np.isscalar(delta) and delta >= 0):
            raise ValueError, "delta must be a positive number"
        
        #needs to be a numpy array
        y_axis = np.asarray(y_axis)
        
        #maxima and minima candidates are temporarily stored in
        #mx and mn respectively
        mn, mx = np.Inf, -np.Inf
        
        #Only detect peak if there is 'lookahead' amount of points after it
        for index, (x, y) in enumerate(zip(x_axis[:-lookahead], y_axis[:-lookahead])):
            if y > mx:
                mx = y
                mxpos = x
            if y < mn:
                mn = y
                mnpos = x
            
            ####look for max####
            if y < mx-delta and mx != np.Inf:
                #Maxima peak candidate found
                #look ahead in signal to ensure that this is a peak and not jitter
                if y_axis[index:index+lookahead].max() < mx:
                    maxtab.append((mxpos, mx))
                    dump.append(True)
                    #set algorithm to only find minima now
                    mx = np.Inf
                    mn = np.Inf
            
            ####look for min####
            if y > mn+delta and mn != -np.Inf:
                #Minima peak candidate found 
                #look ahead in signal to ensure that this is a peak and not jitter
                if y_axis[index:index+lookahead].min() > mn:
                    mintab.append((mnpos, mn))
                    dump.append(False)
                    #set algorithm to only find maxima now
                    mn = -np.Inf
                    mx = -np.Inf
        
        
        #Remove the false hit on the first value of the y_axis
        try:
            if dump[0]:
                maxtab.pop(0)
                #print "pop max"
            else:
                mintab.pop(0)
                #print "pop min"
            del dump
        except IndexError:
            #no peaks were found, should the function return empty lists?
            pass
      
        huetab = []
        for hue, pixelcount in maxtab:
            huetab.append((hue, pixelcount / float(self.width * self.height)))
        return huetab



    def __getitem__(self, coord):
        ret = self.getMatrix()[tuple(reversed(coord))]
        if (type(ret) == cv.cvmat):
            (width, height) = cv.GetSize(ret)
            newmat = cv.CreateMat(height, width, ret.type)
            cv.Copy(ret, newmat) #this seems to be a bug in opencv
            #if you don't copy the matrix slice, when you convert to bmp you get
            #a slice-sized hunk starting at 0, 0
            return Image(newmat)
            
        if self.isBGR():
            return tuple(reversed(ret))
        else:
            return tuple(ret)


    def __setitem__(self, coord, value):
        value = tuple(reversed(value))  #RGB -> BGR
        if (is_tuple(self.getMatrix()[tuple(reversed(coord))])):
            self.getMatrix()[tuple(reversed(coord))] = value 
        else:
            cv.Set(self.getMatrix()[tuple(reversed(coord))], value)
            self._clearBuffers("_matrix") 


    def __sub__(self, other):
        newbitmap = self.getEmpty() 
        if is_number(other):
            cv.SubS(self.getBitmap(), other, newbitmap)
        else:
            cv.Sub(self.getBitmap(), other.getBitmap(), newbitmap)
        return Image(newbitmap, colorSpace=self._colorSpace)


    def __add__(self, other):
        newbitmap = self.getEmpty() 
        if is_number(other):
            cv.AddS(self.getBitmap(), other, newbitmap)
        else:
            cv.Add(self.getBitmap(), other.getBitmap(), newbitmap)
        return Image(newbitmap, colorSpace=self._colorSpace)


    def __and__(self, other):
        newbitmap = self.getEmpty() 
        if is_number(other):
            cv.AndS(self.getBitmap(), other, newbitmap)
        else:
            cv.And(self.getBitmap(), other.getBitmap(), newbitmap)
        return Image(newbitmap, colorSpace=self._colorSpace)


    def __or__(self, other):
        newbitmap = self.getEmpty() 
        if is_number(other):
            cv.OrS(self.getBitmap(), other, newbitmap)
        else:
            cv.Or(self.getBitmap(), other.getBitmap(), newbitmap)
        return Image(newbitmap, colorSpace=self._colorSpace)


    def __div__(self, other):
        newbitmap = self.getEmpty() 
        if (not is_number(other)):
            cv.Div(self.getBitmap(), other.getBitmap(), newbitmap)
        else:
            cv.ConvertScale(self.getBitmap(), newbitmap, 1.0/float(other))
        return Image(newbitmap, colorSpace=self._colorSpace)


    def __mul__(self, other):
        newbitmap = self.getEmpty() 
        if (not is_number(other)):
            cv.Mul(self.getBitmap(), other.getBitmap(), newbitmap)
        else:
            cv.ConvertScale(self.getBitmap(), newbitmap, float(other))
        return Image(newbitmap, colorSpace=self._colorSpace)

    def __pow__(self, other):
        newbitmap = self.getEmpty() 
        cv.Pow(self.getBitmap(), newbitmap, other)
        return Image(newbitmap, colorSpace=self._colorSpace)


    def __neg__(self):
        newbitmap = self.getEmpty() 
        cv.Not(self.getBitmap(), newbitmap)
        return Image(newbitmap, colorSpace=self._colorSpace)


    def max(self, other):
        """
        The maximum value of my image, and the other image, in each channel
        If other is a number, returns the maximum of that and the number

        Parameters:
            other - Image
        Returns:
            IMAGE
        """ 
        newbitmap = self.getEmpty() 
        if is_number(other):
            cv.MaxS(self.getBitmap(), other.getBitmap(), newbitmap)
        else:
            cv.Max(self.getBitmap(), other.getBitmap(), newbitmap)
        return Image(newbitmap, colorSpace=self._colorSpace)


    def min(self, other):
        """
        The minimum value of my image, and the other image, in each channel
        If other is a number, returns the minimum of that and the number

        Parameters:
            other - Image
        Returns:
            IMAGE
        """ 
        newbitmap = self.getEmpty() 
        if is_number(other):
            cv.MaxS(self.getBitmap(), other.getBitmap(), newbitmap)
        else:
            cv.Max(self.getBitmap(), other.getBitmap(), newbitmap)
        return Image(newbitmap, colorSpace=self._colorSpace)


    def _clearBuffers(self, clearexcept = "_bitmap"):
        for k, v in self._initialized_buffers.items():
            if k == clearexcept:
                continue
            self.__dict__[k] = v


    def findBarcode(self, zxing_path = ""):
        """
        If you have the python-zxing library installed, you can find 2d and 1d
        barcodes in your image.  These are returned as Barcode feature objects
        in a FeatureSet.  The single parameter is the ZXing_path, if you 
        don't have the ZXING_LIBRARY env parameter set.

        You can clone python-zxing at http://github.com/oostendo/python-zxing

        INSTALLING ZEBRA CROSSING
        1) Download the latest version of zebra crossing from: http://code.google.com/p/zxing/
        2) unpack the zip file where ever you see fit
              cd zxing-x.x, where x.x is the version number of zebra crossing 
              ant -f core/build.xml
              ant -f javase/build.xml 
            This should build the library, but double check the readme
        3) Get our helper library 
           git clone git://github.com/oostendo/python-zxing.git
           cd python-zxing
           python setup.py install
        4) Our library does not have a setup file. You will need to add
           it to your path variables. On OSX/Linux use a text editor to modify your shell file (e.g. .bashrc)
        
           export ZXING_LIBRARY=<FULL PATH OF ZXING LIBRARY - (i.e. step 2)>
           for example: export ZXING_LIBRARY=/my/install/path/zxing-x.x/

           
           On windows you will need to add these same variables to the system variable, e.g.
           http://www.computerhope.com/issues/ch000549.htm
        
        5) On OSX/Linux source your shell rc file (e.g. source .bashrc). Windows users may need to restart.
        
        6) Go grab some barcodes!

        WARNING:
        Users on OSX may see the following error:

        RuntimeWarning: tmpnam is a potential security risk to your program        
        
        We are working to resolve this issue. For normal use this should not be a problem.

        Parameters:
        
            zxing_path - String
            
        Returns:
        
            BARCODE
        """
        if not ZXING_ENABLED:
            warnings.warn("Zebra Crossing (ZXing) Library not installed. Please see the release notes.")
            return None


        if (not self._barcodeReader):
            if not zxing_path:
                self._barcodeReader = zxing.BarCodeReader()
            else:
                self._barcodeReader = zxing.BarCodeReader(zxing_path)


        tmp_filename = os.tmpnam() + ".png"
        self.save(tmp_filename)
        barcode = self._barcodeReader.decode(tmp_filename)
        os.unlink(tmp_filename)


        if barcode:
            return Barcode(self, barcode)
        else:
            return None


    #this function contains two functions -- the basic edge detection algorithm
    #and then a function to break the lines down given a threshold parameter
    def findLines(self, threshold=80, minlinelength=30, maxlinegap=10, cannyth1=50, cannyth2=100):
        """
        findLines will find line segments in your image and returns Line feature 
        objects in a FeatureSet. The parameters are:
        * threshold, which determies the minimum "strength" of the line
        * min line length -- how many pixels long the line must be to be returned
        * max line gap -- how much gap is allowed between line segments to consider them the same line 
        * cannyth1 and cannyth2 are thresholds used in the edge detection step, refer to _getEdgeMap() for details


        For more information, consult the cv.HoughLines2 documentation

        Parameters:
            threshold - Int
            minlinelength - Int
            maxlinegap - Int
            cannyth1 - Int
            cannyth2 - Int
            
        Returns:
            FEATURESET
        """
        em = self._getEdgeMap(cannyth1, cannyth2)
    
    
        lines = cv.HoughLines2(em, cv.CreateMemStorage(), cv.CV_HOUGH_PROBABILISTIC, 1.0, cv.CV_PI/180.0, threshold, minlinelength, maxlinegap)


        linesFS = FeatureSet()
        for l in lines:
            linesFS.append(Line(self, l))  
        return linesFS
    
    
    
    
    def findChessboard(self, dimensions = (8, 5), subpixel = True):
        """
        Given an image, finds a chessboard within that image.  Returns the Chessboard featureset.
        The Chessboard is typically used for calibration because of its evenly spaced corners.
    
    
        The single parameter is the dimensions of the chessboard, typical one can be found in \SimpleCV\tools\CalibGrid.png
   
        Parameters:
            dimensions - Tuple
            subpixel - Boolean

        Returns:
            FeatureSet
        """
        corners = cv.FindChessboardCorners(self._getEqualizedGrayscaleBitmap(), dimensions, cv.CV_CALIB_CB_ADAPTIVE_THRESH + cv.CV_CALIB_CB_NORMALIZE_IMAGE )
        if(len(corners[1]) == dimensions[0]*dimensions[1]):
            if (subpixel):
                spCorners = cv.FindCornerSubPix(self.getGrayscaleMatrix(), corners[1], (11, 11), (-1, -1), (cv.CV_TERMCRIT_ITER | cv.CV_TERMCRIT_EPS, 10, 0.01))
            else:
                spCorners = corners[1]
            return FeatureSet([ Chessboard(self, dimensions, spCorners) ])
        else:
            return None


    def edges(self, t1=50, t2=100):
        """
        Finds an edge map Image using the Canny edge detection method.  Edges will be brighter than the surrounding area.


        The t1 parameter is roughly the "strength" of the edge required, and the value between t1 and t2 is used for edge linking.  For more information:


        <http://opencv.willowgarage.com/documentation/python/imgproc_feature_detection.html>
        <http://en.wikipedia.org/wiki/Canny_edge_detector>

        Parameters:
            t1 - Int
            t2 - Int
            
        Returns:
            IMAGE
        """
        return Image(self._getEdgeMap(t1, t2), colorSpace=self._colorSpace)


    def _getEdgeMap(self, t1=50, t2=100):
        """
        Return the binary bitmap which shows where edges are in the image.  The two
        parameters determine how much change in the image determines an edge, 
        and how edges are linked together.  For more information refer to:


        http://en.wikipedia.org/wiki/Canny_edge_detector
        http://opencv.willowgarage.com/documentation/python/imgproc_feature_detection.html?highlight=canny#Canny
        """ 
  
  
        if (self._edgeMap and self._cannyparam[0] == t1 and self._cannyparam[1] == t2):
            return self._edgeMap


        self._edgeMap = self.getEmpty(1) 
        cv.Canny(self._getGrayscaleBitmap(), self._edgeMap, t1, t2)
        self._cannyparam = (t1, t2)


        return self._edgeMap


    def rotate(self, angle, fixed=True, point=[-1, -1], scale = 1.0):
        """
        This function rotates an image around a specific point by the given angle 
        By default in "fixed" mode, the returned Image is the same dimensions as the original Image, and the contents will be scaled to fit.  In "full" mode the
        contents retain the original size, and the Image object will scale
        by default, the point is the center of the image. 
        you can also specify a scaling parameter

        Note that when fixed is set to false selecting a rotation point has no effect since the image is move to fit on the screen.

        Parameters:
            angle - angle in degrees positive is clockwise, negative is counter clockwise 
            fixed - if fixed is true,keep the original image dimensions, otherwise scale the image to fit the rotation 
            point - the point about which we want to rotate, if none is defined we use the center.
            scale - and optional floating point scale parameter. 
            
        Returns:
            IMAGE
        """
        if( point[0] == -1 or point[1] == -1 ):
            point[0] = (self.width-1)/2
            point[1] = (self.height-1)/2


        if (fixed):
            retVal = self.getEmpty()
            rotMat = cv.CreateMat(2, 3, cv.CV_32FC1)
            cv.GetRotationMatrix2D((float(point[0]), float(point[1])), float(angle), float(scale), rotMat)
            cv.WarpAffine(self.getBitmap(), retVal, rotMat)
            return Image(retVal, colorSpace=self._colorSpace)




        #otherwise, we're expanding the matrix to fit the image at original size
        rotMat = cv.CreateMat(2, 3, cv.CV_32FC1)
        # first we create what we thing the rotation matrix should be
        cv.GetRotationMatrix2D((float(point[0]), float(point[1])), float(angle), float(scale), rotMat)
        A = np.array([0, 0, 1])
        B = np.array([self.width, 0, 1])
        C = np.array([self.width, self.height, 1])
        D = np.array([0, self.height, 1])
        #So we have defined our image ABC in homogenous coordinates
        #and apply the rotation so we can figure out the image size
        a = np.dot(rotMat, A)
        b = np.dot(rotMat, B)
        c = np.dot(rotMat, C)
        d = np.dot(rotMat, D)
        #I am not sure about this but I think the a/b/c/d are transposed
        #now we calculate the extents of the rotated components. 
        minY = min(a[1], b[1], c[1], d[1])
        minX = min(a[0], b[0], c[0], d[0])
        maxY = max(a[1], b[1], c[1], d[1])
        maxX = max(a[0], b[0], c[0], d[0])
        #from the extents we calculate the new size
        newWidth = np.ceil(maxX-minX)
        newHeight = np.ceil(maxY-minY)
        #now we calculate a new translation
        tX = 0
        tY = 0
        #calculate the translation that will get us centered in the new image
        if( minX < 0 ):
            tX = -1.0*minX
        elif(maxX > newWidth-1 ):
            tX = -1.0*(maxX-newWidth)


        if( minY < 0 ):
            tY = -1.0*minY
        elif(maxY > newHeight-1 ):
            tY = -1.0*(maxY-newHeight)


        #now we construct an affine map that will the rotation and scaling we want with the 
        #the corners all lined up nicely with the output image. 
        src = ((A[0], A[1]), (B[0], B[1]), (C[0], C[1]))
        dst = ((a[0]+tX, a[1]+tY), (b[0]+tX, b[1]+tY), (c[0]+tX, c[1]+tY))


        cv.GetAffineTransform(src, dst, rotMat)


        #calculate the translation of the corners to center the image
        #use these new corner positions as the input to cvGetAffineTransform
        retVal = cv.CreateImage((int(newWidth), int(newHeight)), 8, int(3))
        cv.WarpAffine(self.getBitmap(), retVal, rotMat)
        return Image(retVal, colorSpace=self._colorSpace) 


    def rotate90(self):
        """
        Does a fast 90 degree rotation to the right.
        Note that subsequent calls to this function *WILL NOT* keep rotating it to the right!!!
        This function just does a matrix transpose so following one transpose by another will 
        just yield the original image.  

        Returns:
            Image
        """
        retVal = cv.CreateImage((self.height, self.width), cv.IPL_DEPTH_8U, 3)
        cv.Transpose(self.getBitmap(), retVal)
        return(Image(retVal, colorSpace=self._colorSpace))
    
    
    def shear(self, cornerpoints):
        """
        Given a set of new corner points in clockwise order, return a shear-ed Image
        that transforms the Image contents.  The returned image is the same
        dimensions.


        cornerpoints is a 2x4 array of point tuples

        Returns:
            IMAGE
        """
        src =  ((0, 0), (self.width-1, 0), (self.width-1, self.height-1))
        #set the original points
        aWarp = cv.CreateMat(2, 3, cv.CV_32FC1)
        #create the empty warp matrix
        cv.GetAffineTransform(src, cornerpoints, aWarp)


        return self.transformAffine(aWarp)


    def transformAffine(self, rotMatrix):
        """
        This helper function for shear performs an affine rotation using the supplied matrix. 
        The matrix can be a either an openCV mat or an np.ndarray type. 
        The matrix should be a 2x3

        Parameters:
            rotMatrix - Numpy Array or CvMat
            
        Returns:
            IMAGE
        """
        retVal = self.getEmpty()
        if(type(rotMatrix) == np.ndarray ):
            rotMatrix = npArray2cvMat(rotMatrix)
        cv.WarpAffine(self.getBitmap(), retVal, rotMatrix)
        return Image(retVal, colorSpace=self._colorSpace) 


    def warp(self, cornerpoints):
        """
        Given a new set of corner points in clockwise order, return an Image with 
        the images contents warped to the new coordinates.  The returned image
        will be the same size as the original image


        Parameters:
            cornerpoints - List of Tuples

        Returns:
            IMAGE
        """
        #original coordinates
        src = ((0, 0), (self.width-1, 0), (self.width-1, self.height-1), (0, self.height-1))
    
    
        pWarp = cv.CreateMat(3, 3, cv.CV_32FC1) #create an empty 3x3 matrix
        cv.GetPerspectiveTransform(src, cornerpoints, pWarp) #figure out the warp matrix


        return self.transformPerspective(pWarp)


    def transformPerspective(self, rotMatrix):
        """
        This helper function for warp performs an affine rotation using the supplied matrix. 
        The matrix can be a either an openCV mat or an np.ndarray type. 
        The matrix should be a 3x3

        Parameters:
            rotMatrix - Numpy Array or CvMat

        Returns:
            IMAGE
        """
        retVal = self.getEmpty()
        if(type(rotMatrix) == np.ndarray ):
            rotMatrix = npArray2cvMat(rotMatrix)
        cv.WarpPerspective(self.getBitmap(), retVal, rotMatrix)
        return Image(retVal, colorSpace=self._colorSpace) 
  
  
    def getPixel(self, x, y):
        """
        This function returns the RGB value for a particular image pixel given a specific row and column.
        
        NOTE:
        this function will always return pixels in RGB format even if the image is BGR format. 
        
        Parameters:
            x - Int
            y - Int

        Returns:
            Int
        """
        c = None
        retVal = None
        if( x < 0 or x >= self.width ):
            warnings.warn("getRGBPixel: X value is not valid.")
        elif( y < 0 or y >= self.height ):
            warnings.warn("getRGBPixel: Y value is not valid.")
        else:
            c = cv.Get2D(self.getBitmap(), y, x)
            if( self._colorSpace == ColorSpace.BGR ): 
                retVal = (c[2],c[1],c[0])
            else:
                retVal = (c[0],c[1],c[2])
        
        return retVal
  
  
    def getGrayPixel(self, x, y):
        """
        This function returns the Gray value for a particular image pixel given a specific row and column.

        Parameters:
            x - Int
            y - Int

        Returns:
            Int
        """
        retVal = None
        if( x < 0 or x >= self.width ):
            warnings.warn("getGrayPixel: X value is not valid.") 
        elif( y < 0 or y >= self.height ):
            warnings.warn("getGrayPixel: Y value is not valid.")
        else:
            retVal = cv.Get2D(self._getGrayscaleBitmap(), y, x)
            retVal = retVal[0]
        return retVal
      
      
    def getVertScanline(self, column):
        """
        This function returns a single column of RGB values from the image.

        Parameters:
            column - Int

        Returns:
            Numpy Array
        """
        retVal = None
        if( column < 0 or column >= self.width ):
            warnings.warn("getVertRGBScanline: column value is not valid.")
        else:
            retVal = cv.GetCol(self.getBitmap(), column)
            retVal = np.array(retVal)
            retVal = retVal[:, 0, :] 
        return retVal
  
  
    def getHorzScanline(self, row):
        """
        This function returns a single row of RGB values from the image.

        Parameters:
            row - Int

        Returns:
            Numpy Array
        """
        retVal = None
        if( row < 0 or row >= self.height ):
            warnings.warn("getHorzRGBScanline: row value is not valid.")
        else:
            retVal = cv.GetRow(self.getBitmap(), row)
            retVal = np.array(retVal)
            retVal = retVal[0, :, :]
        return retVal
  
  
    def getVertScanlineGray(self, column):
        """
        This function returns a single column of gray values from the image.

        Parameters:
            row - Int

        Return:
            Numpy Array
        """
        retVal = None
        if( column < 0 or column >= self.width ):
            warnings.warn("getHorzRGBScanline: row value is not valid.")
        else:
            retVal = cv.GetCol(self._getGrayscaleBitmap(), column )
            retVal = np.array(retVal)
            #retVal = retVal.transpose()
        return retVal
  
  
    def getHorzScanlineGray(self, row):
        """
        This function returns a single row of RGB values from the image.

        Parameters:
            row - Int

        Returns:
            Numpy Array
        """
        retVal = None
        if( row < 0 or row >= self.height ):
            warnings.warn("getHorzRGBScanline: row value is not valid.")
        else:
            retVal = cv.GetRow(self._getGrayscaleBitmap(), row )
            retVal = np.array(retVal)
            retVal = retVal.transpose()
        return retVal


    def crop(self, x , y = None, w = None, h = None, centered=False):
        """
        Crop attempts to use the x and y position variables and the w and h width
        and height variables to crop the image. When centered is false, x and y
        define the top and left of the cropped rectangle. When centered is true
        the function uses x and y as the centroid of the cropped region.

        You can also pass a feature into crop and have it automatically return
        the cropped image within the bounding outside area of that feature
    
    
        Parameters:
            x - Int or Image
            y - Int
            w - Int
            h - Int
            centered - Boolean

        Returns:
            Image
        """

        #If it's a feature extract what we need
        if(isinstance(x, Feature)):
            theFeature = x
            x = theFeature.points[0][0]
            y = theFeature.points[0][1]
            w = theFeature.width()
            h = theFeature.height()

        if(y == None or w == None or h == None):
            print "Please provide an x, y, width, height to function"

        if( w <= 0 or h <= 0 ):
            warnings.warn("Can't do a negative crop!")
            return None
        
        retVal = cv.CreateImage((int(w),int(h)), cv.IPL_DEPTH_8U, 3)
        if( x < 0 or y < 0 ):
            warnings.warn("Crop will try to help you, but you have a negative crop position, your width and height may not be what you want them to be.")


        if( centered ):
            rectangle = (int(x-(w/2)), int(y-(h/2)), int(w), int(h))
        else:
            rectangle = (int(x), int(y), int(w), int(h))
    

        (topROI, bottomROI) = self._rectOverlapROIs((rectangle[2],rectangle[3]),(self.width,self.height),(rectangle[0],rectangle[1]))

        if( bottomROI is None ):
            warnings.warn("Hi, your crop rectangle doesn't even overlap your image. I have no choice but to return None.")
            return None

        retVal = cv.CreateImage((bottomROI[2],bottomROI[3]), cv.IPL_DEPTH_8U, 3)
    
        cv.SetImageROI(self.getBitmap(), bottomROI)
        cv.Copy(self.getBitmap(), retVal)
        cv.ResetImageROI(self.getBitmap())
        return Image(retVal, colorSpace=self._colorSpace)
    
    
    def regionSelect(self, x1, y1, x2, y2 ):
        """
        Region select is similar to crop, but instead of taking a position and width
        and height values it simply takes to points on the image and returns the selected
        region. This is very helpful for creating interactive scripts that require
        the user to select a region.

        Parameters:
            x1 - Int
            y1 - Int
            x2 - Int
            y2 - Int

        Returns:
            Image
        """
        w = abs(x1-x2)
        h = abs(y1-y2)


        retVal = None
        if( w <= 0 or h <= 0 or w > self.width or h > self.height ):
            warnings.warn("regionSelect: the given values will not fit in the image or are too small.")
        else:
            xf = x2 
            if( x1 < x2 ):
                xf = x1
            yf = y2
            if( y1 < y2 ):
                yf = y1
            retVal = self.crop(xf, yf, w, h)
      
      
        return retVal
  
  
    def clear(self):
        """
        This is a slightly unsafe method that clears out the entire image state
        it is usually used in conjunction with the drawing blobs to fill in draw
        only a single large blob in the image. 
        """
        cv.SetZero(self._bitmap)
        self._clearBuffers()
    
    


    
    
    def drawText(self, text = "", x = None, y = None, color = Color.BLUE, fontsize = 16):
        """
        This function draws the string that is passed on the screen at the specified coordinates


        The Default Color is blue but you can pass it various colors
        The text will default to the center of the screen if you don't pass it a value


        Parameters:
            text - String
            x - Int
            y - Int
            color - Color object or Color Tuple
            fontsize - Int
            
        Returns:
            Image
        """
        if(x == None):
            x = (self.width / 2)
        if(y == None):
            y = (self.height / 2)
    
    
        self.getDrawingLayer().setFontSize(fontsize)
        self.getDrawingLayer().text(text, (x, y), color)
    
    
    def drawRectangle(self,x,y,w,h,color=Color.RED,width=1,alpha=255):
        """
        Draw a rectangle on the screen given the upper left corner of the rectangle
        and the width and height. 
        
        x - the x position
        y - the y position
        w - the width of the rectangle
        h - the height of the rectangle
        color - an RGB tuple indicating the desired color.
        width - the width of the rectangle, a value less than or equal to zero means filled in completely.
        alpha - the alpha value on the interval from 255 to 0, 255 is opaque, 0 is completely transparent. 

        returns:
        None - this operation is in place. 
        """
        if( width < 1 ):
            self.getDrawingLayer().rectangle((x,y),(w,h),color,filled=True,alpha=alpha)
        else:
            self.getDrawingLayer().rectangle((x,y),(w,h),color,width,alpha=alpha)
            
    def drawRotatedRectangle(self,boundingbox,color=Color.RED,width=1):
        cv.EllipseBox(self.getBitmap(),boundingbox,color,width)


    def show(self, type = 'window'):
        """
        This function automatically pops up a window and shows the current image

        Types:
            window
            browser

        Parameters:
            type - String

        Return:
            Display
        """
        if(type == 'browser'):
          import webbrowser
          js = JpegStreamer(8080)
          self.save(js)
          webbrowser.open("http://localhost:8080", 2)
          return js
        elif (type == 'window'):
          from SimpleCV.Display import Display
          d = Display(self.size())
          self.save(d)
          return d
        else:
          print "Unknown type to show"

    def _surface2Image(self,surface):
        imgarray = pg.surfarray.array3d(surface)
        retVal = Image(imgarray)
        retVal._colorSpace = ColorSpace.RGB
        return retVal.toBGR().rotate90()
    
    def _image2Surface(self,img):
        return pg.image.fromstring(img.getPIL().tostring(),img.size(), "RGB") 
        #return pg.surfarray.make_surface(img.toRGB().getNumpy())

    def toPygameSurface(self):
        """
        Converts this image to a pygame surface. This is useful if you want
        to treat an image as a sprite to render onto an image. An example
        would be rendering blobs on to an image. THIS IS EXPERIMENTAL.
        """
        return pg.image.fromstring(self.getPIL().tostring(),self.size(), "RGB") 
    
        
    def addDrawingLayer(self, layer = None):
        """
        Push a new drawing layer onto the back of the layer stack

        Parameters:
            layer - String

        Returns:
            Int
        """

        if not isinstance(layer, DrawingLayer):
          return "Please pass a DrawingLayer object"
        
        if not layer:
            layer = DrawingLayer(self.size())
        self._mLayers.append(layer)
        return len(self._mLayers)-1
    
    
    def insertDrawingLayer(self, layer, index):
        """
        Insert a new layer into the layer stack at the specified index

        Parameters:
            layer - DrawingLayer
            index - Int

        """
        self._mLayers.insert(index, layer)
        return None    
  
  
    def removeDrawingLayer(self, index):
        """
        Remove a layer from the layer stack based on the layer's index.

        Parameters:
            index - Int
        """
        return self._mLayers.pop(index)
    
    
    def getDrawingLayer(self, index = -1):
        """
        Return a drawing layer based on the provided index.  If not provided, will
        default to the top layer.  If no layers exist, one will be created

        Parameters:
            index - Int
        """
        if not len(self._mLayers):
            layer = DrawingLayer(self.size())
            self.addDrawingLayer(layer)
      
      
        return self._mLayers[index]
    
    
    def dl(self, index = -1):
        """
        Alias for getDrawingLayer()
        """
        return self.getDrawingLayer(index)
  
  
    def clearLayers(self):
        """
        Remove all of the drawing layers. 
        """
        for i in self._mLayers:
            self._mLayers.remove(i)
      
      
        return None

    def layers(self):
        """
        Return the array of DrawingLayer objects associated with the image
        """
        return self._mLayers


        #render the image. 
    def _renderImage(self, layer):
        imgSurf = self.getPGSurface(self).copy()
        imgSurf.blit(layer._mSurface, (0, 0))
        return Image(imgSurf)
    
    def mergedLayers(self):
        """
        Return all DrawingLayer objects as a single DrawingLayer

        Returns:
            DrawingLayer
        """
        final = DrawingLayer(self.size())
        for layers in self._mLayers: #compose all the layers
                layers.renderToOtherLayer(final)
        return final
        
    def applyLayers(self, indicies=-1):
        """
        Render all of the layers onto the current image and return the result.
        Indicies can be a list of integers specifying the layers to be used.

        Parameters:
            indicies - Int
        """
        if not len(self._mLayers):
            return self
        
        if(indicies==-1 and len(self._mLayers) > 0 ):
            final = self.mergedLayers()
            imgSurf = self.getPGSurface().copy()
            imgSurf.blit(final._mSurface, (0, 0))
            return Image(imgSurf)
        else:
            final = DrawingLayer((self.width, self.height))
            retVal = self
            indicies.reverse()
            for idx in indicies:
                retVal = self._mLayers[idx].renderToOtherLayer(final)
            imgSurf = self.getPGSurface().copy()
            imgSurf.blit(final._mSurface, (0, 0))
            indicies.reverse()
            return Image(imgSurf)
            
    def adaptiveScale(self, resolution,fit=True):
        """
        Adapative Scale is used in the Display to automatically
        adjust image size to match the display size.

        This is typically used in this instance:
        >>> d = Display((800,600))
        >>> i = Image((640, 480))
        >>> i.save(d)

        Where this would scale the image to match the display size of 800x600

        Parameters:
            resolution - Tuple
            fit - Boolean

        Returns:
            Image
        """
        
        wndwAR = float(resolution[0])/float(resolution[1])
        imgAR = float(self.width)/float(self.height)
        img = self
        targetx = 0
        targety = 0
        targetw = resolution[0]
        targeth = resolution[1]
        if( self.size() == resolution): # we have to resize
            retVal = self
        elif( imgAR == wndwAR ):
            retVal = img.scale(resolution[0],resolution[1])
        elif(fit):
            #scale factors
            retVal = cv.CreateImage(resolution, cv.IPL_DEPTH_8U, 3)
            cv.Zero(retVal)
            wscale = (float(self.width)/float(resolution[0]))
            hscale = (float(self.height)/float(resolution[1]))
            if(wscale>1): #we're shrinking what is the percent reduction
                wscale=1-(1.0/wscale)
            else: # we need to grow the image by a percentage
                wscale = 1.0-wscale
            if(hscale>1):
                hscale=1-(1.0/hscale)
            else:
                hscale=1.0-hscale
            if( wscale == 0 ): #if we can get away with not scaling do that
                targetx = 0
                targety = (resolution[1]-self.height)/2
                targetw = img.width
                targeth = img.height
            elif( hscale == 0 ): #if we can get away with not scaling do that
                targetx = (resolution[0]-img.width)/2
                targety = 0
                targetw = img.width
                targeth = img.height
            elif(wscale < hscale): # the width has less distortion
                sfactor = float(resolution[0])/float(self.width)
                targetw = int(float(self.width)*sfactor)
                targeth = int(float(self.height)*sfactor)
                if( targetw > resolution[0] or targeth > resolution[1]):
                    #aw shucks that still didn't work do the other way instead
                    sfactor = float(resolution[1])/float(self.height)
                    targetw = int(float(self.width)*sfactor)
                    targeth = int(float(self.height)*sfactor)
                    targetx = (resolution[0]-targetw)/2
                    targety = 0
                else:
                    targetx = 0
                    targety = (resolution[1]-targeth)/2
                img = img.scale(targetw,targeth)
            else: #the height has more distortion
                sfactor = float(resolution[1])/float(self.height)
                targetw = int(float(self.width)*sfactor)
                targeth = int(float(self.height)*sfactor)
                if( targetw > resolution[0] or targeth > resolution[1]):
                    #aw shucks that still didn't work do the other way instead
                    sfactor = float(resolution[0])/float(self.width)
                    targetw = int(float(self.width)*sfactor)
                    targeth = int(float(self.height)*sfactor)
                    targetx = 0
                    targety = (resolution[1]-targeth)/2
                else:
                    targetx = (resolution[0]-targetw)/2
                    targety = 0
                img = img.scale(targetw,targeth)
            cv.SetImageROI(retVal,(targetx,targety,targetw,targeth))
            cv.Copy(img.getBitmap(),retVal)
            cv.ResetImageROI(retVal)
            retVal = Image(retVal)
        else: # we're going to crop instead
            retVal = cv.CreateImage(resolution, cv.IPL_DEPTH_8U, 3) 
            cv.Zero(retVal)
            if(self.width <= resolution[0] and self.height <= resolution[1] ): # center a too small image 
                #we're too small just center the thing
                targetx = (resolution[0]/2)-(self.width/2)
                targety = (resolution[1]/2)-(self.height/2)
            elif(self.width > resolution[0] and self.height > resolution[1]): #crop too big on both axes
                targetw = resolution[0]
                targeth = resolution[1]
                targetx = 0
                targety = 0
                x = (self.width-resolution[0])/2
                y = (self.height-resolution[1])/2
                img = img.crop(x,y,targetw,targeth)
            elif( self.width <= resolution[0] and self.height > resolution[1]): #height too big
                #crop along the y dimension and center along the x dimension
                targetw = self.width
                targeth = resolution[1]
                targetx = (resolution[0]-self.width)/2
                targety = 0
                x = 0
                y = (self.height-resolution[1])/2
                img = img.crop(x,y,targetw,targeth)
            elif( self.width > resolution[0] and self.height <= resolution[1]): #width too big
                #crop along the y dimension and center along the x dimension
                targetw = resolution[0]
                targeth = self.height
                targetx = 0
                targety = (resolution[1]-self.height)/2
                x = (self.width-resolution[0])/2
                y = 0
                img = img.crop(x,y,targetw,targeth)

            cv.SetImageROI(retVal,(x,y,targetw,targeth))
            cv.Copy(img.getBitmap(),retVal)
            cv.ResetImageROI(retVal)
            retval = Image(retVal)
        return(retVal)


    def blit(self, img, pos=None,alpha=None,mask=None,alphaMask=None):
        """
        img - an image to place ontop of this image.
        pos - an xy position tuple of the top left corner of img on this image.
        alpha - a single floating point alpha value (0=see the bottom image, 1=see just img, 0.5 blend the two 50/50).
        mask - a binary mask the same size as the input image. White areas are blitted, black areas are not blitted.
        alphaMask - an alpha mask where each grayscale value maps how much of each image is shown.
        """
        retVal = Image(self.getEmpty())
        cv.Copy(self.getBitmap(),retVal.getBitmap())

        w = img.width
        h = img.height

        if( pos is None ):
            pos = (0,0) 

        (topROI, bottomROI) = self._rectOverlapROIs((img.width,img.height),(self.width,self.height),pos)

        if( alpha is not None ):
            cv.SetImageROI(img.getBitmap(),topROI);
            cv.SetImageROI(retVal.getBitmap(),bottomROI);
            a = float(alpha)
            b = float(1.00-a)
            g = float(0.00)
            cv.AddWeighted(img.getBitmap(),a,retVal.getBitmap(),b,g,retVal.getBitmap())
            cv.ResetImageROI(img.getBitmap());
            cv.ResetImageROI(retVal.getBitmap());
        elif( alphaMask is not None ):
            if( alphaMask is not None and (alphaMask.width != img.width or alphaMask.height != img.height ) ):
                warnings.warn("Image.blit: your mask and image don't match sizes, if the mask doesn't fit, you can not blit! Try using the scale function.")
                return None

            cImg = img.crop(topROI[0],topROI[1],topROI[2],topROI[3])
            cMask = alphaMask.crop(topROI[0],topROI[1],topROI[2],topROI[3])
            retValC = retVal.crop(bottomROI[0],bottomROI[1],bottomROI[2],bottomROI[3])
            r = cImg.getEmpty(1) 
            g = cImg.getEmpty(1) 
            b = cImg.getEmpty(1) 
            cv.Split(cImg.getBitmap(), b, g, r, None)
            rf=cv.CreateImage((cImg.width,cImg.height),cv.IPL_DEPTH_32F,1)
            gf=cv.CreateImage((cImg.width,cImg.height),cv.IPL_DEPTH_32F,1)
            bf=cv.CreateImage((cImg.width,cImg.height),cv.IPL_DEPTH_32F,1)
            af=cv.CreateImage((cImg.width,cImg.height),cv.IPL_DEPTH_32F,1)
            cv.ConvertScale(r,rf)
            cv.ConvertScale(g,gf)
            cv.ConvertScale(b,bf)
            cv.ConvertScale(cMask._getGrayscaleBitmap(),af)
            cv.ConvertScale(af,af,scale=(1.0/255.0))
            cv.Mul(rf,af,rf)
            cv.Mul(gf,af,gf)
            cv.Mul(bf,af,bf)

            dr = retValC.getEmpty(1) 
            dg = retValC.getEmpty(1) 
            db = retValC.getEmpty(1) 
            cv.Split(retValC.getBitmap(), db, dg, dr, None)
            drf=cv.CreateImage((retValC.width,retValC.height),cv.IPL_DEPTH_32F,1)
            dgf=cv.CreateImage((retValC.width,retValC.height),cv.IPL_DEPTH_32F,1)
            dbf=cv.CreateImage((retValC.width,retValC.height),cv.IPL_DEPTH_32F,1)
            daf=cv.CreateImage((retValC.width,retValC.height),cv.IPL_DEPTH_32F,1)
            cv.ConvertScale(dr,drf)
            cv.ConvertScale(dg,dgf)
            cv.ConvertScale(db,dbf)
            cv.ConvertScale(cMask.invert()._getGrayscaleBitmap(),daf)
            cv.ConvertScale(daf,daf,scale=(1.0/255.0))
            cv.Mul(drf,daf,drf)
            cv.Mul(dgf,daf,dgf)
            cv.Mul(dbf,daf,dbf)
            
            cv.Add(rf,drf,rf)
            cv.Add(gf,dgf,gf)
            cv.Add(bf,dbf,bf)
 
            cv.ConvertScaleAbs(rf,r)
            cv.ConvertScaleAbs(gf,g)
            cv.ConvertScaleAbs(bf,b)

            cv.Merge(b,g,r,None,retValC.getBitmap())
            cv.SetImageROI(retVal.getBitmap(),bottomROI)
            cv.Copy(retValC.getBitmap(),retVal.getBitmap())
            cv.ResetImageROI(retVal.getBitmap())

        elif( mask is not None):
            if( mask is not None and (mask.width != img.width or mask.height != img.height ) ):
                warnings.warn("Image.blit: your mask and image don't match sizes, if the mask doesn't fit, you can not blit! Try using the scale function. ")
                return None            
            cv.SetImageROI(img.getBitmap(),topROI)
            cv.SetImageROI(mask.getBitmap(),topROI)
            cv.SetImageROI(retVal.getBitmap(),bottomROI)
            cv.Copy(img.getBitmap(),retVal.getBitmap(),mask.getBitmap())
            cv.ResetImageROI(img.getBitmap())
            cv.ResetImageROI(mask.getBitmap())
            cv.ResetImageROI(retVal.getBitmap())       
        else:  #vanilla blit
            cv.SetImageROI(img.getBitmap(),topROI)
            cv.SetImageROI(retVal.getBitmap(),bottomROI)
            cv.Copy(img.getBitmap(),retVal.getBitmap())
            cv.ResetImageROI(img.getBitmap())
            cv.ResetImageROI(retVal.getBitmap())

        return retVal

    def sideBySide(self, image, side="right", scale=True ):
        """
        Combine two images as a side by side. Great for before and after images.


        side - what side of this image to place the other image on.
               choices are (left/right/top/bottom). 
               
        scale - if true scale the smaller of the two sides to match the 
                edge touching the other image. If false we center the smaller
                of the two images on the edge touching the larger image. 

        """
        #there is probably a cleaner way to do this, but I know I hit every case when they are enumerated
        retVal = None
        if( side == "top" ):
            #clever
            retVal = image.sideBySide(self,"bottom",scale)
        elif( side == "bottom" ):
            if( self.width > image.width ):
                if( scale ):
                    #scale the other image width to fit
                    resized = image.resize(w=self.width)
                    nW = self.width
                    nH = self.height + resized.height
                    newCanvas = cv.CreateImage((nW,nH), cv.IPL_DEPTH_8U, 3)
                    cv.SetZero(newCanvas)
                    cv.SetImageROI(newCanvas,(0,0,nW,self.height))
                    cv.Copy(self.getBitmap(),newCanvas)
                    cv.ResetImageROI(newCanvas)
                    cv.SetImageROI(newCanvas,(0,self.height,resized.width,resized.height))
                    cv.Copy(resized.getBitmap(),newCanvas) 
                    cv.ResetImageROI(newCanvas)
                    retVal = Image(newCanvas,colorSpace=self._colorSpace)
                else:
                    nW = self.width
                    nH = self.height + image.height
                    newCanvas = cv.CreateImage((nW,nH), cv.IPL_DEPTH_8U, 3)
                    cv.SetZero(newCanvas)
                    cv.SetImageROI(newCanvas,(0,0,nW,self.height))
                    cv.Copy(self.getBitmap(),newCanvas)
                    cv.ResetImageROI(newCanvas)
                    xc = (self.width-image.width)/2
                    cv.SetImageROI(newCanvas,(xc,self.height,image.width,image.height))
                    cv.Copy(image.getBitmap(),newCanvas) 
                    cv.ResetImageROI(newCanvas)
                    retVal = Image(newCanvas,colorSpace=self._colorSpace)
            else: #our width is smaller than the other image
                if( scale ):
                    #scale the other image width to fit
                    resized = self.resize(w=image.width)
                    nW = image.width
                    nH = resized.height + image.height
                    newCanvas = cv.CreateImage((nW,nH), cv.IPL_DEPTH_8U, 3)
                    cv.SetZero(newCanvas)
                    cv.SetImageROI(newCanvas,(0,0,resized.width,resized.height))
                    cv.Copy(resized.getBitmap(),newCanvas)
                    cv.ResetImageROI(newCanvas)
                    cv.SetImageROI(newCanvas,(0,resized.height,nW,image.height))
                    cv.Copy(image.getBitmap(),newCanvas) 
                    cv.ResetImageROI(newCanvas)
                    retVal = Image(newCanvas,colorSpace=self._colorSpace)
                else:
                    nW = image.width
                    nH = self.height + image.height
                    newCanvas = cv.CreateImage((nW,nH), cv.IPL_DEPTH_8U, 3)
                    cv.SetZero(newCanvas)
                    xc = (image.width - self.width)/2
                    cv.SetImageROI(newCanvas,(xc,0,self.width,self.height))
                    cv.Copy(self.getBitmap(),newCanvas)
                    cv.ResetImageROI(newCanvas)
                    cv.SetImageROI(newCanvas,(0,self.height,image.width,image.height))
                    cv.Copy(image.getBitmap(),newCanvas)
                    cv.ResetImageROI(newCanvas) 
                    retVal = Image(newCanvas,colorSpace=self._colorSpace)

        elif( side == "right" ):
            retVal = image.sideBySide(self,"left",scale)
        else: #default to left
            if( self.height > image.height ):
                if( scale ):
                    #scale the other image height to fit
                    resized = image.resize(h=self.height)
                    nW = self.width + resized.height
                    nH = self.height
                    newCanvas = cv.CreateImage((nW,nH), cv.IPL_DEPTH_8U, 3)
                    cv.SetZero(newCanvas)
                    cv.SetImageROI(newCanvas,(0,0,resized.width,resized.height))
                    cv.Copy(resized.getBitmap(),newCanvas)
                    cv.ResetImageROI(newCanvas)
                    cv.SetImageROI(newCanvas,(resized.width,0,self.width,self.height))
                    cv.Copy(self.getBitmap(),newCanvas)
                    cv.ResetImageROI(newCanvas) 
                    retVal = Image(newCanvas,colorSpace=self._colorSpace)
                else:
                    nW = self.width+image.width
                    nH = self.height
                    newCanvas = cv.CreateImage((nW,nH), cv.IPL_DEPTH_8U, 3)
                    cv.SetZero(newCanvas)
                    yc = (self.height-image.height)/2
                    cv.SetImageROI(newCanvas,(0,yc,image.width,image.height))
                    cv.Copy(image.getBitmap(),newCanvas)
                    cv.ResetImageROI(newCanvas)
                    cv.SetImageROI(newCanvas,(image.width,0,self.width,self.height))
                    cv.Copy(self.getBitmap(),newCanvas)
                    cv.ResetImageROI(newCanvas) 
                    retVal = Image(newCanvas,colorSpace=self._colorSpace)
            else: #our height is smaller than the other image
                if( scale ):
                    #scale our height to fit
                    resized = self.resize(h=image.height)
                    nW = image.width + resized.width
                    nH = image.height
                    newCanvas = cv.CreateImage((nW,nH), cv.IPL_DEPTH_8U, 3)
                    cv.SetZero(newCanvas)
                    cv.SetImageROI(newCanvas,(0,0,image.width,image.height))
                    cv.Copy(image.getBitmap(),newCanvas)
                    cv.ResetImageROI(newCanvas)
                    cv.SetImageROI(newCanvas,(image.width,0,resized.width,resized.height))
                    cv.Copy(resized.getBitmap(),newCanvas) 
                    cv.ResetImageROI(newCanvas)
                    retVal = Image(newCanvas,colorSpace=self._colorSpace)
                else:
                    nW = image.width + self.width
                    nH = image.height
                    newCanvas = cv.CreateImage((nW,nH), cv.IPL_DEPTH_8U, 3)
                    cv.SetZero(newCanvas)
                    cv.SetImageROI(newCanvas,(0,0,image.width,image.height))
                    cv.Copy(image.getBitmap(),newCanvas)
                    cv.ResetImageROI(newCanvas)
                    yc = (image.height-self.height)/2
                    cv.SetImageROI(newCanvas,(image.width,yc,self.width,self.height))
                    cv.Copy(self.getBitmap(),newCanvas) 
                    cv.ResetImageROI(newCanvas)
                    retVal = Image(newCanvas,colorSpace=self._colorSpace)
        return retVal


    def embiggen(self, size=None, color=Color.BLACK, pos=None):
        """
        Make the canvas larger but keep the image the same size. 

        size - width and heigt tuple of the new canvas. 

        color - the color of the canvas 

        pos - the position of the top left corner of image on the new canvas, 
              if none the image is centered.
        """
        
        if( size == None or size[0] < self.width or size[1] < self.height ):
            warnings.warn("image.embiggenCanvas: the size provided is invalid")
            return None

        newCanvas = cv.CreateImage(size, cv.IPL_DEPTH_8U, 3)
        cv.SetZero(newCanvas)
        newColor = cv.RGB(color[0],color[1],color[2])
        cv.AddS(newCanvas,newColor,newCanvas)
        topROI = None
        bottomROI = None
        if( pos is None ):
            pos = (((size[0]-self.width)/2),((size[1]-self.height)/2))

        (topROI, bottomROI) = self._rectOverlapROIs((self.width,self.height),size,pos)
        if( topROI is None or bottomROI is None):
            warnings.warn("image.embiggenCanvas: the position of the old image doesn't make sense, there is no overlap")
            return None

        cv.SetImageROI(newCanvas, bottomROI)
        cv.SetImageROI(self.getBitmap(),topROI)
        cv.Copy(self.getBitmap(),newCanvas)
        cv.ResetImageROI(newCanvas)
        cv.ResetImageROI(self.getBitmap())
        return Image(newCanvas)



    def _rectOverlapROIs(self,top, bottom, pos):
        """
        top is a rectangle (w,h)
        bottom is a rectangle (w,h)
        pos is the top left corner of the top rectangle with respect to the bottom rectangle's top left corner
        method returns none if the two rectangles do not overlap. Otherwise returns the top rectangle's ROI (x,y,w,h)
        and the bottom rectangle's ROI (x,y,w,h) 
        """  
        # the position of the top rect coordinates give bottom top right = (0,0) 
        tr = (pos[0]+top[0],pos[1]) 
        tl = pos 
        br = (pos[0]+top[0],pos[1]+top[1])
        bl = (pos[0],pos[1]+top[1])
        # do an overlap test to weed out corner cases and errors
        def inBounds((w,h), (x,y)):
            retVal = True
            if( x < 0 or  y < 0 or x > w or y > h):
                retVal = False
            return retVal

        trc = inBounds(bottom,tr) 
        tlc = inBounds(bottom,tl) 
        brc = inBounds(bottom,br) 
        blc = inBounds(bottom,bl) 
        if( not trc and not tlc and not brc and not blc ): # no overlap
            return None,None
        elif( trc and tlc and brc and blc ): # easy case top is fully inside bottom 
            tRet = (0,0,top[0],top[1])
            bRet = (pos[0],pos[1],top[0],top[1])
            return tRet,bRet
        # let's figure out where the top rectangle sits on the bottom
        # we clamp the corners of the top rectangle to live inside
        # the bottom rectangle and from that get the x,y,w,h
        tl = (np.clip(tl[0],0,bottom[0]),np.clip(tl[1],0,bottom[1]))
        br = (np.clip(br[0],0,bottom[0]),np.clip(br[1],0,bottom[1]))

        bx = tl[0]
        by = tl[1] 
        bw = abs(tl[0]-br[0])
        bh = abs(tl[1]-br[1])
        # now let's figure where the bottom rectangle is in the top rectangle 
        # we do the same thing with different coordinates
        pos = (-1*pos[0], -1*pos[1])
        #recalculate the bottoms's corners with respect to the top. 
        tr = (pos[0]+bottom[0],pos[1])
        tl = pos 
        br = (pos[0]+bottom[0],pos[1]+bottom[1])
        bl = (pos[0],pos[1]+bottom[1])
        tl = (np.clip(tl[0],0,top[0]), np.clip(tl[1],0,top[1]))
        br = (np.clip(br[0],0,top[0]), np.clip(br[1],0,top[1]))
        tx = tl[0]
        ty = tl[1] 
        tw = abs(br[0]-tl[0])
        th = abs(br[1]-tl[1])
        return (tx,ty,tw,th),(bx,by,bw,bh)

    def createBinaryMask(self,color1=(0,0,0),color2=(255,255,255)):
        """
        Generate a binary mask of the image based on a range of rgb values.
        A binary mask is a black and white image where the white area is kept and the
        black area is removed. 

        This method is used by specifying two colors as the range between the minimum and maximum
        values that will be masked white.

        example:
        >>>> img.createBinaryMask(color1=(0,128,128),color2=(255,255,255)
       
        """
        if( color1[0]-color2[0] == 0 or 
            color1[1]-color2[1] == 0 or
            color1[2]-color2[2] == 0 ):
            warnings.warn("No color range selected, the result will be black, returning None instead.")
            return None
        if( color1[0] > 255 or color1[0] < 0 or
            color1[1] > 255 or color1[1] < 0 or
            color1[2] > 255 or color1[2] < 0 or
            color2[0] > 255 or color2[0] < 0 or
            color2[1] > 255 or color2[1] < 0 or
            color2[2] > 255 or color2[2] < 0 ):
            warnings.warn("One of the tuple values falls outside of the range of 0 to 255")
            return None 

        r = self.getEmpty(1)
        g = self.getEmpty(1)
        b = self.getEmpty(1)
        
        rl = self.getEmpty(1)
        gl = self.getEmpty(1)
        bl = self.getEmpty(1)
 
        rh = self.getEmpty(1)
        gh = self.getEmpty(1)
        bh = self.getEmpty(1)

        cv.Split(self.getBitmap(),b,g,r,None);
        #the difference == 255 case is where open CV
        #kinda screws up, this should just be a white image
        if( abs(color1[0]-color2[0]) == 255 ):
            cv.Zero(rl)
            cv.AddS(rl,255,rl)
        #there is a corner case here where difference == 0
        #right now we throw an error on this case. 
        #also we use the triplets directly as OpenCV is 
        # SUPER FINICKY about the type of the threshold. 
        elif( color1[0] < color2[0] ):
            cv.Threshold(r,rl,color1[0],255,cv.CV_THRESH_BINARY)
            cv.Threshold(r,rh,color2[0],255,cv.CV_THRESH_BINARY)
            cv.Sub(rl,rh,rl)
        else:
            cv.Threshold(r,rl,color2[0],255,cv.CV_THRESH_BINARY)
            cv.Threshold(r,rh,color1[0],255,cv.CV_THRESH_BINARY)    
            cv.Sub(rl,rh,rl)


        if( abs(color1[1]-color2[1]) == 255 ):
            cv.Zero(gl)
            cv.AddS(gl,255,gl)
        elif( color1[1] < color2[1] ):
            cv.Threshold(g,gl,color1[1],255,cv.CV_THRESH_BINARY)
            cv.Threshold(g,gh,color2[1],255,cv.CV_THRESH_BINARY)
            cv.Sub(gl,gh,gl)
        else:
            cv.Threshold(g,gl,color2[1],255,cv.CV_THRESH_BINARY)
            cv.Threshold(g,gh,color1[1],255,cv.CV_THRESH_BINARY)    
            cv.Sub(gl,gh,gl)

        if( abs(color1[2]-color2[2]) == 255 ):
            cv.Zero(bl)
            cv.AddS(bl,255,bl)
        elif( color1[2] < color2[2] ):
            cv.Threshold(b,bl,color1[2],255,cv.CV_THRESH_BINARY)
            cv.Threshold(b,bh,color2[2],255,cv.CV_THRESH_BINARY)
            cv.Sub(bl,bh,bl)
        else:
            cv.Threshold(b,bl,color2[2],255,cv.CV_THRESH_BINARY)
            cv.Threshold(b,bh,color1[2],255,cv.CV_THRESH_BINARY)    
            cv.Sub(bl,bh,bl)


        cv.And(rl,gl,rl)
        cv.And(rl,bl,rl)
        return Image(rl)

    def applyBinaryMask(self, mask,bg_color=Color.BLACK):
        """
        Apply a binary mask to the image. The white areas of the mask will be kept,
        and the black areas removed. The removed areas will be set to the color of 
        bg_color. 

        mask - the binary mask image. White areas are kept, black areas are removed.
        bg_color - the color of the background on the mask.
        """
        newCanvas = cv.CreateImage((self.width,self.height), cv.IPL_DEPTH_8U, 3)
        cv.SetZero(newCanvas)
        newBG = cv.RGB(bg_color[0],bg_color[1],bg_color[2])
        cv.AddS(newCanvas,newBG,newCanvas)
        if( mask.width != self.width or mask.height != self.height ):
            warnings.warn("Image.applyBinaryMask: your mask and image don't match sizes, if the mask doesn't fit, you can't apply it! Try using the scale function. ")
            return None
        cv.Copy(self.getBitmap(),newCanvas,mask.getBitmap());
        return Image(newCanvas,colorSpace=self._colorSpace);

    def createAlphaMask(self, hue=60, hue_lb=None,hue_ub=None):
        """
        Generate a grayscale or binary mask image based either on a hue or an RGB triplet that can be used
        like an alpha channel. In the resulting mask, the hue/rgb_color will be treated as transparent (black). 

        When a hue is used the mask is treated like an 8bit alpha channel.
        When an RGB triplet is used the result is a binary mask. 
        rgb_thresh is a distance measure between a given a pixel and the mask value that we will
        add to the mask. For example, if rgb_color=(0,255,0) and rgb_thresh=5 then any pixel 
        winthin five color values of the rgb_color will be added to the mask (e.g. (0,250,0),(5,255,0)....)

        Invert flips the mask values.

        Parameters:
             hue = a hue used to generate the alpha mask.
             rgb_color = an rgb triplet used to generate a mask
             rgb_thresh = an integer distance from the rgb_color that will also be added to the mask. 
        """

        if( hue<0 or hue > 180 ):
            warnings.warn("Invalid hue color, valid hue range is 0 to 180.")

        if( self._colorSpace != ColorSpace.HSV ):
            hsv = self.toHSV()
        else:
            hsv = self
        h = hsv.getEmpty(1)
        s = hsv.getEmpty(1)
        mask = hsv.getEmpty(1)
        cv.Split(hsv.getBitmap(),None,s,h,None)
        hlut = np.zeros((256,1),dtype=uint8) #thankfully we're not doing a LUT on saturation 
        if(hue_lb is not None and hue_ub is not None):
            hlut[hue_lb:hue_ub]=255
        else:
            hlut[hue] = 255
        cv.LUT(h,mask,cv.fromarray(hlut))
        cv.Copy(s,h,mask) #we'll save memory using hue
        return Image(h).invert() 


    def applyPixelFunction(self, theFunc):
        """
        apply a function to every pixel and return the result
        The function must be of the form int (r,g,b)=func((r,g,b))
        """
        #there should be a way to do this faster using numpy vectorize
        #but I can get vectorize to work with the three channels together... have to split them
        #TODO: benchmark this against vectorize 
        pixels = np.array(self.getNumpy()).reshape(-1,3).tolist()
        result = np.array(map(theFunc,pixels),dtype=uint8).reshape(self.width,self.height,3) 
        return Image(result) 


    def integralImage(self,tilted=False):
        """
        Calculate the integral image and return it as a numpy array.
        The integral image gives the sum of all of the pixels above and to the
        right of a given pixel location. It is useful for computing Haar cascades.
        The return type is a numpy array the same size of the image. The integral
        image requires 32Bit values which are not easily supported by the SimpleCV
        Image class.

        Parameters:
            tilted - Boolean

        Returns:
            Numpy Array
        """
        
        if(tilted):
            img2 = cv.CreateImage((self.width+1, self.height+1), cv.IPL_DEPTH_32F, 1)
            img3 = cv.CreateImage((self.width+1, self.height+1), cv.IPL_DEPTH_32F, 1) 
            cv.Integral(self._getGrayscaleBitmap(),img3,None,img2)
        else:
            img2 = cv.CreateImage((self.width+1, self.height+1), cv.IPL_DEPTH_32F, 1) 
            cv.Integral(self._getGrayscaleBitmap(),img2)
        return np.array(cv.GetMat(img2))
        
        
    def convolve(self,kernel = [[1,0,0],[0,1,0],[0,0,1]],center=None):
        """
        Convolution performs a shape change on an image.  It is similiar to
        something like a dilate.  You pass it a kernel in the form of a list, np.array, or cvMat


        Example:
        
        >>> img = Image("sampleimages/simplecv.png")
        >>> kernel = [[1,0,0],[0,1,0],[0,0,1]]
        >>> conv = img.convolve()


        Parameters:
            kernel - Array, Numpy Array, CvMat
            center - Boolean

        Returns:
            Image
        """
        if(isinstance(kernel, list)):
            kernel = np.array(kernel)
            
        if(type(kernel)==np.ndarray):
            sz = kernel.shape
            kernel = kernel.astype(np.float32)
            myKernel = cv.CreateMat(sz[0], sz[1], cv.CV_32FC1)
            cv.SetData(myKernel, kernel.tostring(), kernel.dtype.itemsize * kernel.shape[1])
        elif(type(kernel)==cv.mat):
            myKernel = kernel
        else:
            warnings.warn("Convolution uses numpy arrays or cv.mat type.")
            return None
        retVal = self.getEmpty(3)
        if(center is None):
            cv.Filter2D(self.getBitmap(),retVal,myKernel)
        else:
            cv.Filter2D(self.getBitmap(),retVal,myKernel,center)
        return Image(retVal)

    def findTemplate(self, template_image = None, threshold = 5, method = "SQR_DIFF_NORM"):
        """
        This function searches an image for a template image.  The template
        image is a smaller image that is searched for in the bigger image.
        This is a basic pattern finder in an image.  This uses the standard
        OpenCV template (pattern) matching and cannot handle scaling or rotation

        
        Template matching returns a match score for every pixel in the image.
        Often pixels that are near to each other and a close match to the template
        are returned as a match. If the threshold is set too low expect to get
        a huge number of values. The threshold parameter is in terms of the
        number of standard deviations from the mean match value you are looking
        
        For example, matches that are above three standard deviations will return
        0.1% of the pixels. In a 800x600 image this means there will be
        800*600*0.001 = 480 matches.

        This method returns the locations of wherever it finds a match above a
        threshold. Because of how template matching works, very often multiple
        instances of the template overlap significantly. The best approach is to
        find the centroid of all of these values. We suggest using an iterative
        k-means approach to find the centroids.
        
        methods:
        SQR_DIFF_NORM - Normalized square difference
        SQR_DIFF      - Square difference
        CCOEFF        -
        CCOEFF_NORM   -
        CCORR         - Cross correlation
        CCORR_NORM    - Normalize cross correlation

        Example:
        
        >>> image = Image("/path/to/img.png")
        >>> pattern_image = image.crop(100,100,100,100)
        >>> found_patterns = image.findTemplate(pattern_image)
        >>> found_patterns.draw()
        >>> image.show()


        Parameters:
            template_image - Image
            threshold - Int
            method - String
        
        RETURNS:
            FeatureSet
        """
        if(template_image == None):
            print "Need image for matching"
            return

        if(template_image.width > self.width):
            print "Image too wide"
            return

        if(template_image.height > self.height):
            print "Image too tall"
            return

        check = 0; # if check = 0 we want maximal value, otherwise minimal
        if(method is None or method == "" or method == "SQR_DIFF_NORM"):#minimal
            method = cv.CV_TM_SQDIFF_NORMED
            check = 1;
        elif(method == "SQR_DIFF"): #minimal
            method = cv.CV_TM_SQDIFF
            check = 1
        elif(method == "CCOEFF"): #maximal
            method = cv.CV_TM_CCOEFF
        elif(method == "CCOEFF_NORM"): #maximal
            method = cv.CV_TM_CCOEFF_NORMED
        elif(method == "CCORR"): #maximal
            method = cv.CV_TM_CCORR
        elif(method == "CCORR_NORM"): #maximal 
            method = cv.CV_TM_CCORR_NORMED
        else:
            warnings.warn("ooops.. I don't know what template matching method you are looking for.")
            return None
        #create new image for template matching computation
        matches = cv.CreateMat( (self.height - template_image.height + 1),
                                (self.width - template_image.width + 1),
                                cv.CV_32FC1)
            
        #choose template matching method to be used
        
        cv.MatchTemplate( self._getGrayscaleBitmap(), template_image._getGrayscaleBitmap(), matches, method )
        mean = np.mean(matches)
        sd = np.std(matches)
        if(check > 0):
            compute = np.where((matches < mean-threshold*sd) )
        else:
            compute = np.where((matches > mean+threshold*sd) )

        mapped = map(tuple, np.column_stack(compute))
        fs = FeatureSet()
        for location in mapped:
            fs.append(TemplateMatch(self, template_image.getBitmap(), (location[1],location[0]), matches[location[0], location[1]]))

        #cluster overlapping template matches 
        finalfs = FeatureSet()
        if( len(fs) > 0 ):
            finalfs.append(fs[0])
            for f in fs:
                match = False
                for f2 in finalfs:
                    if( f2.overlaps(f) ): #if they overlap
                        f2.consume(f) #merge them
                        match = True 
                        break

                if( not match ):
                    finalfs.append(f)
        
            for f in finalfs: #rescale the resulting clusters to fit the template size
                f.rescale(template_image.width,template_image.height)
            
            fs = finalfs
        
        return fs                           
         

    def readText(self):
        """
        This function will return any text it can find using OCR on the
        image.

        Please note that it does not handle rotation well, so if you need
        it in your application try to rotate and/or crop the area so that
        the text would be the same way a document is read

        RETURNS: String

        If you're having run-time problems I feel bad for your son,
        I've got 99 problems but dependencies ain't one:

        http://code.google.com/p/tesseract-ocr/
        http://code.google.com/p/python-tesseract/


        """

        if(not OCR_ENABLED):
            return "Please install the correct OCR library required - http://code.google.com/p/tesseract-ocr/ http://code.google.com/p/python-tesseract/"
        
        api = tesseract.TessBaseAPI()
        api.SetOutputName("outputName")
        api.Init(".","eng",tesseract.OEM_DEFAULT)
        api.SetPageSegMode(tesseract.PSM_AUTO)


        jpgdata = StringIO()
        self.getPIL().save(jpgdata, "jpeg")
        jpgdata.seek(0)
        stringbuffer = jpgdata.read()
        result = tesseract.ProcessPagesBuffer(stringbuffer,len(stringbuffer),api)
        return result

    def findCircle(self,canny=100,thresh=350,distance=-1):
        """
        Perform the Hough Circle transform to extract _perfect_ circles from the image
        canny - the upper bound on a canny edge detector used to find circle edges.

        thresh - the threshold at which to count a circle. Small parts of a circle get
        added to the accumulator array used internally to the array. This value is the
        minimum threshold. Lower thresholds give more circles, higher thresholds give fewer circles.

        Warning: if this threshold is too high, and no circles are found the underlying OpenCV
        routine fails and causes a segfault. 
        
        distance - the minimum distance between each successive circle in pixels. 10 is a good
        starting value.

        returns: a circle feature set. 
        """
        storage = cv.CreateMat(self.width, 1, cv.CV_32FC3)
        #a distnace metric for how apart our circles should be - this is sa good bench mark
        if(distance < 0 ):
            distance = 1 + max(self.width,self.height)/50
        cv.HoughCircles(self._getGrayscaleBitmap(),storage, cv.CV_HOUGH_GRADIENT, 2, distance,canny,thresh)
        if storage.rows == 0:
            return None
        circs = np.asarray(storage)
        sz = circs.shape
        circleFS = FeatureSet()
        for i in range(sz[0]):
            circleFS.append(Circle(self,int(circs[i][0][0]),int(circs[i][0][1]),int(circs[i][0][2])))  
        return circleFS

    def whiteBalance(self,method="Simple"):
        """
        Attempts to perform automatic white balancing. 
        Gray World see: http://scien.stanford.edu/pages/labsite/2000/psych221/projects/00/trek/GWimages.html
        Robust AWB: http://scien.stanford.edu/pages/labsite/2010/psych221/projects/2010/JasonSu/robustawb.html
        http://scien.stanford.edu/pages/labsite/2010/psych221/projects/2010/JasonSu/Papers/Robust%20Automatic%20White%20Balance%20Algorithm%20using%20Gray%20Color%20Points%20in%20Images.pdf
        Simple AWB:
        http://www.ipol.im/pub/algo/lmps_simplest_color_balance/
        http://scien.stanford.edu/pages/labsite/2010/psych221/projects/2010/JasonSu/simplestcb.html
        """
        img = self
        if(method=="GrayWorld"):           
            avg = cv.Avg(img.getBitmap());
            bf = float(avg[0])
            gf = float(avg[1])
            rf = float(avg[2])
            af = (bf+gf+rf)/3.0
            if( bf == 0.00 ):
                b_factor = 1.00
            else:
                b_factor = af/bf

            if( gf == 0.00 ):
                g_factor = 1.00
            else:
                g_factor = af/gf

            if( rf == 0.00 ):
                r_factor = 1.00
            else:
                r_factor = af/rf
            
            b = img.getEmpty(1) 
            g = img.getEmpty(1) 
            r = img.getEmpty(1) 
            cv.Split(self.getBitmap(), b, g, r, None)
            bfloat = cv.CreateImage((img.width, img.height), cv.IPL_DEPTH_32F, 1) 
            gfloat = cv.CreateImage((img.width, img.height), cv.IPL_DEPTH_32F, 1) 
            rfloat = cv.CreateImage((img.width, img.height), cv.IPL_DEPTH_32F, 1) 
            
            cv.ConvertScale(b,bfloat,b_factor)
            cv.ConvertScale(g,gfloat,g_factor)
            cv.ConvertScale(r,rfloat,r_factor)
           
            (minB,maxB,minBLoc,maxBLoc) = cv.MinMaxLoc(bfloat)
            (minG,maxG,minGLoc,maxGLoc) = cv.MinMaxLoc(gfloat)
            (minR,maxR,minRLoc,maxRLoc) = cv.MinMaxLoc(rfloat)
            scale = max([maxR,maxG,maxB])
            sfactor = 1.00
            if(scale > 255 ):
                sfactor = 255.00/float(scale)

            cv.ConvertScale(bfloat,b,sfactor);
            cv.ConvertScale(gfloat,g,sfactor);
            cv.ConvertScale(rfloat,r,sfactor);
            
            retVal = img.getEmpty()
            cv.Merge(b,g,r,None,retVal);
            retVal = Image(retVal)
        elif( method == "Simple" ):
            thresh = 0.003
            sz = img.width*img.height
            tempMat = img.getNumpy() 
            bcf = sss.cumfreq(tempMat[:,:,0], numbins=256)
            bcf = bcf[0] # get our cumulative histogram of values for this color

            blb = -1 #our upper bound
            bub = 256 # our lower bound
            lower_thresh = 0.00
            upper_thresh = 0.00
            #now find the upper and lower thresh% of our values live
            while( lower_thresh < thresh ):
                blb = blb+1
                lower_thresh = bcf[blb]/sz
            while( upper_thresh < thresh ):
                bub = bub-1
                upper_thresh = (sz-bcf[bub])/sz


            gcf = sss.cumfreq(tempMat[:,:,1], numbins=256)
            gcf = gcf[0]
            glb = -1 #our upper bound
            gub = 256 # our lower bound
            lower_thresh = 0.00
            upper_thresh = 0.00
            #now find the upper and lower thresh% of our values live
            while( lower_thresh < thresh ):
                glb = glb+1
                lower_thresh = gcf[glb]/sz
            while( upper_thresh < thresh ):
                gub = gub-1
                upper_thresh = (sz-gcf[gub])/sz


            rcf = sss.cumfreq(tempMat[:,:,2], numbins=256)
            rcf = rcf[0]
            rlb = -1 #our upper bound
            rub = 256 # our lower bound
            lower_thresh = 0.00 
            upper_thresh = 0.00
            #now find the upper and lower thresh% of our values live
            while( lower_thresh < thresh ):
                rlb = rlb+1
                lower_thresh = rcf[rlb]/sz
            while( upper_thresh < thresh ):
                rub = rub-1
                upper_thresh = (sz-rcf[rub])/sz
            #now we create the scale factors for the remaining pixels
            rlbf = float(rlb)
            rubf = float(rub)
            glbf = float(glb)
            gubf = float(gub)
            blbf = float(blb)
            bubf = float(bub)

            rLUT = np.ones((256,1),dtype=uint8)
            gLUT = np.ones((256,1),dtype=uint8)
            bLUT = np.ones((256,1),dtype=uint8)
            for i in range(256):
                if(i <= rlb):
                    rLUT[i][0] = 0
                elif( i >= rub):
                    rLUT[i][0] = 255
                else:
                    rf = ((float(i)-rlbf)*255.00/(rubf-rlbf))
                    rLUT[i][0] = int(rf)
                if( i <= glb):
                    gLUT[i][0] = 0
                elif( i >= gub):
                    gLUT[i][0] = 255
                else:
                    gf = ((float(i)-glbf)*255.00/(gubf-glbf))
                    gLUT[i][0] = int(gf)
                if( i <= blb):
                    bLUT[i][0] = 0
                elif( i >= bub):
                    bLUT[i][0] = 255
                else:
                    bf = ((float(i)-blbf)*255.00/(bubf-blbf))
                    bLUT[i][0] = int(bf)
            retVal = img.applyLUT(bLUT,rLUT,gLUT)
        return retVal 
        
    def applyLUT(self,rLUT=None,bLUT=None,gLUT=None):
        """
        Apply LUT allows you to apply a LUT (look up table) to the pixels in a image. Each LUT is just 
        an array where each index in the array points to its value in the result image. For example 
        rLUT[0]=255 would change all pixels where the red channel is zero to the value 255.
        
        params:
        rLUT = a tuple or np.array of size (256x1) with dtype=uint8
        gLUT = a tuple or np.array of size (256x1) with dtype=uint8
        bLUT = a tuple or np.array of size (256x1) with dtype=uint8
        !The dtype is very important. Will throw the following error without it:
        
        error: dst.size() == src.size() && dst.type() == CV_MAKETYPE(lut.depth(), src.channels())
        
        
        returns:
        The image remapped using the LUT.
        
        example:
        This example saturates the red channel
        >>>> rlut = np.ones((256,1),dtype=uint8)*255
        >>>> img=img.applyLUT(rLUT=rlut)
       
        """
        r = self.getEmpty(1)
        g = self.getEmpty(1)
        b = self.getEmpty(1)
        cv.Split(self.getBitmap(),b,g,r,None);
        if(rLUT is not None):
            cv.LUT(r,r,cv.fromarray(rLUT))
        if(gLUT is not None):
            cv.LUT(g,g,cv.fromarray(gLUT))
        if(bLUT is not None):
            cv.LUT(b,b,cv.fromarray(bLUT))
        temp = self.getEmpty()
        cv.Merge(b,g,r,None,temp)
        return Image(temp)
        

    def _getRawKeypoints(self,thresh=500.00,flavor="SURF", highQuality=1, forceReset=False):
        """
        This method finds keypoints in an image and returns them as the raw keypoints
        and keypoint descriptors. When this method is called it caches a the features
        and keypoints locally for quick and easy access.
       
        Parameters:
        min_quality - The minimum quality metric for SURF descriptors. Good values
                      range between about 300.00 and 600.00
        
        flavor - a string indicating the method to use to extract features.
                 A good primer on how feature/keypoint extractiors can be found here:

                 http://en.wikipedia.org/wiki/Feature_detection_(computer_vision)
                 http://www.cg.tu-berlin.de/fileadmin/fg144/Courses/07WS/compPhoto/Feature_Detection.pdf
        

                 "SURF" - extract the SURF features and descriptors. If you don't know
                 what to use, use this. 
                 See: http://en.wikipedia.org/wiki/SURF

                 "STAR" - The STAR feature extraction algorithm
                 See: http://pr.willowgarage.com/wiki/Star_Detector

                 "FAST" - The FAST keypoint extraction algorithm
                 See: http://en.wikipedia.org/wiki/Corner_detection#AST_based_feature_detectors


        highQuality - The SURF descriptor comes in two forms, a vector of 64 descriptor 
                      values and a vector of 128 descriptor values. The latter are "high" 
                      quality descriptors. 
                     
        forceReset - If keypoints have already been calculated for this image those
                     keypoints are returned veresus recalculating the values. If 
                     force reset is True we always recalculate the values, otherwise
                     we will used the cached copies. 
                      
        Returns:
        A tuple of keypoint objects and optionally a numpy array of the descriptors. 

        Example:
        >>>> img = Image("aerospace.jpg")
        >>>> kp,d = img._getRawKeypoints() 

        Notes:
        If you would prefer to work with the raw keypoints and descriptors each image keeps
        a local cache of the raw values. These are named:
        
        self._mKeyPoints # A tuple of keypoint objects
        See: http://opencv.itseez.com/modules/features2d/doc/common_interfaces_of_feature_detectors.html#keypoint-keypoint
        self._mKPDescriptors # The descriptor as a floating point numpy array
        self._mKPFlavor = "NONE" # The flavor of the keypoints as a string. 

        See Also:
         ImageClass._getRawKeypoints(self,thresh=500.00,forceReset=False,flavor="SURF",highQuality=1)
         ImageClass._getFLANNMatches(self,sd,td)
         ImageClass.findKeypointMatch(self,template,quality=500.00,minDist=0.2,minMatch=0.4)
         ImageClass.drawKeypointMatches(self,template,thresh=500.00,minDist=0.15,width=1)

        """
        try:
            import cv2
        except:
            warnings.warn("Can't run Keypoints without OpenCV >= 2.3.0")
            return
        
        if( forceReset ):
            self._mKeyPoints = None
            self._mKPDescriptors = None
        if( self._mKeyPoints is None or self._mKPFlavor != flavor ):
            if( flavor == "SURF" ):
                surfer = cv2.SURF(thresh,_extended=highQuality,_upright=1) 
                self._mKeyPoints,self._mKPDescriptors = surfer.detect(self.getGrayNumpy(),None,False)
                if( len(self._mKPDescriptors) == 0 ):
                    return None, None                     
                
                if( highQuality == 1 ):
                    self._mKPDescriptors = self._mKPDescriptors.reshape((-1,128))
                else:
                    self._mKPDescriptors = self._mKPDescriptors.reshape((-1,64))
                
                self._mKPFlavor = "SURF"
                del surfer
            
            elif( flavor == "FAST" ):
                faster = cv2.FastFeatureDetector(threshold=int(thresh),nonmaxSuppression=True)
                self._mKeyPoints = faster.detect(self.getGrayNumpy())
                self._mKPDescriptors = None
                self._mKPFlavor = "FAST"
                del faster

            #elif( flavor == "MSER"):
            #    mserer = cv2.MSER()
            #    self._mKeyPoints = mserer.detect(self.getGrayNumpy(),None)
            #    self._mKPDescriptors = None
            #    self._mKPFlavor = "MSER"
            #    del mserer

            elif( flavor == "STAR"):
                starer = cv2.StarDetector()
                self._mKeyPoints = starer.detect(self.getGrayNumpy())
                self._mKPDescriptors = None
                self._mKPFlavor = "STAR"
                del starer
          
            else:
                warnings.warn("ImageClass.Keypoints: I don't know the method you want to use")
                return None, None

        return self._mKeyPoints,self._mKPDescriptors 

    def _getFLANNMatches(self,sd,td):
        """
        Summary:
        This method does a fast local approximate nearest neighbors (FLANN) calculation between two sets
        of feature vectors. The result are two numpy arrays the first one is a list of indexes of the
        matches and the second one is the match distance value. For the match indices or idx, the index
        values correspond to the values of td, and the value in the array is the index in td. I.
        I.e. j = idx[i] is where td[i] matches sd[j]. 
        The second numpy array, at the index i is the match distance between td[i] and sd[j].
        Lower distances mean better matches. 

        Parameters:
        sd - A numpy array of feature vectors of any size.
        td - A numpy array of feature vectors of any size, this vector is used for indexing
             and the result arrays will have a length matching this vector. 

        Returns:
        Two numpy arrays, the first one, idx, is the idx of the matches of the vector td with sd.
        The second one, dist, is the distance value for the closest match.

        Example:
        >>>> kpt,td = img1._getRawKeypoints() # t is template
        >>>> kps,sd = img2._getRawKeypoints() # s is source
        >>>> idx,dist = img1._getFLANNMatches(sd,td)
        >>>> j = idx[42]
        >>>> print kps[j] # matches kp 42
        >>>> print dist[i] # the match quality.

        Notes:
        If you would prefer to work with the raw keypoints and descriptors each image keeps
        a local cache of the raw values. These are named:
        
        self._mKeyPoints # A tuple of keypoint objects
        See: http://opencv.itseez.com/modules/features2d/doc/common_interfaces_of_feature_detectors.html#keypoint-keypoint
        self._mKPDescriptors # The descriptor as a floating point numpy array
        self._mKPFlavor = "NONE" # The flavor of the keypoints as a string. 

        See:
         ImageClass._getRawKeypoints(self,thresh=500.00,forceReset=False,flavor="SURF",highQuality=1)
         ImageClass._getFLANNMatches(self,sd,td)
         ImageClass.drawKeypointMatches(self,template,thresh=500.00,minDist=0.15,width=1)
         ImageClass.findKeypoints(self,min_quality=300.00,flavor="SURF",highQuality=False ) 
         ImageClass.findKeypointMatch(self,template,quality=500.00,minDist=0.2,minMatch=0.4)
        """
        try:
            import cv2
        except:
            warnings.warn("Can't run FLANN Matches without OpenCV >= 2.3.0")
            return
        FLANN_INDEX_KDTREE = 1  # bug: flann enums are missing
        flann_params = dict(algorithm = FLANN_INDEX_KDTREE, trees = 4)
        flann = cv2.flann_Index(sd, flann_params)
        idx, dist = flann.knnSearch(td, 1, params = {}) # bug: need to provide empty dict
        del flann
        return idx,dist

    def drawKeypointMatches(self,template,thresh=500.00,minDist=0.15,width=1):
        """
        Summary:
        Draw keypoints draws a side by side representation of two images, calculates
        keypoints for both images, determines the keypoint correspondences, and then draws
        the correspondences. This method is helpful for debugging keypoint calculations
        and also looks really cool :) .  The parameters mirror the parameters used 
        for findKeypointMatches to assist with debugging 

        Parameters:
        template - A template image. 

        quality - The feature quality metric. This can be any value between about 300 and 500. Higher
        values should return fewer, but higher quality features. 

        minDist - The value below which the feature correspondence is considered a match. This 
                  is the distance between two feature vectors. Good values are between 0.05 and 0.3

        width    - The width of the drawn line.

        Returns:
        A side by side image of the template and source image with each feature correspondence 
        draw in a different color. 

        Example:
        >>>> img = cam.getImage()
        >>>> template = Image("myTemplate.png")
        >>>> result = img.drawKeypointMatches(self,template,300.00,0.4):

        Notes:
        If you would prefer to work with the raw keypoints and descriptors each image keeps
        a local cache of the raw values. These are named:
        
        self._mKeyPoints # A tuple of keypoint objects
        See: http://opencv.itseez.com/modules/features2d/doc/common_interfaces_of_feature_detectors.html#keypoint-keypoint
        self._mKPDescriptors # The descriptor as a floating point numpy array
        self._mKPFlavor = "NONE" # The flavor of the keypoints as a string. 

        See:
         ImageClass._getRawKeypoints(self,thresh=500.00,forceReset=False,flavor="SURF",highQuality=1)
         ImageClass._getFLANNMatches(self,sd,td)
         ImageClass.drawKeypointMatches(self,template,thresh=500.00,minDist=0.15,width=1)
         ImageClass.findKeypoints(self,min_quality=300.00,flavor="SURF",highQuality=False ) 
         ImageClass.findKeypointMatch(self,template,quality=500.00,minDist=0.2,minMatch=0.4)

        """
        if template == None:
          return None
          
        resultImg = template.sideBySide(self,scale=False)
        hdif = (self.height-template.height)/2
        skp,sd = self._getRawKeypoints(thresh)
        tkp,td = template._getRawKeypoints(thresh)
        if( td == None or sd == None ):
            warnings.warn("We didn't get any descriptors. Image might be too uniform or blurry." )
            return resultImg
        template_points = float(td.shape[0])
        sample_points = float(sd.shape[0])
        magic_ratio = 1.00
        if( sample_points > template_points ):
            magic_ratio = float(sd.shape[0])/float(td.shape[0])

        idx,dist = self._getFLANNMatches(sd,td) # match our keypoint descriptors
        p = dist[:,0]
        result = p*magic_ratio < minDist #, = np.where( p*magic_ratio < minDist ) 
        for i in range(0,len(idx)):
            if( result[i] ):
                pt_a = (tkp[i].pt[1], tkp[i].pt[0]+hdif)
                pt_b = (skp[idx[i]].pt[1]+template.width,skp[idx[i]].pt[0])
                resultImg.drawLine(pt_a,pt_b,color=Color.getRandom(Color()),thickness=width)
        return resultImg
                  

    def findKeypointMatch(self,template,quality=500.00,minDist=0.2,minMatch=0.4):
        """
        findKeypointMatch allows you to match a template image with another image using 
        SURF keypoints. The method extracts keypoints from each image, uses the Fast Local
        Approximate Nearest Neighbors algorithm to find correspondences between the feature
        points, filters the correspondences based on quality, and then, attempts to calculate
        a homography between the two images. This homography allows us to draw a matching
        bounding box in the source image that corresponds to the template. This method allows
        you to perform matchs the ordinarily fail when using the findTemplate method. 
        This method should be able to handle a reasonable changes in camera orientation and
        illumination. Using a template that is close to the target image will yield much
        better results.

        Warning:
        This method is only capable of finding one instance of the template in an image. 
        If more than one instance is visible the homography calculation and the method will 
        fail.

        Parameters:
        template - A template image. 

        quality - The feature quality metric. This can be any value between about 300 and 500. Higher
        values should return fewer, but higher quality features. 

        minDist - The value below which the feature correspondence is considered a match. This 
                  is the distance between two feature vectors. Good values are between 0.05 and 0.3

        minMatch - The percentage of features which must have matches to proceed with homography calculation.
                   A value of 0.4 means 40% of features must match. Higher values mean better matches
                   are used. Good values are between about 0.3 and 0.7
 
        Returns:
                  If a homography (match) is found this method returns a feature set with a single 
                  KeypointMatch feature. If no match is found None is returned.
        Example:
                  >>>> template = Image("template.png")
                  >>>> img = camera.getImage()
                  >>>> fs = img.findKeypointMatch(template)
                  >>>> if( fs is not None ):
                  >>>>      fs[0].draw()
                  >>>>      img.show()

        Notes:
        If you would prefer to work with the raw keypoints and descriptors each image keeps
        a local cache of the raw values. These are named:
        
        self._mKeyPoints # A tuple of keypoint objects
        See: http://opencv.itseez.com/modules/features2d/doc/common_interfaces_of_feature_detectors.html#keypoint-keypoint
        self._mKPDescriptors # The descriptor as a floating point numpy array
        self._mKPFlavor = "NONE" # The flavor of the keypoints as a string. 

        See Also:
         ImageClass._getRawKeypoints(self,thresh=500.00,forceReset=False,flavor="SURF",highQuality=1)
         ImageClass._getFLANNMatches(self,sd,td)
         ImageClass.drawKeypointMatches(self,template,thresh=500.00,minDist=0.15,width=1)
         ImageClass.findKeypoints(self,min_quality=300.00,flavor="SURF",highQuality=False ) 


        """
        
        try:
            import cv2
        except:
            warnings.warn("Can't Match Keypoints without OpenCV >= 2.3.0")
            return
            
        if template == None:
          return None
        
        skp,sd = self._getRawKeypoints(quality)
        tkp,td = template._getRawKeypoints(quality)
        if( skp == None or tkp == None ):
            warnings.warn("I didn't get any keypoints. Image might be too uniform or blurry." )
            return None

        template_points = float(td.shape[0])
        sample_points = float(sd.shape[0])
        magic_ratio = 1.00
        if( sample_points > template_points ):
            magic_ratio = float(sd.shape[0])/float(td.shape[0])

        idx,dist = self._getFLANNMatches(sd,td) # match our keypoint descriptors
        p = dist[:,0]
        result = p*magic_ratio < minDist #, = np.where( p*magic_ratio < minDist ) 
        pr = result.shape[0]/float(dist.shape[0])

        if( pr >  minMatch and len(result)>4 ): # if more than minMatch % matches we go ahead and get the data 
            lhs = []
            rhs = []
            for i in range(0,len(idx)):
                if( result[i] ):
                    lhs.append((tkp[i].pt[0], tkp[i].pt[1]))
                    rhs.append((skp[idx[i]].pt[0], skp[idx[i]].pt[1]))
            
            rhs_pt = np.array(rhs)
            lhs_pt = np.array(lhs)
            if( len(rhs_pt) < 16  or len(lhs_pt) < 16 ):
                return None
            homography = []         
            (homography,mask) = cv2.findHomography(lhs_pt,rhs_pt,cv2.RANSAC, ransacReprojThreshold=1.0 )
            w = template.width
            h = template.height
            yo = homography[0][2] # get the x/y offset from the affine transform
            xo = homography[1][2]
            # draw our template
            pt0 = np.array([0,0,1]) 
            pt1 = np.array([0,h,1])
            pt2 = np.array([w,h,1])
            pt3 = np.array([w,0,1])
            # apply the affine transform to our points
            pt0p = np.array(pt0*np.matrix(homography)) 
            pt1p = np.array(pt1*np.matrix(homography))
            pt2p = np.array(pt2*np.matrix(homography))
            pt3p = np.array(pt3*np.matrix(homography))
            #update and clamp the corners to get our template in the other image
            pt0i = (abs(pt0p[0][0]+xo),abs(pt0p[0][1]+yo)) 
            pt1i = (abs(pt1p[0][0]+xo),abs(pt1p[0][1]+yo))
            pt2i = (abs(pt2p[0][0]+xo),abs(pt2p[0][1]+yo))
            pt3i = (abs(pt3p[0][0]+xo),abs(pt3p[0][1]+yo))
            #construct the feature set and return it. 
            fs = FeatureSet()
            fs.append(KeypointMatch(self,template,(pt0i,pt1i,pt2i,pt3i),homography))
            return fs
        else:
            return None 


    def findKeypoints(self,min_quality=300.00,flavor="SURF",highQuality=False ): 
        """
        This method finds keypoints in an image and returns them as a feature set.
        Keypoints are unique regions in an image that demonstrate some degree of 
        invariance to changes in camera pose and illumination. They are helpful
        for calculating homographies between camera views, object rotations, and
        multiple view overlaps.

        We support four keypoint detectors and only one form of keypoint descriptors.
        Only the surf flavor of keypoint returns feature and descriptors at this time.
       
        Parameters:
        min_quality - The minimum quality metric for SURF descriptors. Good values
                      range between about 300.00 and 600.00
        
        flavor - a string indicating the method to use to extract features.
                 A good primer on how feature/keypoint extractiors can be found here:

                 http://en.wikipedia.org/wiki/Feature_detection_(computer_vision)
                 http://www.cg.tu-berlin.de/fileadmin/fg144/Courses/07WS/compPhoto/Feature_Detection.pdf
        

                 "SURF" - extract the SURF features and descriptors. If you don't know
                 what to use, use this. 
                 See: http://en.wikipedia.org/wiki/SURF

                 "STAR" - The STAR feature extraction algorithm
                 See: http://pr.willowgarage.com/wiki/Star_Detector

                 "FAST" - The FAST keypoint extraction algorithm
                 See: http://en.wikipedia.org/wiki/Corner_detection#AST_based_feature_detectors


        highQuality - The SURF descriptor comes in two forms, a vector of 64 descriptor 
                      values and a vector of 128 descriptor values. The latter are "high" 
                      quality descriptors. 
                      
        Returns:
        A feature set of KeypointFeatures. These KeypointFeatures let's you draw each 
        feature, crop the features, get the feature descriptors, etc. 

        Example:
        >>>> img = Image("aerospace.jpg")
        >>>> fs = img.findKeypoints(flavor="SURF",min_quality=500,highQuality=True)
        >>>> fs = fs.sortArea()
        >>>> fs[-1].draw()
        >>>> img.draw()

        Notes:
        If you would prefer to work with the raw keypoints and descriptors each image keeps
        a local cache of the raw values. These are named:
        
        self._mKeyPoints # A tuple of keypoint objects
        See: http://opencv.itseez.com/modules/features2d/doc/common_interfaces_of_feature_detectors.html#keypoint-keypoint
        self._mKPDescriptors # The descriptor as a floating point numpy array
        self._mKPFlavor = "NONE" # The flavor of the keypoints as a string. 

        See Also:
         ImageClass._getRawKeypoints(self,thresh=500.00,forceReset=False,flavor="SURF",highQuality=1)
         ImageClass._getFLANNMatches(self,sd,td)
         ImageClass.findKeypointMatch(self,template,quality=500.00,minDist=0.2,minMatch=0.4)
         ImageClass.drawKeypointMatches(self,template,thresh=500.00,minDist=0.15,width=1)

        """
        fs = FeatureSet()
        kp = []
        d = []
        if highQuality:
            kp,d = self._getRawKeypoints(thresh=min_quality,forceReset=True,flavor=flavor,highQuality=1)
        else:
            kp,d = self._getRawKeypoints(thresh=min_quality,forceReset=True,flavor=flavor,highQuality=0)

        if( flavor == "SURF" ):
            for i in range(0,len(kp)):
                fs.append(KeyPoint(self,kp[i],d[i],flavor))
        elif(flavor == "STAR" or flavor == "FAST" ):
            for i in range(0,len(kp)):
                fs.append(KeyPoint(self,kp[i],None,flavor))
        else:
            warnings.warn("ImageClass.Keypoints: I don't know the method you want to use")
            return None

        return fs

    def findMotion(self, previous_frame, window=11, method='BM', aggregate=True):
        """
        findMotion - perform an optical flow calculation. This method attempts to find 
                     motion between two subsequent frames of an image. You provide it 
                     with the previous frame image and it returns a feature set of motion
                     fetures that are vectors in the direction of motion.

        previous_frame - The last frame as an Image. 

        window         - The block size for the algorithm. For the the HS and LK methods 
                         this is the regular sample grid at which we return motion samples.
                         For the block matching method this is the matching window size.

        method         - The algorithm to use as a string. Your choices are:
                         'BM' - default block matching robust but slow - if you are unsure use this.
                         'LK' - Lucas-Kanade method - http://en.wikipedia.org/wiki/Lucas%E2%80%93Kanade_method 
                         'HS' - Horn-Schunck method - http://en.wikipedia.org/wiki/Horn%E2%80%93Schunck_method


        aggregate      - If aggregate is true, each of our motion features is the average of
                         motion around the sample grid defined by window. If aggregate is false
                         we just return the the value as sampled at the window grid interval. For 
                         block matching this flag is ignored.
        """
        if( self.width != previous_frame.width or self.height != previous_frame.height):
            warnings.warn("ImageClass.getMotion: To find motion the current and previous frames must match")
            return None
        fs = FeatureSet()
        max_mag = 0.00

        if( method == "LK" or method == "HS" ):
            # create the result images. 
            xf = cv.CreateImage((self.width, self.height), cv.IPL_DEPTH_32F, 1) 
            yf = cv.CreateImage((self.width, self.height), cv.IPL_DEPTH_32F, 1)         
            win = (window,window)
            if( method == "LK" ):
                cv.CalcOpticalFlowLK(self._getGrayscaleBitmap(),previous_frame._getGrayscaleBitmap(),win,xf,yf)
            else:
                cv.CalcOpticalFlowHS(previous_frame._getGrayscaleBitmap(),self._getGrayscaleBitmap(),0,xf,yf,1.0,(cv.CV_TERMCRIT_ITER | cv.CV_TERMCRIT_EPS, 10, 0.01))
                
            w = math.floor((float(window))/2.0) 
            cx = ((self.width-window)/window)+1 #our sample rate
            cy = ((self.height-window)/window)+1
            vx = 0.00
            vy = 0.00
            for x in range(0,int(cx)): # go through our sample grid
                for y in range(0,int(cy)): 
                    xi = (x*window)+w # calculate the sample point
                    yi = (y*window)+w
                    if( aggregate ):
                        lowx = int(xi-w)
                        highx = int(xi+w)
                        lowy = int(yi-w)
                        highy = int(yi+w)
                        xderp = xf[lowy:highy,lowx:highx] # get the average x/y components in the output
                        yderp = yf[lowy:highy,lowx:highx]
                        vx = np.average(xderp)
                        vy = np.average(yderp)
                    else: # other wise just sample
                        vx = xf[yi,xi]
                        vy = yf[yi,xi]
 
                    mag = (vx*vx)+(vy*vy)
                    if(mag > max_mag): # calculate the max magnitude for normalizing our vectors
                        max_mag = mag
                    fs.append(Motion(self,xi,yi,vx,vy,window)) # add the sample to the feature set

        elif( method == "BM"):
            # In the interest of keep the parameter list short
            # I am pegging these to the window size. 
            block = (window,window) # block size
            shift = (int(window*1.2),int(window*1.2)) # how far to shift the block
            spread = (window*2,window*2) # the search windows.
            wv = (self.width - block[0]) / shift[0] # the result image size
            hv = (self.height - block[1]) / shift[1]
            xf = cv.CreateMat(hv, wv, cv.CV_32FC1)
            yf = cv.CreateMat(hv, wv, cv.CV_32FC1)
            cv.CalcOpticalFlowBM(previous_frame._getGrayscaleBitmap(),self._getGrayscaleBitmap(),block,shift,spread,0,xf,yf)
            for x in range(0,int(wv)): # go through the sample grid
                for y in range(0,int(hv)):
                    xi = (shift[0]*(x))+block[0] #where on the input image the samples live
                    yi = (shift[1]*(y))+block[1]
                    vx = xf[y,x] # the result image values
                    vy = yf[y,x]
                    fs.append(Motion(self,xi,yi,vx,vy,window)) # add the feature
                    mag = (vx*vx)+(vy*vy) # same the magnitude
                    if(mag > max_mag):
                        max_mag = mag
        else:
            warnings.warn("ImageClass.findMotion: I don't know what algorithm you want to use. Valid method choices are Block Matching -> \"BM\" Horn-Schunck -> \"HS\" and Lucas-Kanade->\"LK\" ") 
            return None
	
        max_mag = math.sqrt(max_mag) # do the normalization
        for f in fs:
            f.normalizeTo(max_mag)

        return fs


    
    def _generatePalette(self,bins,hue):
        """
        Summary:
        This is the main entry point for palette generation. A palette, for our purposes,
        is a list of the main colors in an image. Creating a palette with 10 bins, tries 
        to cluster the colors in rgb space into ten distinct groups. In hue space we only
        look at the hue channel. All of the relevant palette data is cached in the image 
        class. 

        Parameters:
        bins - an integer number of bins into which to divide the colors in the image.
        hue  - if hue is true we do only cluster on the image hue values. 

        Returns:
        Nothing, but creates the image's cached values for: 
        
        self._mDoHuePalette
        self._mPaletteBins
        self._mPalette 
        self._mPaletteMembers 
        self._mPalettePercentages


        Example:
        
        >>>> img._generatePalette(bins=42)

        Notes:
        The hue calculations should be siginificantly faster than the generic RGB calculation as 
        it works in a one dimensional space. Sometimes the underlying scipy method freaks out 
        about k-means initialization with the following warning:
        
        UserWarning: One of the clusters is empty. Re-run kmean with a different initialization.

        This shouldn't be a real problem. 
        
        See Also:
        ImageClass.getPalette(self,bins=10,hue=False
        ImageClass.rePalette(self,palette,hue=False):
        ImageClass.drawPaletteColors(self,size=(-1,-1),horizontal=True,bins=10,hue=False)
        ImageClass.palettize(self,bins=10,hue=False)
        ImageClass.binarizeFromPalette(self, palette_selection)
        ImageClass.findBlobsFromPalette(self, palette_selection, dilate = 0, minsize=5, maxsize=0)
        """
        if( self._mPaletteBins != bins or
            self._mDoHuePalette != hue ):
            total = float(self.width*self.height)
            percentages = []
            result = None
            if( not hue ):
                pixels = np.array(self.getNumpy()).reshape(-1, 3)   #reshape our matrix to 1xN
                result = scv.kmeans2(pixels,bins)

            else:
                hsv = self
                if( self._colorSpace != ColorSpace.HSV ):
                    hsv = self.toHSV()
                
                h = hsv.getEmpty(1)       
                cv.Split(hsv.getBitmap(),None,None,h,None)
                mat =  cv.GetMat(h)
                pixels = np.array(mat).reshape(-1,1)
                result = scv.kmeans2(pixels,bins)                


            for i in range(0,bins):
                count = np.where(result[1]==i)
                v = float(count[0].shape[0])/total
                percentages.append(v)

            self._mDoHuePalette = hue
            self._mPaletteBins = bins
            self._mPalette = np.array(result[0],dtype='uint8')
            self._mPaletteMembers = result[1]
            self._mPalettePercentages = percentages


    def getPalette(self,bins=10,hue=False):
        """
        Summary:
        This method returns the colors in the palette of the image. A palette is the 
        set of the most common colors in an image. This method is helpful for segmentation.

        Parameters:
        bins - an integer number of bins into which to divide the colors in the image.
        hue  - if hue is true we do only cluster on the image hue values. 

        Returns:
        an numpy array of the BGR color tuples. 

        Example:
        
        >>>> p = img.getPalette(bins=42)
        >>>> print p[2]
       
        Notes:
        The hue calculations should be siginificantly faster than the generic RGB calculation as 
        it works in a one dimensional space. Sometimes the underlying scipy method freaks out 
        about k-means initialization with the following warning:
        
        UserWarning: One of the clusters is empty. Re-run kmean with a different initialization.

        This shouldn't be a real problem. 
        
        See Also:
        
        ImageClass.rePalette(self,palette,hue=False):
        ImageClass.drawPaletteColors(self,size=(-1,-1),horizontal=True,bins=10,hue=False)
        ImageClass.palettize(self,bins=10,hue=False)
        ImageClass.binarizeFromPalette(self, palette_selection)
        ImageClass.findBlobsFromPalette(self, palette_selection, dilate = 0, minsize=5, maxsize=0)
        """
        self._generatePalette(bins,hue)
        return self._mPalette


    def rePalette(self,palette,hue=False):
        retVal = None
        if(hue):
            hsv = self
            if( self._colorSpace != ColorSpace.HSV ):
                hsv = self.toHSV()
                
            h = hsv.getEmpty(1)       
            cv.Split(hsv.getBitmap(),None,None,h,None)
            mat =  cv.GetMat(h)
            pixels = np.array(mat).reshape(-1,1)
            result = scv.vq(pixels,palette)
            derp = palette[result[0]]
            retVal = Image(derp[::-1].reshape(self.height,self.width)[::-1])
            retVal = retVal.rotate(-90,fixed=False)
        else:
            result = scv.vq(self.getNumpy().reshape(-1,3),palette)
            retVal = Image(palette[result[0]].reshape(self.width,self.height,3))
        return retVal

    def drawPaletteColors(self,size=(-1,-1),horizontal=True,bins=10,hue=False):
        """
        Summary:
        This method returns the visual representation (swatches) of the palette in an image. The palette 
        is orientated either horizontally or vertically, and each color is given an area 
        proportional to the number of pixels that have that color in the image. The palette 
        is arranged as it is returned from the clustering algorithm. When size is left
        to its default value, the palette size will match the size of the 
        orientation, and then be 10% of the other dimension. E.g. if our image is 640X480 the horizontal
        palette will be (640x48) likewise the vertical palette will be (480x64)
        
        If a Hue palette is used this method will return a grayscale palette
        
        Parameters:
        bins      - an integer number of bins into which to divide the colors in the image.
        hue       - if hue is true we do only cluster on the image hue values. 
        size      - The size of the generated palette as a (width,height) tuple, if left default we select 
                    a size based on the image so it can be nicely displayed with the 
                    image. 
        horizontal- If true we orientate our palette horizontally, otherwise vertically. 

        Returns:
        A palette swatch image. 

        Example:
        
        >>>> p = img1.drawPaletteColors()
        >>>> img2 = img1.sideBySide(p,side="bottom")
        >>>> img2.show()

        Notes:
        The hue calculations should be siginificantly faster than the generic RGB calculation as 
        it works in a one dimensional space. Sometimes the underlying scipy method freaks out 
        about k-means initialization with the following warning:
        
        UserWarning: One of the clusters is empty. Re-run kmean with a different initialization.

        This shouldn't be a real problem. 
        
        See Also:
        ImageClass.getPalette(self,bins=10,hue=False
        ImageClass.rePalette(self,palette,hue=False):
        ImageClass.drawPaletteColors(self,size=(-1,-1),horizontal=True,bins=10,hue=False)
        ImageClass.palettize(self,bins=10,hue=False)
        ImageClass.binarizeFromPalette(self, palette_selection)
        ImageClass.findBlobsFromPalette(self, palette_selection, dilate = 0, minsize=5, maxsize=0)
        """
        self._generatePalette(bins,hue)
        retVal = None
        if( not hue ):
            if( horizontal ):
                if( size[0] == -1 or size[1] == -1 ):
                    size = (int(self.width),int(self.height*.1))
                pal = cv.CreateImage(size, cv.IPL_DEPTH_8U, 3) 
                cv.Zero(pal)
                idxL = 0
                idxH = 0
                for i in range(0,bins):
                    idxH =np.clip(idxH+(self._mPalettePercentages[i]*float(size[0])),0,size[0]-1)
                    roi = (int(idxL),0,int(idxH-idxL),size[1])
                    cv.SetImageROI(pal,roi)
                    color = np.array((float(self._mPalette[i][2]),float(self._mPalette[i][1]),float(self._mPalette[i][0])))
                    cv.AddS(pal,color,pal)
                    cv.ResetImageROI(pal)
                    idxL = idxH
                retVal = Image(pal)
            else:
                if( size[0] == -1 or size[1] == -1 ):
                    size = (int(self.width*.1),int(self.height))
                pal = cv.CreateImage(size, cv.IPL_DEPTH_8U, 3) 
                cv.Zero(pal)
                idxL = 0
                idxH = 0
                for i in range(0,bins):
                    idxH =np.clip(idxH+self._mPalettePercentages[i]*size[1],0,size[1]-1)
                    roi = (0,int(idxL),size[0],int(idxH-idxL))
                    cv.SetImageROI(pal,roi)
                    color = np.array((float(self._mPalette[i][2]),float(self._mPalette[i][1]),float(self._mPalette[i][0])))
                    cv.AddS(pal,color,pal)
                    cv.ResetImageROI(pal)
                    idxL = idxH
                retVal = Image(pal)
        else: # do hue
            if( horizontal ):
                if( size[0] == -1 or size[1] == -1 ):
                    size = (int(self.width),int(self.height*.1))
                pal = cv.CreateImage(size, cv.IPL_DEPTH_8U, 1) 
                cv.Zero(pal)
                idxL = 0
                idxH = 0
                for i in range(0,bins):
                    idxH =np.clip(idxH+(self._mPalettePercentages[i]*float(size[0])),0,size[0]-1)
                    roi = (int(idxL),0,int(idxH-idxL),size[1])
                    cv.SetImageROI(pal,roi)
                    cv.AddS(pal,float(self._mPalette[i]),pal)
                    cv.ResetImageROI(pal)
                    idxL = idxH
                retVal = Image(pal)
            else:
                if( size[0] == -1 or size[1] == -1 ):
                    size = (int(self.width*.1),int(self.height))
                pal = cv.CreateImage(size, cv.IPL_DEPTH_8U, 1) 
                cv.Zero(pal)
                idxL = 0
                idxH = 0
                for i in range(0,bins):
                    idxH =np.clip(idxH+self._mPalettePercentages[i]*size[1],0,size[1]-1)
                    roi = (0,int(idxL),size[0],int(idxH-idxL))
                    cv.SetImageROI(pal,roi)
                    cv.AddS(pal,float(self._mPalette[i]),pal)
                    cv.ResetImageROI(pal)
                    idxL = idxH
                retVal = Image(pal)
                 
        return retVal 

    def palettize(self,bins=10,hue=False):
        """
        Summary:
        This method analyzes an image and determines the most common colors using a k-means algorithm.
        The method then goes through and replaces each pixel with the centroid of the clutsters found
        by k-means. This reduces the number of colors in an image to the number of bins. This can be particularly
        handy for doing segementation based on color.

        Parameters:
        bins      - an integer number of bins into which to divide the colors in the image.
        hue       - if hue is true we do only cluster on the image hue values. 
        

        Returns:
        An image matching the original where each color is replaced with its palette value.  

        Example:
        
        >>>> img2 = img1.palettize()
        >>>> img2.show()

        Notes:
        The hue calculations should be siginificantly faster than the generic RGB calculation as 
        it works in a one dimensional space. Sometimes the underlying scipy method freaks out 
        about k-means initialization with the following warning:
        
        UserWarning: One of the clusters is empty. Re-run kmean with a different initialization.

        This shouldn't be a real problem. 
        
        See Also:
        ImageClass.getPalette(self,bins=10,hue=False
        ImageClass.rePalette(self,palette,hue=False):
        ImageClass.drawPaletteColors(self,size=(-1,-1),horizontal=True,bins=10,hue=False)
        ImageClass.palettize(self,bins=10,hue=False)
        ImageClass.binarizeFromPalette(self, palette_selection)
        ImageClass.findBlobsFromPalette(self, palette_selection, dilate = 0, minsize=5, maxsize=0)

        """
        retVal = None
        self._generatePalette(bins,hue)
        if( hue ):
            derp = self._mPalette[self._mPaletteMembers]
            retVal = Image(derp[::-1].reshape(self.height,self.width)[::-1])
            retVal = retVal.rotate(-90,fixed=False)
        else:
            retVal = Image(self._mPalette[self._mPaletteMembers].reshape(self.width,self.height,3))
        return retVal 


    def findBlobsFromPalette(self, palette_selection, dilate = 0, minsize=5, maxsize=0):
        """
        Description:
        This method attempts to use palettization to do segmentation and behaves similar to the 
        findBlobs blob in that it returs a feature set of blob objects. Once a palette has been 
        extracted using getPalette() we can then select colors from that palette to be labeled 
        white within our blobs. 

        Parameters:
        palette_selection - color triplets selected from our palette that will serve turned into blobs
                            These values can either be a 3xN numpy array, or a list of RGB triplets.

        dilate            - the optional number of dilation operations to perform on the binary image
                            prior to performing blob extraction.
        minsize           - the minimum blob size in pixels
        maxsize           - the maximim blob size in pixels.

        Returns:
        If the method executes successfully a FeatureSet of Blobs is returned from the image. If the method 
        fails a value of None is returned. 

        Example:
        >>>> img = Image("lenna")
        >>>> p = img.getPalette()
        >>>> blobs = img.findBlobsFromPalette( (p[0],p[1],[6]) )
        >>>> blobs.draw()
        >>>> img.show()

        Notes: 

        See Also:
        ImageClass.getPalette(self,bins=10,hue=False
        ImageClass.rePalette(self,palette,hue=False):
        ImageClass.drawPaletteColors(self,size=(-1,-1),horizontal=True,bins=10,hue=False)
        ImageClass.palettize(self,bins=10,hue=False)
        ImageClass.binarizeFromPalette(self, palette_selection)
        ImageClass.findBlobsFromPalette(self, palette_selection, dilate = 0, minsize=5, maxsize=0,)
        """

        #we get the palette from find palete 
        #ASSUME: GET PALLETE WAS CALLED!
        bwimg = self.binarizeFromPalette(palette_selection)
        if( dilate > 0 ):
            bwimg =bwimg.dilate(dilate)
        
        if (maxsize == 0):  
            maxsize = self.width * self.height / 2
        #create a single channel image, thresholded to parameters
    
        blobmaker = BlobMaker()
        blobs = blobmaker.extractFromBinary(bwimg,
            self, minsize = minsize, maxsize = maxsize)
    
        if not len(blobs):
            return None
        return blobs


    def binarizeFromPalette(self, palette_selection):
        """
        Description:
        This method uses the color palette to generate a binary (black and white) image. Palaette selection
        is a list of color tuples retrieved from img.getPalette(). The provided values will be drawn white
        while other values will be black. 

        Parameters:
        palette_selection - color triplets selected from our palette that will serve turned into blobs
                            These values can either be a 3xN numpy array, or a list of RGB triplets.

        Returns:
        This method returns a black and white images, where colors that are close to the colors
        in palette_selection are set to white

        Example:
        >>>> img = Image("lenna")
        >>>> p = img.getPalette()
        >>>> b = img.binarizeFromPalette( (p[0],p[1],[6]) )
        >>>> b.show()

        Notes: 

        See Also:
        ImageClass.getPalette(self,bins=10,hue=False
        ImageClass.rePalette(self,palette,hue=False):
        ImageClass.drawPaletteColors(self,size=(-1,-1),horizontal=True,bins=10,hue=False)
        ImageClass.palettize(self,bins=10,hue=False)
        ImageClass.findBlobsFromPalette(self, palette_selection, dilate = 0, minsize=5, maxsize=0,)
        """

        #we get the palette from find palete 
        #ASSUME: GET PALLETE WAS CALLED!
        if( self._mPalette == None ):
            warning.warn("Image.binarizeFromPalette: No palette exists, call getPalette())")
            return None
        retVal = None
        img = self.palettize(self._mPaletteBins, hue=self._mDoHuePalette)
        if( not self._mDoHuePalette ):
            npimg = img.getNumpy()
            white = np.array([255,255,255])
            black = np.array([0,0,0])

            for p in palette_selection:
                npimg = np.where(npimg != p,npimg,white)
            
            npimg = np.where(npimg != white,black,white)
            retVal = Image(npimg)
        else:
            npimg = img.getNumpy()[:,:,1]
            white = np.array([255])
            black = np.array([0])

            for p in palette_selection:
                npimg = np.where(npimg != p,npimg,white)
            
            npimg = np.where(npimg != white,black,white)
            retVal = Image(npimg)

        return retVal

    def skeletonize(self, radius = 5):
        """
        Summary:

        Skeletonization is the process of taking in a set of blobs (here blobs are white
        on a black background) and finding a squigly line that would be the back bone of
        the blobs were they some sort of vertebrate animal. Another way of thinking about 
        skeletonization is that it finds a series of lines that approximates a blob's shape.

        A good summary can be found here:
        http://www.inf.u-szeged.hu/~palagyi/skel/skel.html

        Parameters:
        
        radius - an intenger that defines how roughly how wide a blob must be to be added 
                 to the skeleton, lower values give more skeleton lines, higher values give
                 fewer skeleton lines. 
        
        Example:
       
        >>>> cam = Camera()
        >>>> while True:
        >>>>     img = cam.getImage()
        >>>>     b = img.binarize().invert()
        >>>>     s = img.skeletonize()
        >>>>     r = b-s
        >>>>     r.show()

        Notes:
        This code was a suggested improvement by Alex Wiltchko, check out his awesome blog here:
        http://alexbw.posterous.com/

        See Also:
        None
        
        """
        img = self.toGray().getNumpy()[:,:,0]
        distance_img = ndimage.distance_transform_edt(img)
        morph_laplace_img = ndimage.morphological_laplace(distance_img, (radius, radius))
        skeleton = morph_laplace_img < morph_laplace_img.min()/2
        retVal = np.zeros([self.width,self.height])
        retVal[skeleton] = 255
        return Image(retVal)

<<<<<<< HEAD
    def smartThreshold(self, mask=None, rect=None):
        """
        Summary:
        smartThreshold uses a method called grabCut, also called graph cut, to 
        automagically generate a grayscale mask image. The dumb version of threshold
        just uses color, smartThreshold looks at
        both color and edges to find a blob. To work smartThreshold needs either a 
        rectangle that bounds the object you want to find, or a mask. If you use
        a rectangle make sure it holds the complete object. In the case of a mask, it
        need not be a normal binary mask, it can have the normal white foreground and black
        background, but also a light and dark gray values that correspond to areas 
        that are more likely to be foreground and more likely to be background. These
        values can be found in the color class as Color.BACKGROUND, Color.FOREGROUND, 
        Color.MAYBE_BACKGROUND, and Color.MAYBE_FOREGROUND. 

        Parameters:
        mask         - A grayscale mask the same size as the image using the 4 mask color values
        rect         - A rectangle tuple of the form (x_position,y_position,width,height)

        Returns:
        A grayscale image with the foreground / background values assigned to:
        BACKGROUND = (0,0,0)
        MAYBE_BACKGROUND = (64,64,64)
        MAYBE_FOREGROUND =  (192,192,192)
        FOREGROUND = (255,255,255)
        
        Example:
        >>>> img = Image("RatTop.png")
        >>>> mask = Image((img.width,img.height))
        >>>> mask.dl().circle((100,100),80,color=Color.MAYBE_BACKGROUND,filled=True)
        >>>> mask.dl().circle((100,100),60,color=Color.MAYBE_FOREGROUND,filled=True)
        >>>> mask.dl().circle((100,100),40,color=Color.FOREGROUND,filled=True)
        >>>> mask = mask.applyLayers()
        >>>> new_mask = img.smartThreshold(mask=mask)
        >>>> new_mask.show()

        Notes:
        http://en.wikipedia.org/wiki/Graph_cuts_in_computer_vision

        See Also:
        ImageClass.smartFindBlobs()
        """
        try:
            import cv2
        except:
            warnings.warn("Can't Do GrabCut without OpenCV >= 2.3.0")
            return
        retVal = []
        if( mask is not None ):
            bmp = mask._getGrayscaleBitmap()
            # translate the human readable images to something opencv wants using a lut
            LUT = np.zeros((256,1),dtype=uint8)
            LUT[255]=1
            LUT[64]=2
            LUT[192]=3
            cv.LUT(bmp,bmp,cv.fromarray(LUT))
            mask_in = np.array(cv.GetMat(bmp)) 
            # get our image in a flavor grab cut likes
            npimg = np.array(cv.GetMat(self.getBitmap())) 
            # require by opencv
            tmp1 = np.zeros((1, 13 * 5))
            tmp2 = np.zeros((1, 13 * 5))
            # do the algorithm
            cv2.grabCut(npimg,mask_in,None,tmp1,tmp2,10,mode=cv2.GC_INIT_WITH_MASK)
            # generate the output image
            output = cv.CreateImageHeader((mask_in.shape[1],mask_in.shape[0]),cv.IPL_DEPTH_8U,1)
            cv.SetData(output,mask_in.tostring(),mask_in.dtype.itemsize*mask_in.shape[1])
            # remap the color space
            LUT = np.zeros((256,1),dtype=uint8)
            LUT[1]=255
            LUT[2]=64
            LUT[3]=192
            cv.LUT(output,output,cv.fromarray(LUT))
            # and create the return value
            mask._graybitmap = None # don't ask me why... but this gets corrupted
            retVal = Image(output)

        elif ( rect is not None ):
            npimg = np.array(cv.GetMat(self.getBitmap())) 
            tmp1 = np.zeros((1, 13 * 5))
            tmp2 = np.zeros((1, 13 * 5))
            mask = np.zeros((self.height,self.width),dtype='uint8')
            cv2.grabCut(npimg,mask,rect,tmp1,tmp2,10,mode=cv2.GC_INIT_WITH_RECT)
            bmp = cv.CreateImageHeader((mask.shape[1],mask.shape[0]),cv.IPL_DEPTH_8U,1)
            cv.SetData(bmp,mask.tostring(),mask.dtype.itemsize*mask.shape[1])
            LUT = np.zeros((256,1),dtype=uint8)
            LUT[1]=255
            LUT[2]=64
            LUT[3]=192
            cv.LUT(bmp,bmp,cv.fromarray(LUT))
            retVal = Image(bmp)
        else:
            warnings.warn( "ImageClass.findBlobsSmart requires either a mask or a selection rectangle. Failure to provide one of these causes your bytes to splinter and bit shrapnel to hit your pipeline making it asplode in a ball of fire. Okay... not really")
        return retVal
            
    def smartFindBlobs(self,mask=None,rect=None,thresh_level=2):
        """
        Summary:
        smartFindBlobs uses a method called grabCut, also called graph cut, to 
        automagically determine the boundary of a blob in the image. The dumb find
        blobs just uses color threshold to find the boundary, smartFindBlobs looks at
        both color and edges to find a blob. To work smartFindBlobs needs either a 
        rectangle that bounds the object you want to find, or a mask. If you use
        a rectangle make sure it holds the complete object. In the case of a mask, it
        need not be a normal binary mask, it can have the normal white foreground and black
        background, but also a light and dark gray values that correspond to areas 
        that are more likely to be foreground and more likely to be background. These
        values can be found in the color class as Color.BACKGROUND, Color.FOREGROUND, 
        Color.MAYBE_BACKGROUND, and Color.MAYBE_FOREGROUND. 

        Parameters:
        mask         - A grayscale mask the same size as the image using the 4 mask color values
        rect         - A rectangle tuple of the form (x_position,y_position,width,height)
        thresh_level - This represents what grab cut values to use in the mask after the
                       graph cut algorithm is run, 
                       1  - means use the foreground, maybe_foreground, and maybe_background values
                       2  - means use the foreground and maybe_foreground values.
                       3+ - means use just the foreground
        Returns:
        A featureset of blobs. If everything went smoothly only a couple of blobs should
        be present. 
        
        Example:
        >>>> img = Image("RatTop.png")
        >>>> mask = Image((img.width,img.height))
        >>>> mask.dl().circle((100,100),80,color=Color.MAYBE_BACKGROUND,filled=True
        >>>> mask.dl().circle((100,100),60,color=Color.MAYBE_FOREGROUND,filled=True)
        >>>> mask.dl().circle((100,100),40,color=Color.FOREGROUND,filled=True)
        >>>> mask = mask.applyLayers()
        >>>> blobs = img.smartFindBlobs(mask=mask)
        >>>> blobs.draw()
        >>>> blobs.show()

        Notes:
        http://en.wikipedia.org/wiki/Graph_cuts_in_computer_vision

        See Also:
        ImageClass.smartThreshold(self, mask=None, rect=None)
        """
        result = self.smartThreshold(mask, rect)
        binary = None
        if( thresh_level ==  1 ):
            result = result.threshold(192)
        elif( thresh_level == 2):
            result = result.threshold(128)
        elif( thresh_level > 2 ):
            result = result.threshold(1)
        bm = BlobMaker()
        retVal = bm.extractFromBinary(result,self)
        return retVal

    def threshold(self, value):
        """
        Summary:
        We roll old school with this vanilla threshold function. It takes your image
        converts it to grayscale, and applies a threshold. Values above the threshold 
        are white, values below the threshold are black (note this is in contrast to 
        binarize... which is a stupid function that drives me up a wall). The resulting
        black and white image is returned.
        
        Parameters:
        value - the threshold, goes between 0 and 255

        Returns:
        A black and white image.
        
        Example:
        >>>> img = Image("purplemonkeydishwasher.png")
        >>>> result = img.threshold(42)
       
        Notes:
        THRESHOLD RULES BINARIZE DROOLS!
        
        See Also:
        ImageClass.binarize()
        """
        gray = self._getGrayscaleBitmap()
        result = self.getEmpty(1)
        cv.Threshold(gray, result, value, 255, cv.CV_THRESH_BINARY)
        retVal = Image(result)
        return retVal

=======

    def floodFill(self,points,tolerance=None,color=Color.WHITE,lower=None,upper=None,fixed_range=True):
        """
        Summary:
        floodFill works just like ye olde paint bucket tool in your favorite image manipulation
        program. You select a point (or a list of points), a color, and a tolerance, and floodFill will start at that
        point, looking for pixels within the tolerance from your intial pixel. If the pixel is in
        tolerance, we will convert it to your color, otherwise the method will leave the pixel alone.
        The method accepts both single values, and triplet tuples for the tolerance values. If you 
        require more control over your tolerance you can use the upper and lower values. The fixed
        range parameter let's you toggle between setting the tolerance with repect to the seed pixel,
        and using a tolerance that is relative to the adjacent pixels. If fixed_range is true the
        method will set its tolerance with respect to the seed pixel, otherwise the tolerance will
        be with repsect to adjacent pixels. 

        Parameters:
        points      - A tuple, list of tuples, or np.array of seed points for flood fill
        tolerance   - The color tolerance as a single value or a triplet.
        color       - The color to replace the floodFill pixels with
        lower       - If tolerance does not provide enough control you can optionally set the upper and lower values
                      around the seed pixel. This value can be a single value or a triplet. This will override
                      the tolerance variable.
        upper       - If tolerance does not provide enough control you can optionally set the upper and lower values
                      around the seed pixel. This value can be a single value or a triplet. This will override
                      the tolerance variable.
        fixed_range - If fixed_range is true we use the seed_pixel +/- tolerance
                      If fixed_range is false, the tolerance is +/- tolerance of the values of 
                      the adjacent pixels to the pixel under test.

        Returns:
        An Image where the values similar to the seed pixel have been replaced by the input color. 

        Example:
        >>>> img = Image("lenna")
        >>>> img2 = img.floodFill(((10,10),(54,32)),tolerance=(10,10,10),color=Color.RED)
        >>>> img2.show()

        Notes:

        See Also:
        ImageClass.floodFillToMask()
        ImageClass.findFloodFillBlobs()
        
        """
        if( isinstance(points,tuple) ):
            points = np.array(points)
        # first we guess what the user wants to do
        # if we get and int/float convert it to a tuple
        if( upper is None and lower is None and tolerance is None ):
            upper = (0,0,0)
            lower = (0,0,0)

        if( tolerance is not None and
            (isinstance(tolerance,float) or isinstance(tolerance,int))):
            tolerance = (int(tolerance),int(tolerance),int(tolerance))
            
        if( lower is not None and
            (isinstance(lower,float) or isinstance(lower, int)) ):
            lower = (int(lower),int(lower),int(lower))
        elif( lower is None ):
            lower = tolerance 
  
        if( upper is not None and
            (isinstance(upper,float) or isinstance(upper, int)) ):
            upper = (int(upper),int(upper),int(upper))
        elif( upper is None ):
            upper = tolerance 
    
        if( isinstance(points,tuple) ):
            points = np.array(points)

        flags = 8
        if( fixed_range ):
            flags = flags+cv.CV_FLOODFILL_FIXED_RANGE
            
        bmp = self.getEmpty()
        cv.Copy(self.getBitmap(),bmp)
    
        if( len(points.shape) != 1 ):
            for p in points:
                cv.FloodFill(bmp,tuple(p),color,lower,upper,flags)
        else:
            cv.FloodFill(bmp,tuple(points),color,lower,upper,flags)

        retVal = Image(bmp)
            
        return retVal

    def floodFillToMask(self, points,tolerance=None,color=Color.WHITE,lower=None,upper=None,fixed_range=True,mask=None):
        """
        Summary:
        floodFillToMask works sorta paint bucket tool in your favorite image manipulation
        program. You select a point (or a list of points), a color, and a tolerance, and floodFill will start at that
        point, looking for pixels within the tolerance from your intial pixel. If the pixel is in
        tolerance, we will convert it to your color, otherwise the method will leave the pixel alone.
        Unlike regular floodFill, floodFillToMask, will return a binary mask of your flood fill
        operation. This is handy if you want to extract blobs from an area, or create a 
        selection from a region. The method takes in an optional mask. Non-zero values of the mask
        act to block the flood fill operations. This is handy if you want to use an edge image
        to "stop" the flood fill operation within a particular region.

        The method accepts both single values, and triplet tuples for the tolerance values. If you 
        require more control over your tolerance you can use the upper and lower values. The fixed
        range parameter let's you toggle between setting the tolerance with repect to the seed pixel,
        and using a tolerance that is relative to the adjacent pixels. If fixed_range is true the
        method will set its tolerance with respect to the seed pixel, otherwise the tolerance will
        be with repsect to adjacent pixels. 

        Parameters:
        points      - A tuple, list of tuples, or np.array of seed points for flood fill
        tolerance   - The color tolerance as a single value or a triplet.
        color       - The color to replace the floodFill pixels with
        lower       - If tolerance does not provide enough control you can optionally set the upper and lower values
                      around the seed pixel. This value can be a single value or a triplet. This will override
                      the tolerance variable.
        upper       - If tolerance does not provide enough control you can optionally set the upper and lower values
                      around the seed pixel. This value can be a single value or a triplet. This will override
                      the tolerance variable.
        fixed_range - If fixed_range is true we use the seed_pixel +/- tolerance
                      If fixed_range is false, the tolerance is +/- tolerance of the values of 
                      the adjacent pixels to the pixel under test.
        mask        - An optional mask image that can be used to control the flood fill operation. 
                      the output of this function will include the mask data in the input mask. 

        Returns:
        An Image where the values similar to the seed pixel have been replaced by the input color. 

        Example:
        >>>> img = Image("lenna")
        >>>> mask = img.edges()
        >>>> mask= img.floodFillToMask(((10,10),(54,32)),tolerance=(10,10,10),mask=mask)
        >>>> mask.show

        Notes:
        None

        See Also:
        ImageClass.floodFill()
        ImageClass.findFloodFillBlobs()
        
        """
        mask_flag = 255 # flag weirdness
        if( isinstance(points,tuple) ):
            points = np.array(points)
        # first we guess what the user wants to do
        # if we get and int/float convert it to a tuple
        if( upper is None and lower is None and tolerance is None ):
            upper = (0,0,0)
            lower = (0,0,0)

        if( tolerance is not None and
            (isinstance(tolerance,float) or isinstance(tolerance,int))):
            tolerance = (int(tolerance),int(tolerance),int(tolerance))
            
        if( lower is not None and
            (isinstance(lower,float) or isinstance(lower, int)) ):
            lower = (int(lower),int(lower),int(lower))
        elif( lower is None ):
            lower = tolerance 
  
        if( upper is not None and
            (isinstance(upper,float) or isinstance(upper, int)) ):
            upper = (int(upper),int(upper),int(upper))
        elif( upper is None ):
            upper = tolerance 
    
        if( isinstance(points,tuple) ):
            points = np.array(points)
            
        flags = (mask_flag << 8 )+8
        if( fixed_range ):
            flags = flags + cv.CV_FLOODFILL_FIXED_RANGE

        localMask = None
        #opencv wants a mask that is slightly larger 
        if( mask is None ):
            localMask  = cv.CreateImage((self.width+2,self.height+2), cv.IPL_DEPTH_8U, 1)
            cv.Zero(localMask)
        else:
            localMask = mask.embiggen(size=(self.width+2,self.height+2))._getGrayscaleBitmap()

        bmp = self.getEmpty()
        cv.Copy(self.getBitmap(),bmp)
        if( len(points.shape) != 1 ):
            for p in points:
                cv.FloodFill(bmp,tuple(p),color,lower,upper,flags,localMask)
        else:
            cv.FloodFill(bmp,tuple(points),color,lower,upper,flags,localMask)

        retVal = Image(localMask)
        retVal = retVal.crop(1,1,self.width,self.height)
        return retVal

    def findBlobsFromMask(self, mask,threshold=128, minsize=10, maxsize=0 ):
        """
        Summary:
        This method acts like findBlobs, but it lets you specifiy blobs directly by
        providing a mask image. The mask image must match the size of this image, and 
        the mask should have values > threshold where you want the blobs selected. This 
        method can be used with binarize, dialte, erode, floodFill, edges etc to 
        get really nice segmentation. 
        
        Parameters:
        mask      - The mask image, areas lighter than threshold will be counted as blobs.
                    Mask should be the same size as this image. 
        threshold - A single threshold value used when we binarize the mask. 
        minsize   - The minimum size of the returned blobs.
        maxsize   - The maximum size of the returned blobs, if none is specified we peg 
                    this to the image size. 

        Returns:
        A featureset of blobs. If no blobs are found None is returned. 

        Example:
        
        >>>> img = Image("Foo.png")
        >>>> mask = img.binarize().dilate(2)
        >>>> blobs = img.findBlobsFromMask(mask)
        >>>> blobs.show()
        
        Notes:
        -N/A-

        See Also:
        ImageClass.findBlobs()
        ImageClass.binarize()
        ImageClass.threshold()
        ImageClass.dilate()
        ImageClass.erode()
        """
        if (maxsize == 0):  
            maxsize = self.width * self.height / 2
        #create a single channel image, thresholded to parameters
        if( mask.width != self.width or mask.height != self.height ):
            warning.warn("ImageClass.findBlobsFromMask - your mask does not match the size of your image")
            return None

        blobmaker = BlobMaker()
        gray = mask._getGrayscaleBitmap()
        result = mask.getEmpty(1)
        cv.Threshold(gray, result, threshold, 255, cv.CV_THRESH_BINARY)
        blobs = blobmaker.extractFromBinary(Image(result), self, minsize = minsize, maxsize = maxsize)
    
        if not len(blobs):
            return None
            
        return FeatureSet(blobs).sortArea()


    def findFloodFillBlobs(self,points,tolerance=None,lower=None,upper=None,
                           fixed_range=True,minsize=30,maxsize=-1):
        """
        Summary:
        This method lets you use a flood fill operation and pipe the results to findBlobs. You provide
        the points to seed floodFill and the rest is taken care of. 

        floodFill works just like ye olde paint bucket tool in your favorite image manipulation
        program. You select a point (or a list of points), a color, and a tolerance, and floodFill will start at that
        point, looking for pixels within the tolerance from your intial pixel. If the pixel is in
        tolerance, we will convert it to your color, otherwise the method will leave the pixel alone.
        The method accepts both single values, and triplet tuples for the tolerance values. If you 
        require more control over your tolerance you can use the upper and lower values. The fixed
        range parameter let's you toggle between setting the tolerance with repect to the seed pixel,
        and using a tolerance that is relative to the adjacent pixels. If fixed_range is true the
        method will set its tolerance with respect to the seed pixel, otherwise the tolerance will
        be with repsect to adjacent pixels. 

        Parameters:
        points      - A tuple, list of tuples, or np.array of seed points for flood fill
        tolerance   - The color tolerance as a single value or a triplet.
        color       - The color to replace the floodFill pixels with
        lower       - If tolerance does not provide enough control you can optionally set the upper and lower values
                      around the seed pixel. This value can be a single value or a triplet. This will override
                      the tolerance variable.
        upper       - If tolerance does not provide enough control you can optionally set the upper and lower values
                      around the seed pixel. This value can be a single value or a triplet. This will override
                      the tolerance variable.
        fixed_range - If fixed_range is true we use the seed_pixel +/- tolerance
                      If fixed_range is false, the tolerance is +/- tolerance of the values of 
                      the adjacent pixels to the pixel under test.
        minsize     - The minimum size of the returned blobs.
        maxsize     - The maximum size of the returned blobs, if none is specified we peg 
                      this to the image size. 

        Returns:
        A featureset of blobs. If no blobs are found None is returned. 


        An Image where the values similar to the seed pixel have been replaced by the input color. 

        Example:
        >>>> img = Image("lenna")
        >>>> blerbs = img.findFloodFillBlobs(((10,10),(20,20),(30,30)),tolerance=30)
        >>>> blerbs.show()

        Notes:

        See Also:
        ImageClass.findBlobs()
        ImageClass.floodFill()
        
        """
        mask = self.floodFillToMask(points,tolerance,color=Color.WHITE,lower=lower,upper=upper,fixed_range=fixed_range)
        return self.findBlobsFromMask(mask,minsize,maxsize)

    def _doDFT(self, grayscale=False):
        """
        SUMMARY:
        This private method peforms the discrete Fourier transform on an input image.
        The transform can be applied to a single channel gray image or to each channel of the
        image. Each channel generates a 64F 2 channel IPL image corresponding to the real 
        and imaginary components of the DFT. A list of these IPL images are then cached 
        in the private member variable _DFT. 

        
        PARAMETERS:
        grayscale - If grayscale is True we first covert the image to grayscale, otherwise
                    we perform the operation on each channel. 
        
        RETURNS:
        nothing - but creates a locally cached list of IPL imgaes corresponding to the real
                  and imaginary components of each channel. 
        
        EXAMPLE:
                >>>> img = Image('logo.png')
                >>>> img._doDFT()
                >>>> img._DFT[0] # get the b channel Re/Im components

        NOTES:
        http://en.wikipedia.org/wiki/Discrete_Fourier_transform
        http://math.stackexchange.com/questions/1002/fourier-transform-for-dummies

        TODO:
        This method really needs to convert the image to an optimal DFT size. 
        http://opencv.itseez.com/modules/core/doc/operations_on_arrays.html#getoptimaldftsize

        """
        if( grayscale and (len(self._DFT) == 0 or len(self._DFT) == 3)):
            self._DFT = []
            img = self._getGrayscaleBitmap()
            width, height = cv.GetSize(img)
            src = cv.CreateImage((width, height), cv.IPL_DEPTH_64F, 2)
            dst = cv.CreateImage((width, height), cv.IPL_DEPTH_64F, 2)
            data = cv.CreateImage((width, height), cv.IPL_DEPTH_64F, 1)
            blank = cv.CreateImage((width, height), cv.IPL_DEPTH_64F, 1)
            cv.ConvertScale(img,data,1.0)
            cv.Zero(blank)
            cv.Merge(data,blank,None,None,src)
            cv.Merge(data,blank,None,None,dst)
            cv.DFT(src, dst, cv.CV_DXT_FORWARD)
            self._DFT.append(dst)
        elif( not grayscale and (len(self._DFT) < 2 )):
            self._DFT = []
            r = self.getEmpty(1)
            g = self.getEmpty(1)
            b = self.getEmpty(1)
            cv.Split(self.getBitmap(),b,g,r,None)
            chans = [b,g,r]
            width = self.width
            height = self.height
            data = cv.CreateImage((width, height), cv.IPL_DEPTH_64F, 1)
            blank = cv.CreateImage((width, height), cv.IPL_DEPTH_64F, 1)
            src = cv.CreateImage((width, height), cv.IPL_DEPTH_64F, 2)
            for c in chans:                
                dst = cv.CreateImage((width, height), cv.IPL_DEPTH_64F, 2)
                cv.ConvertScale(c,data,1.0)
                cv.Zero(blank)
                cv.Merge(data,blank,None,None,src)
                cv.Merge(data,blank,None,None,dst)
                cv.DFT(src, dst, cv.CV_DXT_FORWARD)
                self._DFT.append(dst)

    def _getDFTClone(self,grayscale=False):
        """
        SUMMARY:
        This method works just like _doDFT but returns a deep copy
        of the resulting array which can be used in destructive operations.

        RETURNS:
        A deep copy of the cached DFT real/imaginary image list. 
        
        EXAMPLE:
                >>>> img = Image('logo.png')
                >>>> myDFT = img._getDFTClone()
                >>>> SomeCVFunc(myDFT[0])

        NOTES:
        http://en.wikipedia.org/wiki/Discrete_Fourier_transform
        http://math.stackexchange.com/questions/1002/fourier-transform-for-dummies

        SEE ALSO:
        ImageClass._doDFT()

        """
        # this is needs to be switched to the optimal 
        # DFT size for faster processing. 
        self._doDFT(grayscale)
        retVal = []
        if(grayscale):
            gs = cv.CreateImage((self.width,self.height),cv.IPL_DEPTH_64F,2)
            cv.Copy(self._DFT[0],gs)
            retVal.append(gs)
        else:
            for img in self._DFT:
                temp = cv.CreateImage((self.width,self.height),cv.IPL_DEPTH_64F,2)
                cv.Copy(img,temp)
                retVal.append(temp)
        return retVal

    def rawDFTImage(self,grayscale=False):
        """
        SUMMARY:
        This method returns the _RAW_ DFT transform of an image as a list of IPL Images.
        Each result image is a two channel 64f image where the first channel is the real
        component and the second channel is teh imaginary component. If the operation 
        is performed on an RGB image and grayscale is False the result is a list of 
        these images of the form [b,g,r].

        RETURNS:
        A list of the DFT images (see above). Note that this is a shallow copy operation.
        
        EXAMPLE:
                >>>> img = Image('logo.png')
                >>>> myDFT = img.rawDFTImage()
                >>>> for c in myDFT:
                >>>>    #do some operation on the DFT

        NOTES:
        http://en.wikipedia.org/wiki/Discrete_Fourier_transform
        http://math.stackexchange.com/questions/1002/fourier-transform-for-dummies

        SEE ALSO:
        ImageClass._doDFT()
        """
        self._doDFT(grayscale)
        return self._DFT 

    def getDFTLogMagnitude(self,grayscale=False):
        """
        SUMMARY:
        This method returns the log value of the magnitude image of the DFT transform. This 
        method is helpful for examining and comparing the results of DFT transforms. The log
        component helps to "squish" the large floating point values into an image that can 
        be rendered easily. 

        In the image the low frequency components are in the corners of the image and the high 
        frequency components are in the center of the image. 

        PARAMETERS:
        grayscale - if grayscale is True we perform the magnitude operation of the grayscale
                    image otherwise we perform the operation on each channel. 
        RETURNS:
        Returns a SimpleCV image corresponding to the log magnitude of the input image.
        
        EXAMPLE:
        
        >>>> img = Image("RedDog2.jpg")
        >>>> img.getDFTLogMagnitude().show()
        >>>> lpf = img.lowPassFilter(img.width/10.img.height/10)
        >>>> lpf.getDFTLogMagnitude().show()
        
        NOTES:
        http://en.wikipedia.org/wiki/Discrete_Fourier_transform
        http://math.stackexchange.com/questions/1002/fourier-transform-for-dummies

        SEE ALSO:

        """
        dft = self._getDFTClone(grayscale)
        chans = []
        if( grayscale ):
            chans = [self.getEmpty(1)]
        else:
            chans = [self.getEmpty(1),self.getEmpty(1),self.getEmpty(1)]
        data = cv.CreateImage((self.width, self.height), cv.IPL_DEPTH_64F, 1)
        blank = cv.CreateImage((self.width, self.height), cv.IPL_DEPTH_64F, 1) 
        
        for i in range(0,len(chans)):
            cv.Split(dft[i],data,blank,None,None)
            cv.Pow( data, data, 2.0)
            cv.Pow( blank, blank, 2.0)
            cv.Add( data, blank, data, None)
            cv.Pow( data, data, 0.5 )
            cv.AddS( data, cv.ScalarAll(1.0), data, None ) # 1 + Mag
            cv.Log( data, data ) # log(1 + Mag
            min, max, pt1, pt2 = cv.MinMaxLoc(data)
            cv.Scale(data, data, 1.0/(max-min), 1.0*(-min)/(max-min))
            cv.Mul(data,data,data,255.0)
            cv.Convert(data,chans[i])

        retVal = None
        if( grayscale ):
            retVal = Image(chans[0])
        else:
            retVal = self.getEmpty()
            cv.Merge(chans[0],chans[1],chans[2],None,retVal)
            retVal = Image(retVal)
        return retVal

    def _boundsFromPercentage(self, floatVal, bound):
        return np.clip(int(floatVal*bound),0,bound)

    def applyDFTFilter(self,flt,grayscale=False):
        """
        SUMMARY:
        This function allows you to apply an arbitrary filter to the DFT of an image. 
        This filter takes in a gray scale image, whiter values are kept and black values
        are rejected. In the DFT image, the lower frequency values are in the corners
        of the image, while the higher frequency components are in the center. For example,
        a low pass filter has white squares in the corners and is black everywhere else. 

        PARAMETERS:
        grayscale - if this value is True we perfrom the operation on the DFT of the gray
                    version of the image and the result is gray image. If grayscale is true
                    we perform the operation on each channel and the recombine them to create 
                    the result.
        
        flt       - A grayscale filter image. The size of the filter must match the size of
                    the image. 

        RETURNS:
        A SimpleCV image after applying the filter. 

        EXAMPLE:
        >>>>  filter = Image("MyFilter.png")
        >>>>  myImage = Image("MyImage.png")
        >>>>  result = myImage.applyDFTFilter(filter)
        >>>>  result.show()

        NOTES:

        SEE ALSO:

        TODO:
        Make this function support a separate filter image for each channel.
        """
        if( flt.width != self.width and 
            flt.height != self.height ):
            warnings.warn("Image.applyDFTFilter - Your filter must match the size of the image")
        dft = []
        if( grayscale ):
            dft = self._getDFTClone(grayscale)
            flt = flt._getGrayscaleBitmap()
            flt64f = cv.CreateImage((flt.width,flt.height),cv.IPL_DEPTH_64F,1)
            cv.ConvertScale(flt,flt64f,1.0)
            finalFilt = cv.CreateImage((flt.width,flt.height),cv.IPL_DEPTH_64F,2)
            cv.Merge(flt64f,flt64f,None,None,finalFilt)
            for d in dft:
                cv.MulSpectrums(d,finalFilt,d,0)
        else: #break down the filter and then do each channel 
            dft = self._getDFTClone(grayscale)
            flt = flt.getBitmap()
            b = cv.CreateImage((flt.width,flt.height),cv.IPL_DEPTH_8U,1)
            g = cv.CreateImage((flt.width,flt.height),cv.IPL_DEPTH_8U,1)
            r = cv.CreateImage((flt.width,flt.height),cv.IPL_DEPTH_8U,1)
            cv.Split(flt,b,g,r,None)
            chans = [b,g,r]
            for c in range(0,len(chans)):
                flt64f = cv.CreateImage((chans[c].width,chans[c].height),cv.IPL_DEPTH_64F,1)
                cv.ConvertScale(chans[c],flt64f,1.0)
                finalFilt = cv.CreateImage((chans[c].width,chans[c].height),cv.IPL_DEPTH_64F,2)
                cv.Merge(flt64f,flt64f,None,None,finalFilt)
                cv.MulSpectrums(dft[c],finalFilt,dft[c],0)

        return self._inverseDFT(dft)

    def _boundsFromPercentage(self, floatVal, bound):
        return np.clip(int(floatVal*(bound/2.00)),0,(bound/2))

    def highPassFilter(self, xCutoff,yCutoff=None,grayscale=False):
        """
        SUMMARY:
        This method applies a high pass DFT filter. This filter enhances 
        the high frequencies and removes the low frequency signals. This has
        the effect of enhancing edges. The frequencies are defined as going between
        0.00 and 1.00 and where 0 is the lowest frequency in the image and 1.0 is
        the highest possible frequencies. Each of the frequencies are defined 
        with respect to the horizontal and vertical signal. This filter 
        isn't perfect and has a harsh cutoff that causes ringing artifacts.

        PARAMETERS:
        xCutoff - The horizontal frequency at which we perform the cutoff. A separate 
                  frequency can be used for the b,g, and r signals by providing a 
                  list of values. The frequency is defined between zero to one, 
                  where zero is constant component and 1 is the highest possible 
                  frequency in the image. 

        yCutoff - The cutoff frequencies in the y direction. If none are provided
                  we use the same values as provided for x. 

        grayscale - if this value is True we perfrom the operation on the DFT of the gray
                    version of the image and the result is gray image. If grayscale is true
                    we perform the operation on each channel and the recombine them to create 
                    the result.
                 
        RETURNS:
        A SimpleCV Image after applying the filter. 

        EXAMPLE:
        >>>> img = Image("SimpleCV/sampleimages/RedDog2.jpg")
        >>>> img.getDFTLogMagnitude().show()
        >>>> lpf = img.lowPassFilter([0.2,0.1,0.2])
        >>>> lpf.show()
        >>>> lpf.getDFTLogMagnitude().show()

        NOTES:
        This filter is far from perfect and will generate a lot of ringing artifacts.
        See: http://en.wikipedia.org/wiki/Ringing_(signal)
        See: http://en.wikipedia.org/wiki/High-pass_filter#Image
        SEE ALSO:
        """
        if( isinstance(xCutoff,float) ):    
            xCutoff = [xCutoff,xCutoff,xCutoff]
        if( isinstance(yCutoff,float) ):
            yCutoff = [yCutoff,yCutoff,yCutoff]   
        if(yCutoff is None):
            yCutoff = [xCutoff[0],xCutoff[1],xCutoff[2]] 

        for i in range(0,len(xCutoff)):
            xCutoff[i] = self._boundsFromPercentage(xCutoff[i],self.width)
            yCutoff[i] = self._boundsFromPercentage(yCutoff[i],self.height)

        filter = None
        h  = self.height
        w  = self.width

        if( grayscale ):
            filter = cv.CreateImage((self.width,self.height),cv.IPL_DEPTH_8U,1)            
            cv.Zero(filter)
            cv.AddS(filter,255,filter) # make everything white
            #now make all of the corners black
            cv.Rectangle(filter,(0,0),(xCutoff[0],yCutoff[0]),(0,0,0),thickness=-1) #TL
            cv.Rectangle(filter,(0,h-yCutoff[0]),(xCutoff[0],h),(0,0,0),thickness=-1) #BL
            cv.Rectangle(filter,(w-xCutoff[0],0),(w,yCutoff[0]),(0,0,0),thickness=-1) #TR
            cv.Rectangle(filter,(w-xCutoff[0],h-yCutoff[0]),(w,h),(0,0,0),thickness=-1) #BR       

        else:
            #I need to looking into CVMERGE/SPLIT... I would really need to know
            # how much memory we're allocating here
            filterB = cv.CreateImage((self.width,self.height),cv.IPL_DEPTH_8U,1)
            filterG = cv.CreateImage((self.width,self.height),cv.IPL_DEPTH_8U,1)
            filterR = cv.CreateImage((self.width,self.height),cv.IPL_DEPTH_8U,1)
            cv.Zero(filterB)
            cv.Zero(filterG)
            cv.Zero(filterR)
            cv.AddS(filterB,255,filterB) # make everything white
            cv.AddS(filterG,255,filterG) # make everything whit
            cv.AddS(filterR,255,filterR) # make everything white
            #now make all of the corners black
            temp = [filterB,filterG,filterR]
            i = 0
            for f in temp:
                cv.Rectangle(f,(0,0),(xCutoff[i],yCutoff[i]),0,thickness=-1)
                cv.Rectangle(f,(0,h-yCutoff[i]),(xCutoff[i],h),0,thickness=-1)
                cv.Rectangle(f,(w-xCutoff[i],0),(w,yCutoff[i]),0,thickness=-1)
                cv.Rectangle(f,(w-xCutoff[i],h-yCutoff[i]),(w,h),0,thickness=-1)         
                i = i+1

            filter = cv.CreateImage((self.width,self.height),cv.IPL_DEPTH_8U,3)
            cv.Merge(filterB,filterG,filterR,None,filter)

        scvFilt = Image(filter)
        retVal = self.applyDFTFilter(scvFilt,grayscale)
        return retVal

    def lowPassFilter(self, xCutoff,yCutoff=None,grayscale=False):
        """
        SUMMARY:
        This method applies a low pass DFT filter. This filter enhances 
        the low frequencies and removes the high frequency signals. This has
        the effect of reducing noise. The frequencies are defined as going between
        0.00 and 1.00 and where 0 is the lowest frequency in the image and 1.0 is
        the highest possible frequencies. Each of the frequencies are defined 
        with respect to the horizontal and vertical signal. This filter 
        isn't perfect and has a harsh cutoff that causes ringing artifacts.

        PARAMETERS:
        xCutoff - The horizontal frequency at which we perform the cutoff. A separate 
                  frequency can be used for the b,g, and r signals by providing a 
                  list of values. The frequency is defined between zero to one, 
                  where zero is constant component and 1 is the highest possible 
                  frequency in the image. 

        yCutoff - The cutoff frequencies in the y direction. If none are provided
                  we use the same values as provided for x. 

        grayscale - if this value is True we perfrom the operation on the DFT of the gray
                    version of the image and the result is gray image. If grayscale is true
                    we perform the operation on each channel and the recombine them to create 
                    the result.
                 
        RETURNS:
        A SimpleCV Image after applying the filter. 

        EXAMPLE:
        >>>> img = Image("SimpleCV/sampleimages/RedDog2.jpg")
        >>>> img.getDFTLogMagnitude().show()
        >>>> lpf = img.highPassFilter([0.2,0.2,0.05])
        >>>> lpf.show()
        >>>> lpf.getDFTLogMagnitude().show()

        NOTES:
        This filter is far from perfect and will generate a lot of ringing artifacts.
        See: http://en.wikipedia.org/wiki/Ringing_(signal)
        See: http://en.wikipedia.org/wiki/Low-pass_filter
        SEE ALSO:
        """
        if( isinstance(xCutoff,float) ):    
            xCutoff = [xCutoff,xCutoff,xCutoff]
        if( isinstance(yCutoff,float) ):
            yCutoff = [yCutoff,yCutoff,yCutoff]   
        if(yCutoff is None):
            yCutoff = [xCutoff[0],xCutoff[1],xCutoff[2]] 

        for i in range(0,len(xCutoff)):
            xCutoff[i] = self._boundsFromPercentage(xCutoff[i],self.width)
            yCutoff[i] = self._boundsFromPercentage(yCutoff[i],self.height)

        filter = None
        h  = self.height
        w  = self.width

        if( grayscale ):
            filter = cv.CreateImage((self.width,self.height),cv.IPL_DEPTH_8U,1)            
            cv.Zero(filter)
            #now make all of the corners black
            
            cv.Rectangle(filter,(0,0),(xCutoff[0],yCutoff[0]),255,thickness=-1) #TL
            cv.Rectangle(filter,(0,h-yCutoff[0]),(xCutoff[0],h),255,thickness=-1) #BL
            cv.Rectangle(filter,(w-xCutoff[0],0),(w,yCutoff[0]),255,thickness=-1) #TR
            cv.Rectangle(filter,(w-xCutoff[0],h-yCutoff[0]),(w,h),255,thickness=-1) #BR       

        else:
            #I need to looking into CVMERGE/SPLIT... I would really need to know
            # how much memory we're allocating here
            filterB = cv.CreateImage((self.width,self.height),cv.IPL_DEPTH_8U,1)
            filterG = cv.CreateImage((self.width,self.height),cv.IPL_DEPTH_8U,1)
            filterR = cv.CreateImage((self.width,self.height),cv.IPL_DEPTH_8U,1)
            cv.Zero(filterB)
            cv.Zero(filterG)
            cv.Zero(filterR)
            #now make all of the corners black
            temp = [filterB,filterG,filterR]
            i = 0
            for f in temp:
                cv.Rectangle(f,(0,0),(xCutoff[i],yCutoff[i]),255,thickness=-1)
                cv.Rectangle(f,(0,h-yCutoff[i]),(xCutoff[i],h),255,thickness=-1)
                cv.Rectangle(f,(w-xCutoff[i],0),(w,yCutoff[i]),255,thickness=-1)
                cv.Rectangle(f,(w-xCutoff[i],h-yCutoff[i]),(w,h),255,thickness=-1)         
                i = i+1

            filter = cv.CreateImage((self.width,self.height),cv.IPL_DEPTH_8U,3)
            cv.Merge(filterB,filterG,filterR,None,filter)

        scvFilt = Image(filter)
        retVal = self.applyDFTFilter(scvFilt,grayscale)
        return retVal


    #FUCK! need to decide BGR or RGB 
    # ((rx_begin,ry_begin)(gx_begin,gy_begin)(bx_begin,by_begin))
    # or (x,y)
    def bandPassFilter(self, xCutoffLow, xCutoffHigh, yCutoffLow=None, yCutoffHigh=None,grayscale=False):
        """
        SUMMARY:
        This method applies a simple band pass DFT filter. This filter enhances 
        the a range of frequencies and removes all of the other frequencies. This allows
        a user to precisely select a set of signals to display . The frequencies are 
        defined as going between
        0.00 and 1.00 and where 0 is the lowest frequency in the image and 1.0 is
        the highest possible frequencies. Each of the frequencies are defined 
        with respect to the horizontal and vertical signal. This filter 
        isn't perfect and has a harsh cutoff that causes ringing artifacts.

        PARAMETERS:
        xCutoffLow  - The horizontal frequency at which we perform the cutoff of the low 
                      frequency signals. A separate 
                      frequency can be used for the b,g, and r signals by providing a 
                      list of values. The frequency is defined between zero to one, 
                      where zero is constant component and 1 is the highest possible 
                      frequency in the image. 

        xCutoffHigh - The horizontal frequency at which we perform the cutoff of the high 
                      frequency signals. Our filter passes signals between xCutoffLow and 
                      xCutoffHigh. A separate frequency can be used for the b, g, and r 
                      channels by providing a 
                      list of values. The frequency is defined between zero to one, 
                      where zero is constant component and 1 is the highest possible 
                      frequency in the image. 

        yCutoffLow - The low frequency cutoff in the y direction. If none 
                     are provided we use the same values as provided for x. 

        yCutoffHigh- The high frequency cutoff in the y direction. If none 
                     are provided we use the same values as provided for x. 

        grayscale - if this value is True we perfrom the operation on the DFT of the gray
                    version of the image and the result is gray image. If grayscale is true
                    we perform the operation on each channel and the recombine them to create 
                    the result.
                 
        RETURNS:
        A SimpleCV Image after applying the filter. 

        EXAMPLE:
        >>>> img = Image("SimpleCV/sampleimages/RedDog2.jpg")
        >>>> img.getDFTLogMagnitude().show()
        >>>> lpf = img.bandPassFilter([0.2,0.2,0.05],[0.3,0.3,0.2])
        >>>> lpf.show()
        >>>> lpf.getDFTLogMagnitude().show()

        NOTES:
        This filter is far from perfect and will generate a lot of ringing artifacts.
        See: http://en.wikipedia.org/wiki/Ringing_(signal)
        See: 
        """

        if( isinstance(xCutoffLow,float) ):    
            xCutoffLow = [xCutoffLow,xCutoffLow,xCutoffLow]
        if( isinstance(yCutoffLow,float) ):
            yCutoffLow = [yCutoffLow,yCutoffLow,yCutoffLow]   
        if( isinstance(xCutoffHigh,float) ):    
            xCutoffHigh = [xCutoffHigh,xCutoffHigh,xCutoffHigh]
        if( isinstance(yCutoffHigh,float) ):
            yCutoffHigh = [yCutoffHigh,yCutoffHigh,yCutoffHigh]   

        if(yCutoffLow is None):
            yCutoffLow = [xCutoffLow[0],xCutoffLow[1],xCutoffLow[2]] 
        if(yCutoffHigh is None):
            yCutoffHigh = [xCutoffHigh[0],xCutoffHigh[1],xCutoffHigh[2]]

        for i in range(0,len(xCutoffLow)):
            xCutoffLow[i] = self._boundsFromPercentage(xCutoffLow[i],self.width)
            xCutoffHigh[i] = self._boundsFromPercentage(xCutoffHigh[i],self.width)
            yCutoffHigh[i] = self._boundsFromPercentage(yCutoffHigh[i],self.height)  
            yCutoffLow[i] = self._boundsFromPercentage(yCutoffLow[i],self.height)
  
        filter = None
        h  = self.height
        w  = self.width
        if( grayscale ):
            filter = cv.CreateImage((self.width,self.height),cv.IPL_DEPTH_8U,1)            
            cv.Zero(filter)
            #now make all of the corners black
            cv.Rectangle(filter,(0,0),(xCutoffHigh[0],yCutoffHigh[0]),255,thickness=-1) #TL
            cv.Rectangle(filter,(0,h-yCutoffHigh[0]),(xCutoffHigh[0],h),255,thickness=-1) #BL
            cv.Rectangle(filter,(w-xCutoffHigh[0],0),(w,yCutoffHigh[0]),255,thickness=-1) #TR
            cv.Rectangle(filter,(w-xCutoffHigh[0],h-yCutoffHigh[0]),(w,h),255,thickness=-1) #BR       
            cv.Rectangle(filter,(0,0),(xCutoffLow[0],yCutoffLow[0]),0,thickness=-1) #TL
            cv.Rectangle(filter,(0,h-yCutoffLow[0]),(xCutoffLow[0],h),0,thickness=-1) #BL
            cv.Rectangle(filter,(w-xCutoffLow[0],0),(w,yCutoffLow[0]),0,thickness=-1) #TR
            cv.Rectangle(filter,(w-xCutoffLow[0],h-yCutoffLow[0]),(w,h),0,thickness=-1) #BR       


        else:
            #I need to looking into CVMERGE/SPLIT... I would really need to know
            # how much memory we're allocating here
            filterB = cv.CreateImage((self.width,self.height),cv.IPL_DEPTH_8U,1)
            filterG = cv.CreateImage((self.width,self.height),cv.IPL_DEPTH_8U,1)
            filterR = cv.CreateImage((self.width,self.height),cv.IPL_DEPTH_8U,1)
            cv.Zero(filterB)
            cv.Zero(filterG)
            cv.Zero(filterR)
            #now make all of the corners black
            temp = [filterB,filterG,filterR]
            i = 0
            for f in temp:
                cv.Rectangle(f,(0,0),(xCutoffHigh[i],yCutoffHigh[i]),255,thickness=-1) #TL
                cv.Rectangle(f,(0,h-yCutoffHigh[i]),(xCutoffHigh[i],h),255,thickness=-1) #BL
                cv.Rectangle(f,(w-xCutoffHigh[i],0),(w,yCutoffHigh[i]),255,thickness=-1) #TR
                cv.Rectangle(f,(w-xCutoffHigh[i],h-yCutoffHigh[i]),(w,h),255,thickness=-1) #BR       
                cv.Rectangle(f,(0,0),(xCutoffLow[i],yCutoffLow[i]),0,thickness=-1) #TL
                cv.Rectangle(f,(0,h-yCutoffLow[i]),(xCutoffLow[i],h),0,thickness=-1) #BL
                cv.Rectangle(f,(w-xCutoffLow[i],0),(w,yCutoffLow[i]),0,thickness=-1) #TR
                cv.Rectangle(f,(w-xCutoffLow[i],h-yCutoffLow[i]),(w,h),0,thickness=-1) #BR       
                i = i+1

            filter = cv.CreateImage((self.width,self.height),cv.IPL_DEPTH_8U,3)
            cv.Merge(filterB,filterG,filterR,None,filter)

        scvFilt = Image(filter)
        retVal = self.applyDFTFilter(scvFilt,grayscale)
        return retVal





    def _inverseDFT(self,input):
        """
        SUMMARY:
        PARAMETERS:
        RETURNS:
        EXAMPLE:
        NOTES:
        SEE ALSO:
        """
        # a destructive IDFT operation for internal calls
        w = input[0].width
        h = input[0].height
        if( len(input) == 1 ):
            cv.DFT(input[0], input[0], cv.CV_DXT_INV_SCALE)
            result = cv.CreateImage((w,h), cv.IPL_DEPTH_8U, 1)
            data = cv.CreateImage((w,h), cv.IPL_DEPTH_64F, 1)
            blank = cv.CreateImage((w,h), cv.IPL_DEPTH_64F, 1)
            cv.Split(input[0],data,blank,None,None)
            min, max, pt1, pt2 = cv.MinMaxLoc(data)
            denom = max-min
            if(denom == 0):
                denom = 1
            cv.Scale(data, data, 1.0/(denom), 1.0*(-min)/(denom))
            cv.Mul(data,data,data,255.0)
            cv.Convert(data,result)
            retVal = Image(result)
        else: # DO RGB separately
            results = []
            data = cv.CreateImage((w,h), cv.IPL_DEPTH_64F, 1)
            blank = cv.CreateImage((w,h), cv.IPL_DEPTH_64F, 1)
            for i in range(0,len(input)):
                cv.DFT(input[i], input[i], cv.CV_DXT_INV_SCALE)
                result = cv.CreateImage((w,h), cv.IPL_DEPTH_8U, 1)
                cv.Split( input[i],data,blank,None,None)
                min, max, pt1, pt2 = cv.MinMaxLoc(data)
                denom = max-min
                if(denom == 0):
                    denom = 1
                cv.Scale(data, data, 1.0/(denom), 1.0*(-min)/(denom))
                cv.Mul(data,data,data,255.0) # this may not be right
                cv.Convert(data,result)
                results.append(result)
                      
            retVal = cv.CreateImage((w,h),cv.IPL_DEPTH_8U,3)
            cv.Merge(results[0],results[1],results[2],None,retVal)
            retVal = Image(retVal)
        del input
        return retVal

    def InverseDFT(self, raw_dft_image):
        """
        SUMMARY:
        This method provides a way of performing an inverse discrete Fourier transform 
        on a real/imaginary image pair and obtaining the result as a SimpleCV image. This
        method is helpful if you wish to perform custom filter development. 

        PARAMETERS:
        raw_dft_image - A list object with either one or three IPL images. Each image should 
                        have a 64f depth and contain two channels (the real and the imaginary).
        RETURNS:
        A simpleCV image.

        EXAMPLE:
        Note that this is an example, I don't recommend doing this unless you know what 
        you are doing. 
        >>>> raw = img.getRawDFT()
        >>>> cv.SomeOperation(raw)
        >>>> result = img.InverseDFT(raw)
        >>>> result.show()

        """
        input  = []
        w = raw_dft_image[0].width
        h = raw_dft_image[0].height
        if(len(raw_dft_image) == 1):
            gs = cv.CreateImage((w,h),cv.IPL_DEPTH_64F,2)
            cv.Copy(self._DFT[0],gs)
            input.append(gs)
        else:
            for img in raw_dft_image:
                temp = cv.CreateImage((w,h),cv.IPL_DEPTH_64F,2)
                cv.Copy(img,temp)
                input.append(img)
            
        if( len(input) == 1 ):
            cv.DFT(input[0], input[0], cv.CV_DXT_INV_SCALE)
            result = cv.CreateImage((w,h), cv.IPL_DEPTH_8U, 1)
            data = cv.CreateImage((w,h), cv.IPL_DEPTH_64F, 1)
            blank = cv.CreateImage((w,h), cv.IPL_DEPTH_64F, 1)
            cv.Split(input[0],data,blank,None,None)
            min, max, pt1, pt2 = cv.MinMaxLoc(data)
            denom = max-min
            if(denom == 0):
                denom = 1
            cv.Scale(data, data, 1.0/(denom), 1.0*(-min)/(denom))
            cv.Mul(data,data,data,255.0)
            cv.Convert(data,result)
            retVal = Image(result)
        else: # DO RGB separately
            results = []
            data = cv.CreateImage((w,h), cv.IPL_DEPTH_64F, 1)
            blank = cv.CreateImage((w,h), cv.IPL_DEPTH_64F, 1)
            for i in range(0,len(raw_dft_image)):
                cv.DFT(input[i], input[i], cv.CV_DXT_INV_SCALE)
                result = cv.CreateImage((w,h), cv.IPL_DEPTH_8U, 1)
                cv.Split( input[i],data,blank,None,None)
                min, max, pt1, pt2 = cv.MinMaxLoc(data)
                denom = max-min
                if(denom == 0):
                    denom = 1
                cv.Scale(data, data, 1.0/(denom), 1.0*(-min)/(denom))
                cv.Mul(data,data,data,255.0) # this may not be right
                cv.Convert(data,result)
                results.append(result)
                      
            retVal = cv.CreateImage((w,h),cv.IPL_DEPTH_8U,3)
            cv.Merge(results[0],results[1],results[2],None,retVal)
            retVal = Image(retVal)

        return retVal
        
    def applyButterworthFilter(self,dia=400,order=2,highpass=False,grayscale=False):
        """
        SUMMARY:
            Creates a butterworth filter of 64x64 pixels, resizes it to fit
            image, applies DFT on image using the filter.
            Returns image with DFT applied on it
        PARAMETERS:
        dia: int
            Diameter of Butterworth low pass filter
        order: int 
            Order of butterworth lowpass filter
        highpass: BOOL
            True: highpass filter
            False: lowpass filter
        grayscale: BOOL
    
        Examples:
    
        im = Image("lenna")
        img = applyButterworth(im, dia=400,order=2,highpass=True,grayscale=False)
        Output image: http://i.imgur.com/5LS3e.png
    
        img = applyButterworth(im, dia=400,order=2,highpass=False,grayscale=False)
        Output img: http://i.imgur.com/QlCAY.png
    
        im = Image("grayscale_lenn.png") #take image from here: http://i.imgur.com/O0gZn.png
        img = applyButterworth(im, dia=400,order=2,highpass=True,grayscale=True)
        Output img: http://i.imgur.com/BYYnp.png
    
        img = applyButterworth(im, dia=400,order=2,highpass=False,grayscale=True)
        Output img: http://i.imgur.com/BYYnp.png
        """
        w,h = self.size()
        flt = cv.CreateImage((64,64),cv.IPL_DEPTH_8U,1)
        dia = int(dia/((w/64.0+h/64.0)/2.0))
        if highpass:
            for i in range(64):
                for j in range(64):
                    d = sqrt((j-32)**2+(i-32)**2)
                    flt[i,j] = 255-(255/(1+(d/dia)**(order*2)))
        else:
            for i in range(64):
                for j in range(64):
                    d = sqrt((j-32)**2+(i-32)**2)
                    flt[i,j] = 255/(1+(d/dia)**(order*2))
    
        flt = Image(flt)
        flt_re = flt.resize(w,h)
        img = self.applyDFTFilter(flt_re,grayscale)
        return img
    
    def applyGaussianFilter(self, dia=400, highpass=False, grayscale=False):
        """
        SUMMARY:
            Creates a gaussian filter of 64x64 pixels, resizes it to fit
            image, applies DFT on image using the filter.
            Returns image with DFT applied on it
        PARAMETERS:
        dia: int
            Diameter of Gaussian filter
        highpass: BOOL
            True: highpass filter
            False: lowpass filter
        grayscale: BOOL
    
        Example:
    
        im = Image("lenna")
        img = applyGaussianfilter(im, dia=400,highpass=True,grayscale=False)
        Output image: http://i.imgur.com/DttJv.png
    
        img = applyGaussianfilter(im, dia=400,highpass=False,grayscale=False)
        Output img: http://i.imgur.com/PWn4o.png
    
        im = Image("grayscale_lenn.png") #take image from here: http://i.imgur.com/O0gZn.png
        img = applyGaussianfilter(im, dia=400,highpass=True,grayscale=True)
        Output img: http://i.imgur.com/9hX5J.png
    
        img = applyGaussianfilter(im, dia=400,highpass=False,grayscale=True)
        Output img: http://i.imgur.com/MXI5T.png
        """
        w,h = self.size()
        flt = cv.CreateImage((64,64),cv.IPL_DEPTH_8U,1)
        dia = int(dia/((w/64.0+h/64.0)/2.0))
        if highpass:
            for i in range(64):
                for j in range(64):
                    d = sqrt((j-32)**2+(i-32)**2)
                    val = 255-(255.0*math.exp(-(d**2)/((dia**2)*2)))
                    flt[i,j]=val
        else:
            for i in range(64):
                for j in range(64):
                    d = sqrt((j-32)**2+(i-32)**2)
                    val = 255.0*math.exp(-(d**2)/((dia**2)*2))
                    flt[i,j]=val        
                
        flt = Image(flt)
        flt_re = flt.resize(w,h)
        img = self.applyDFTFilter(flt_re,grayscale)
        return img
        
    def applyUnsharpMask(self,boost=1,dia=400,grayscale=False):
        """
        SUMMARY:
            This method applies unsharp mask or highboost filtering
            on image depending upon the boost value provided.
            DFT is applied on image using gaussian lowpass filter.
            A mask is created subtracting the DFT image from the original
            iamge. And then mask is added in the image to sharpen it.
            unsharp masking => image + mask
            highboost filtering => image + (boost)*mask
        PARAMETERS:
    
        boost: int  
            boost = 1 => unsharp masking
            boost > 1 => highboost filtering
        dia: int
            Diameter of Gaussian low pass filter
        grayscale: BOOL
    
        Examples: 
        ==============================================================
        Gaussian Filters:
        im = Image("lenna")
        img = applyUnsharpMask(im,2,grayscale=False) #highboost filtering
        output image: http://i.imgur.com/A1pZf.png
   
        img = applyUnsharpMask(im,1,grayscale=False) #unsharp masking
        output image: http://i.imgur.com/smCdL.png
    
        im = Image("grayscale_lenn.png") #take image from here: http://i.imgur.com/O0gZn.png
        img = applyUnsharpMask(im,2,grayscale=True) #highboost filtering
        output image: http://i.imgur.com/VtGzl.png
    
        img = applyUnsharpMask(im,1,grayscale=True) #unsharp masking
        output image: http://i.imgur.com/bywny.png
        """
        if boost < 0:
            print "boost >= 1"
            return None
    
        lpIm = self.applyGaussianFilter(dia=dia,grayscale=grayscale,highpass=False)
        im = Image(self.getBitmap())
        mask = im - lpIm
        img = im
        for i in range(boost):
            img = img + mask
        return img

>>>>>>> bfc2ba44

    def __getstate__(self):
        return dict( size = self.size(), colorspace = self._colorSpace, image = self.applyLayers().getBitmap().tostring() )
        
    def __setstate__(self, mydict):        
        self._bitmap = cv.CreateImageHeader(mydict['size'], cv.IPL_DEPTH_8U, 3)
        cv.SetData(self._bitmap, mydict['image'])
        self._colorSpace = mydict['colorspace']
        
 


Image.greyscale = Image.grayscale


from SimpleCV.Features import FeatureSet, Feature, Barcode, Corner, HaarFeature, Line, Chessboard, TemplateMatch, BlobMaker, Circle, KeyPoint, Motion, KeypointMatch
from SimpleCV.Stream import JpegStreamer
from SimpleCV.Font import *
from SimpleCV.DrawingLayer import *
from SimpleCV.Images import *<|MERGE_RESOLUTION|>--- conflicted
+++ resolved
@@ -11,7 +11,6 @@
 import math # math... who does that 
 import copy # for deep copy
 import pycurl # for integration with imgur
-
 
 
 class ColorSpace:
@@ -1337,11 +1336,6 @@
         except:
             return None
       
-<<<<<<< HEAD
- 
-=======
-
->>>>>>> bfc2ba44
     def binarize(self, thresh = -1, maxv = 255, blocksize = 0, p = 5):
         """
         Do a binary threshold the image, changing all values below thresh to maxv
@@ -5156,7 +5150,6 @@
         retVal[skeleton] = 255
         return Image(retVal)
 
-<<<<<<< HEAD
     def smartThreshold(self, mask=None, rect=None):
         """
         Summary:
@@ -5339,7 +5332,6 @@
         retVal = Image(result)
         return retVal
 
-=======
 
     def floodFill(self,points,tolerance=None,color=Color.WHITE,lower=None,upper=None,fixed_range=True):
         """
@@ -6499,7 +6491,6 @@
             img = img + mask
         return img
 
->>>>>>> bfc2ba44
 
     def __getstate__(self):
         return dict( size = self.size(), colorspace = self._colorSpace, image = self.applyLayers().getBitmap().tostring() )
