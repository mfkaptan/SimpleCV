--- conflicted
+++ resolved
@@ -7,14 +7,11 @@
 from SimpleCV.Stream import JpegStreamer
 from SimpleCV.Font import *
 from SimpleCV.Color import *
-<<<<<<< HEAD
 from SimpleCV.DrawingLayer import * 
 from numpy import int32
 from numpy import uint8
 import pygame as pg
     
-=======
->>>>>>> 476c1201
 class ColorSpace:
   """
   This class is used to encapsulates the color space of a given image.
@@ -46,11 +43,7 @@
   filename = "" #source filename
   filehandle = "" #filehandle if used
   camera = ""
-<<<<<<< HEAD
   _mLayers = []  
-=======
-  
->>>>>>> 476c1201
 
   _barcodeReader = "" #property for the ZXing barcode reader
 
@@ -1259,10 +1252,6 @@
     retVal = cv.CreateImage((int(newWidth),int(newHeight)), 8, int(3))
     cv.WarpAffine(self.getBitmap(),retVal,rotMat)
     return Image(retVal,colorSpace=self._colorSpace) 
-<<<<<<< HEAD
-=======
-
->>>>>>> 476c1201
 
   def rotate90(self):
     """
