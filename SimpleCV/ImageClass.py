--- conflicted
+++ resolved
@@ -2123,7 +2123,6 @@
             
         return fs
 
-<<<<<<< HEAD
     def readText(self):
         """
         This function will return any text it can find using OCR on the
@@ -2152,7 +2151,4 @@
         result = tesseract.ProcessPagesBuffer(stringbuffer,len(stringbuffer),api)
         return result
 
-=======
-        
->>>>>>> 4904e0ee
 from SimpleCV.BlobMaker import BlobMaker