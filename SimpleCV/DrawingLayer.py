#!/usr/bin/env python

import sys
import os
#from SimpleCV.base import *
from SimpleCV.Color import *
#from SimpleCV import *
from numpy import int32
from numpy import uint8
from pygame import gfxdraw

    
#DOCS
#TESTS
#IMAGE AGNOSTIC
#RESIZE
#ADD IMAGE INTERFACE

class DrawingLayer:
    """
    DrawingLayer gives you a way to mark up Image classes without changing
    the image data itself. This class wraps pygame's Surface class and
    provides basic drawing and text rendering functions


    Example:
    image = Image("/path/to/image.png")
    image2 = Image("/path/to/image2.png")
    image.dl().blit(image2) #write image 2 on top of image
    """
    _mSurface = []
    _mDefaultColor = 0
    _mFontColor = 0
    _mClearColor = 0
    _mFont = 0
    _mFontName = ""
    _mFontSize = 0
    _mDefaultAlpha = 255
    _mAlphaDelta = 1 #This is used to track the changed value in alpha
    width = 0
    height = 0

    def __init__(self, (width, height)):
        #pg.init()  
        if( not pg.font.get_init() ):
            pg.font.init()
            
        self.width = width
        self.height = height
        self._mSurface = pg.Surface((width, height), flags = pg.SRCALPHA)
        self._mDefaultAlpha = 255
        self._mClearColor = pg.Color(0, 0, 0, 0)
        
        self._mSurface.fill(self._mClearColor)
        self._mDefaultColor = Color.BLACK

        self._mFontSize = 18
        self._mFontName = None
        self._mFont = pg.font.Font(self._mFontName, self._mFontSize)    
    
     
    def setDefaultAlpha(self, alpha):
        """
        This method sets the default alpha value for all methods called on this
        layer. The default value starts out at 255 which is completely transparent.
        """
        if(alpha >= 0 and alpha <= 255 ):
            self._mDefaultAlpha = alpha 
        return None
    
    def getDefaultAlpha(self):
        """
        Returns the default alpha value. 
        """ 
        return self._mDefaultAlpha

    def setLayerAlpha(self, alpha):
        """
        This method sets the alpha value of the entire layer in a single
        pass. This is helpful for merging layers with transparency.
        """

        self._mSurface.set_alpha(alpha)
        # Get access to the alpha band of the image.
        pixels_alpha = pg.surfarray.pixels_alpha(self._mSurface)
        # Do a floating point multiply, by alpha 100, on each alpha value.
        # Then truncate the values (convert to integer) and copy back into the surface.
<<<<<<< HEAD
        pixels_alpha[...] = (np.ones(pixels_alpha.shape)*(alpha)).astype(np.uint8)
=======
        pixels_alpha[...] = (pixels_alpha * (1 / self._mAlphaDelta) * (alpha / 255.0)).astype(np.uint8)
>>>>>>> 12b9848c
        # Unlock the surface.

        self._mAlphaDelta = alpha / 255.0 #update the changed state
        
        del pixels_alpha        
        return None
    
    def _getSurface(self):
        return(self._mSurface)
        
    def _csvRGB2pgColor(self, color, alpha = -1):
        if(alpha == -1):
            alpha = self._mDefaultAlpha

        if(color == Color.DEFAULT):
            color = self._mDefaultColor
        retVal = pg.Color(color[0], color[1], color[2], alpha)
        return retVal
    
    def setDefaultColor(self, color):
        """
        This method sets the default rendering color.

        Parameters:
            color - Color object or Color Tuple
        """
        self._mDefaultColor = color
        
    def line(self, start, stop, color = Color.DEFAULT, width = 1, antialias = True, alpha = -1 ):
        """
        Draw a single line from the (x,y) tuple start to the (x,y) tuple stop.
        Optional parameters:
        
        color - The object's color as a simple CVColor object, if no value  is sepcified
                the default is used.
        
        alpha - The alpha blending for the object. If this value is -1 then the
                layer default value is used. A value of 255 means opaque, while 0
                means transparent. 
        
        width - The line width in pixels. 
        
        antialias - Draw an antialiased object of width one.

        Parameters:
            start - Tuple
            stop - Tuple
            color - Color object or Color Tuple
            width - Int
            antialias - Boolean
            alpha - Int
        
        """
        if(antialias and width == 1):           
            pg.draw.aaline(self._mSurface, self._csvRGB2pgColor(color, alpha), start, stop, width)
        else:
            pg.draw.line(self._mSurface, self._csvRGB2pgColor(color, alpha), start, stop, width)        
        return None
    
    def lines(self, points, color = Color.DEFAULT, antialias = True, alpha = -1, width = 1 ):
        """
        Draw a set of lines from the list of (x,y) tuples points. Lines are draw
        between each successive pair of points.
        
        Optional parameters:
        
        color - The object's color as a simple CVColor object, if no value  is sepcified
                the default is used.
        
        alpha - The alpha blending for the object. If this value is -1 then the
                layer default value is used. A value of 255 means opaque, while 0
                means transparent. 
        
        width - The line width in pixels. 
        
        antialias - Draw an antialiased object of width one.

        Parameters:
            points - Tuple
            color - Color object or Color Tuple
            antialias - Boolean
            alpha - Int
            width - Int
            
        """        
        if(antialias and width == 1):
            pg.draw.aalines(self._mSurface, self._csvRGB2pgColor(color, alpha), 0, points, width)
        else:
            pg.draw.lines(self._mSurface, self._csvRGB2pgColor(color, alpha), 0, points, width)                
        return None
    
    #need two points(TR,BL), center+W+H, and TR+W+H
    def rectangle(self, topLeft, dimensions, color = Color.DEFAULT, width = 1, filled = False, alpha = -1 ):
        """
        Draw a rectangle given the topLeft the (x,y) coordinate of the top left
        corner and dimensions (w,h) tge width and height
        
        color - The object's color as a simple CVColor object, if no value  is sepcified
                the default is used.
        
        alpha - The alpha blending for the object. If this value is -1 then the
                layer default value is used. A value of 255 means opaque, while 0
                means transparent. 
        
        w -     The line width in pixels. This does not work if antialiasing is enabled.
        
        filled -The rectangle is filled in 
        """
        if(filled):
            width = 0
        r = pg.Rect((topLeft[0], topLeft[1]), (dimensions[0], dimensions[1]))
        pg.draw.rect(self._mSurface, self._csvRGB2pgColor(color, alpha), r, width)
        return None
 
    def rectangle2pts(self, pt0, pt1, color = Color.DEFAULT, width = 1, filled = False, alpha = -1 ):
        """
        Draw a rectangle given two (x,y) points
        
        color - The object's color as a simple CVColor object, if no value  is sepcified
                the default is used.
        
        alpha - The alpha blending for the object. If this value is -1 then the
                layer default value is used. A value of 255 means opaque, while 0
                means transparent. 
        
        w -     The line width in pixels. This does not work if antialiasing is enabled.
        
        filled -The rectangle is filled in 
        """
        w = 0
        h = 0
        x = 0
        y = 0
        if(pt0[0] > pt1[0]):
            w = pt0[0]-pt1[0]
            x = pt1[0]
        else:
            w = pt1[0]-pt0[0]
            x = pt0[0]
        if(pt0[1] > pt1[1]):
            h = pt0[1]-pt1[1]
            y = pt1[1]
        else:
            h = pt1[1]-pt0[1]
            y = pt0[1]            
        if(filled):
            width = 0
        r = pg.Rect((x,y),(w,h))
        pg.draw.rect(self._mSurface, self._csvRGB2pgColor(color, alpha), r, width)
        return None
  
    def centeredRectangle(self, center, dimensions, color = Color.DEFAULT, width = 1, filled = False, alpha = -1 ):
        """
        Draw a rectangle given the center (x,y) of the rectangle and dimensions (width, height)
        
        color - The object's color as a simple CVColor object, if no value  is sepcified
                the default is used.
        
        alpha - The alpha blending for the object. If this value is -1 then the
                layer default value is used. A value of 255 means opaque, while 0
                means transparent. 
        
        w -     The line width in pixels. This does not work if antialiasing is enabled.
        
        filled -The rectangle is filled in


     rameters:
            center - Tuple
            dimenions - Tuple
            color - Color object or Color Tuple
            width - Int
            filled - Boolean
            alpha - Int
            
        """
        if(filled):
            width = 0
        xtl = center[0] - (dimensions[0] / 2)
        ytl = center[1] - (dimensions[1] / 2)
        r = pg.Rect(xtl, ytl, dimensions[0], dimensions[1])
        pg.draw.rect(self._mSurface, self._csvRGB2pgColor(color, alpha), r, width)
        return None    
    
    
    def polygon(self, points, color = Color.DEFAULT, width = 1, filled = False, antialias = True, alpha = -1):
        """
        Draw a polygon from a list of (x,y)
        
        color - The object's color as a simple CVColor object, if no value  is sepcified
                the default is used.
        
        alpha - The alpha blending for the object. If this value is -1 then the
                layer default value is used. A value of 255 means opaque, while 0
                means transparent. 
        
        width - The 
        width in pixels. This does not work if antialiasing is enabled.
        
        filled -The object is filled in
        
        antialias - Draw the edges of the object antialiased. Note this does not work when the object is filled. 
        """    
        if(filled):
            width = 0
        if(not filled):
            if(antialias and width == 1):
                pg.draw.aalines(self._mSurface, self._csvRGB2pgColor(color, alpha), True, points, width)
            else:
                pg.draw.lines(self._mSurface, self._csvRGB2pgColor(color, alpha), True, points, width)
        else:
            pg.draw.polygon(self._mSurface, self._csvRGB2pgColor(color, alpha), points, width)
        return None
    
    def circle(self, center, radius, color = Color.DEFAULT, width = 1, filled = False, alpha = -1, antialias = True):
        """
        Draw a circle given a location and a radius. 
        
        color - The object's color as a simple CVColor object, if no value  is sepcified
                the default is used.
        
        alpha - The alpha blending for the object. If this value is -1 then the
                layer default value is used. A value of 255 means opaque, while 0
                means transparent. 
        
        width - The line width in pixels. This does not work if antialiasing is enabled.
        
        filled -The object is filled in

        Parameters:
            center - Tuple
            radius - Int
            color - Color object or Color Tuple
            width - Int
            filled - Boolean
            alpha - Int
            antialias - Int
        """           
        if(filled):
            width = 0
        if antialias == False or width > 1 or filled:
            pg.draw.circle(self._mSurface, self._csvRGB2pgColor(color, alpha), center, radius, width)
        else:
            pg.gfxdraw.aacircle(self._mSurface, center[0], center[1], radius, self._csvRGB2pgColor(color, alpha))
        return None
    
    def ellipse(self, center, dimensions, color = Color.DEFAULT, width = 1, filled = False, alpha = -1):
        """
        Draw an ellipse given a location and a dimensions. 
        
        color - The object's color as a simple CVColor object, if no value  is sepcified
                the default is used.
        
        alpha - The alpha blending for the object. If this value is -1 then the
                layer default value is used. A value of 255 means opaque, while 0
                means transparent. 
        
        width - The line width in pixels. This does not work if antialiasing is enabled.
        
        filled -The object is filled in

        Parameters:
            center - Tuple
            dimensions - Tuple
            color - Color object or Color tuple
            width - Int
            filled - Boolean
            alpha - Int
        """          
        if(filled):
            width = 0
        r = pg.Rect(center[0] - (dimensions[0] / 2), center[1] - (dimensions[1] / 2), dimensions[0], dimensions[1])
        pg.draw.ellipse(self._mSurface, self._csvRGB2pgColor(color, alpha), r, width)
        return None
    
    def bezier(self, points, steps, color = Color.DEFAULT, alpha = -1):
        """
        Draw a bezier curve based on a control point and the a number of stapes 
        
        color - The object's color as a simple CVColor object, if no value  is sepcified
                the default is used.
        
        alpha - The alpha blending for the object. If this value is -1 then the
                layer default value is used. A value of 255 means opaque, while 0
                means transparent

        Parameters:
            points - list
            steps - Int
            color - Color object or Color Tuple
            alpha - Int
        
        
        """      
        pg.gfxdraw.bezier(self._mSurface, points, steps, self._csvRGB2pgColor(color, alpha))
        return None
        
    def setFontBold(self, doBold):
        """
        This method sets and unsets the current font to be bold.
        """
        self._mFont.set_bold(doBold)
        return None

    def setFontItalic(self, doItalic):
        """
        This method sets and unsets the current font to be italic. 
        """
        self._mFont.set_italic(doItalic)
        return None
    
    def setFontUnderline(self, doUnderline):
        """
        This method sets and unsets the current font to be underlined 
        """
        self._mFont.set_underline(doUnderline)
        return None
    
    def selectFont(self, fontName):
        """
        This method attempts to set the font from a font file. It is advisable
        to use one of the fonts listed by the listFonts() method. The input
        is a string with the font name. 
        """
        fullName = pg.font.match_font(fontName)
        self._mFontName = fullName
        self._mFont = pg.font.Font(self._mFontName, self._mFontSize)
        return None
        
    def listFonts(self):
        """
        This method returns a list of strings corresponding to the fonts available
        on the current system. 
        """
        return pg.font.get_fonts()

    
    def setFontSize(self, sz):
        """
        This method sets the font size roughly in points. A size of 10 is almost
        too small to read. A size of 20 is roughly 10 pixels high and a good choice.

        Parameters:
            sz = Int
        """
        self._mFontSize = sz
        self._mFont = pg.font.Font(self._mFontName, self._mFontSize)
        return None
    
    def text(self, text, location, color = Color.DEFAULT, alpha = -1):
        """
        Write the a text string at a given location
        
        text -  A text string to print.
        
        location-The location to place the top right corner of the text
        
        color - The object's color as a simple CVColor object, if no value  is sepcified
                the default is used.
        
        alpha - The alpha blending for the object. If this value is -1 then the
                layer default value is used. A value of 255 means opaque, while 0
                means transparent.

        Parameters:
            text - String
            location - Tuple
            color - Color object or Color tuple
            alpha - Int
        
        """
        if(len(text)<0):
            return None
        tsurface = self._mFont.render(text, True, self._csvRGB2pgColor(color, alpha))
        if(alpha == -1):
            alpha = self._mDefaultAlpha
        #this is going to be slow, dumb no native support.
        #see http://www.mail-archive.com/pygame-users@seul.org/msg04323.html
        # Get access to the alpha band of the image.
        pixels_alpha = pg.surfarray.pixels_alpha(tsurface)
        # Do a floating point multiply, by alpha 100, on each alpha value.
        # Then truncate the values (convert to integer) and copy back into the surface.
        pixels_alpha[...] = (pixels_alpha * (alpha / 255.0)).astype(np.uint8)
        # Unlock the surface.
        del pixels_alpha
        self._mSurface.blit(tsurface, location)        
        return None        

    def textDimensions(self, text):
        """
        The textDimensions function takes a string and returns the dimensions (width, height)
        of this text being rendered on the screen.
        """
        tsurface = self._mFont.render(text, True, self._csvRGB2pgColor(Color.WHITE, 255))
        return (tsurface.get_width(), tsurface.get_height())
    
    def ezViewText(self, text, location, fgcolor = Color.WHITE, bgcolor = Color.BLACK):
        """
        ezViewText works just like text but it sets both the foreground and background
        color and overwrites the image pixels. Use this method to make easily
        viewable text on a dynamic video stream.
        
        fgcolor - The color of the text. 
        
        bgcolor - The background color for the text are. 
        """
        if(len(text)<0):
            return None
        alpha = 255
        tsurface = self._mFont.render(text, True, self._csvRGB2pgColor(fgcolor, alpha), self._csvRGB2pgColor(bgcolor, alpha))
        self._mSurface.blit(tsurface, location)        
        return None

    def sprite(self,img,pos=(0,0),scale=1.0,rot=0.0,alpha=255):
        """
        sprite draws a sprite (a second small image) onto the current layer.
        The sprite can be loaded directly from a supported image file like a
        gif, jpg, bmp, or png, or loaded as a surface or SCV image.
        
        pos - the (x,y) position of the upper left hand corner of the sprite

        scale - a scale multiplier as a float value. E.g. 1.1 makes the sprite 10% bigger
        
        rot = a rotation angle in degrees
        
        alpha = an alpha value 255=opaque 0=transparent. 
        """
        if(img.__class__.__name__=='str'):
            image = pg.image.load(img, "RGB")
        else:
            image = img # we assume we have a surface
        image = image.convert(self._mSurface)
        if(rot != 0.00):    
            image = pg.transform.rotate(image,rot)
        if(scale != 1.0):
            image = pg.transform.scale(image,(int(image.get_width()*scale),int(image.get_height()*scale)))
        pixels_alpha = pg.surfarray.pixels_alpha(image)
        pixels_alpha[...] = (pixels_alpha * (alpha / 255.0)).astype(np.uint8)
        del pixels_alpha
        self._mSurface.blit(image,pos)

        
    def blit(self, img, coordinates = (0,0)):
        """
        Blit one image onto the drawing layer at upper left coordinates

        Parameters:
            img - Image
            coordinates - Tuple
        
        """
      
        #can we set a color mode so we can do a little bit of masking here?
        self._mSurface.blit(img.getPGSurface(), coordinates)
        
    def replaceOverlay(self, overlay):
        """
        This method allows you to set the surface manually.

        Parameters:
            overlay - Pygame Surface
        """
        self._mSurface = overlay
        return None
    
    #get rid of all drawing
    def clear(self):
        """
        This method removes all of the drawing on this layer (i.e. the layer is
        erased completely)
        """
        self._mSurface = pg.Surface((int(self._mImage.width), int(self._mImage.height)))
        return None
    
    def renderToSurface(self, surf):
        """
        Blit this layer to another surface.

        Parameters:
            surf - Pygame Surface
        """
        surf.blit(self._mSurface, (0, 0))
        return(surf)
        
    
    def renderToOtherLayer(self, otherLayer):
        """
        Add this layer to another layer.

        Parameters:
            otherLayer - Pygame Surface
        """
        otherLayer._mSurface.blit(self._mSurface, (0, 0))<|MERGE_RESOLUTION|>--- conflicted
+++ resolved
@@ -85,11 +85,8 @@
         pixels_alpha = pg.surfarray.pixels_alpha(self._mSurface)
         # Do a floating point multiply, by alpha 100, on each alpha value.
         # Then truncate the values (convert to integer) and copy back into the surface.
-<<<<<<< HEAD
         pixels_alpha[...] = (np.ones(pixels_alpha.shape)*(alpha)).astype(np.uint8)
-=======
-        pixels_alpha[...] = (pixels_alpha * (1 / self._mAlphaDelta) * (alpha / 255.0)).astype(np.uint8)
->>>>>>> 12b9848c
+
         # Unlock the surface.
 
         self._mAlphaDelta = alpha / 255.0 #update the changed state
