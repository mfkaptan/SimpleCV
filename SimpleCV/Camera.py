# SimpleCV Cameras & Devices

#load system libraries
from .base import *
from .Image import Image 

#Globals
_cameras = [] 
_camera_polling_thread = ""
<<<<<<< HEAD
=======
 

class FrameBufferThread(threading.Thread):
  """
  This is a helper thread which continually debuffers the camera frames.  If
  you don't do this, cameras may constantly give you a frame behind, which
  causes problems at low sample rates.  This makes sure the frames returned
  by your camera are fresh.
  """
  def run(self):
    while (1):
      for cam in _cameras:
        cv.GrabFrame(cam.capture)
      time.sleep(0.04)    #max 25 fps, if you're lucky



>>>>>>> 506ee169
class FrameSource:
  """
  An abstract Camera-type class, for handling multiple types of video input.
  Any sources of images inheirit from it
  """
  _calibMat = "" #Intrinsic calibration matrix 
  _distCoeff = "" #Distortion matrix
  def __init__(self):
    return

  def getPropery(self, p):
    return None

  def getAllProperties(self):
    return {}

  def getImage(self):
    return None

  def calibrate(self, imageList, grid_sz=0.03,dimensions=(8,5)):
    """
    Camera calibration is agnostic of the imagery source 

    imageList is a list of images of color calibration images. 

    grid_sz - is the actual grid size of the calibration grid, the unit used will be 
    the calibration unit value (i.e. if in doubt use meters, or go forbid U.S. standard)

    dimensions - is the the count of the *interior* corners in the calibration grid.
    So for a grid where there are 4x4 black grid squares has seven interior corners. 
    """
    # This routine was adapted from code originally written by:
    # Abid. K  -- abidrahman2@gmail.com
    # See: https://github.com/abidrahmank/OpenCV-Python/blob/master/Other_Examples/camera_calibration.py

    warn_thresh = 1
    n_boards=0	#no of boards
    board_w=int(dimensions[0])	# number of horizontal corners
    board_h=int(dimensions[1])	# number of vertical corners
    n_boards=int(len(imageList))
    board_n=board_w*board_h		# no of total corners
    board_sz=(board_w,board_h)	#size of board
    if( n_boards < warn_thresh ):
      warnings.warn("FrameSource.calibrate: We suggest using 20 or more images to perform camera calibration!" ) 

    #  creation of memory storages
    image_points=cv.CreateMat(n_boards*board_n,2,cv.CV_32FC1)
    object_points=cv.CreateMat(n_boards*board_n,3,cv.CV_32FC1)
    point_counts=cv.CreateMat(n_boards,1,cv.CV_32SC1)
    intrinsic_matrix=cv.CreateMat(3,3,cv.CV_32FC1)
    distortion_coefficient=cv.CreateMat(5,1,cv.CV_32FC1)

    #	capture frames of specified properties and modification of matrix values
    i=0
    z=0		# to print number of frames
    successes=0
    imgIdx = 0
    #	capturing required number of views
    while(successes<n_boards):
      found=0
      img = imageList[imgIdx]
      (found,corners)=cv.FindChessboardCorners(img.getGrayscaleMatrix(),board_sz,
                                               cv.CV_CALIB_CB_ADAPTIVE_THRESH | 
                                               cv.CV_CALIB_CB_FILTER_QUADS)
      corners=cv.FindCornerSubPix(img.getGrayscaleMatrix(),corners,(11,11),(-1,-1),
                                  (cv.CV_TERMCRIT_EPS+cv.CV_TERMCRIT_ITER,30,0.1)) 	
      # if got a good image,draw chess board
      if found==1:
        corner_count=len(corners)
        z=z+1

      # if got a good image, add to matrix
      if len(corners)==board_n:
        step=successes*board_n
        k=step
        for j in range(board_n):
          cv.Set2D(image_points,k,0,corners[j][0])
          cv.Set2D(image_points,k,1,corners[j][1])
          cv.Set2D(object_points,k,0,grid_sz*(float(j)/float(board_w)))
          cv.Set2D(object_points,k,1,grid_sz*(float(j)%float(board_w)))
          cv.Set2D(object_points,k,2,0.0)
          k=k+1
        cv.Set2D(point_counts,successes,0,board_n)
        successes=successes+1

    # now assigning new matrices according to view_count
    if( successes < warn_thresh ):
      warnings.warn("FrameSource.calibrate: You have %s good images for calibration we recommend at least %s" % (successes,warn_thresh)) 

    object_points2=cv.CreateMat(successes*board_n,3,cv.CV_32FC1)
    image_points2=cv.CreateMat(successes*board_n,2,cv.CV_32FC1)
    point_counts2=cv.CreateMat(successes,1,cv.CV_32SC1)

    for i in range(successes*board_n):
      cv.Set2D(image_points2,i,0,cv.Get2D(image_points,i,0))
      cv.Set2D(image_points2,i,1,cv.Get2D(image_points,i,1))
      cv.Set2D(object_points2,i,0,cv.Get2D(object_points,i,0))
      cv.Set2D(object_points2,i,1,cv.Get2D(object_points,i,1))
      cv.Set2D(object_points2,i,2,cv.Get2D(object_points,i,2))
    for i in range(successes):
      cv.Set2D(point_counts2,i,0,cv.Get2D(point_counts,i,0))

    cv.Set2D(intrinsic_matrix,0,0,1.0)
    cv.Set2D(intrinsic_matrix,1,1,1.0)
    rcv = cv.CreateMat(n_boards, 3, cv.CV_64FC1)
    tcv = cv.CreateMat(n_boards, 3, cv.CV_64FC1)
    # camera calibration
    cv.CalibrateCamera2(object_points2,image_points2,point_counts2,
                        (img.width,img.height),intrinsic_matrix,distortion_coefficient,
                        rcv,tcv,0)
    self._calibMat = intrinsic_matrix
    self._distCoeff = distortion_coefficient
    return intrinsic_matrix

  def getCameraMatrix(self):
    """
    This function returns a cvMat of the camera's intrinsic matrix. 
    If there is no matrix defined the function returns None. 
    """
    return self._calibMat

  def markCalibrationGrid(self, inImg, dimensions=(5,8)):
    """
    This function will return an image with calibration grid draw on the
    image. This is helpful for doing calibration as it allows you to visually
    verify that the system is recognizing the calibration grid. The default 
    calibration grid can be found in:
    \SimpleCV\tools\CalibGrid.png
    """
    result = ""
    corners = ""
    found = False
    
    retVal = inImg.getEmpty()
    cv.Copy(inImg.getBitmap(),retVal)
    #Get the corners 
    corners = cv.FindChessboardCorners(inImg.getGrayscaleMatrix(),dimensions, cv.CALIB_CB_ADAPTIVE_THRESH + cv.CALIB_CB_NORMALIZE_IMAGE + cv.CALIB_CB_FAST_CHECK )
    #If the corners exist they will match the size here
    if(len(corners[1]) == dimensions[0]*dimensions[1]):
      #Now we locate the corners using sub-pixel accuracy so they are dead on
      spCorners = cv.FindCornerSubPix(inImg.getGrayscaleMatrix(),corners[1],(11,11),(-1,-1), (cv.CV_TERMCRIT_ITER | cv.CV_TERMCRIT_EPS, 10, 0.01))
      #Now draw them and return the results. 
      cv.DrawChessboardCorners(retVal,dimensions,spCorners,1)
    return Image(retVal) 

  def undistort(self, inImg):
    """
    Given an image, apply the undistortion given my the camera's matrix and return the result
    """
    if(type(self._calibMat) != cv.cvmat or type(self._distCoeff) != cv.cvmat ):
       warnings.warn("FrameSource.undistort: This operation requires calibration, please load the calibration matrix")
       return None
    retVal = inImg.getEmpty()
    cv.Undistort2(inImg.getBitmap(),retVal,self._calibMat,self._distCoeff)
    return Image(retVal)

  def getImageUndistort(self):
    """
    Using the overridden getImage method we retrieve the image and apply the undistortion
    operation. 
    """
    return self.undistort(self.getImage())
  
  
  def saveCalibration(self,filename):
    """
    Save the calibration matrices to file. The file name should be without the extension.
    The default extension is .xml
    Returns true if the file was successful loaded, false otherwise. 
    """
    if( type(self._calibMat) != cv.cvmat ):
            warnings.warn("FrameSource.saveCalibration: No calibration matrix present, can't save.")
    else:
      intrFName = filename + "Intrinsic.xml"
      cv.Save(intrFName,self._calibMat)

    if( type(self._distCoeff) != cv.cvmat ):
          warnings.warn("FrameSource.saveCalibration: No calibration distortion present, can't save.")
    else:      
        distFName = filename + "Distortion.xml"
        cv.Save(distFName,self._distCoeff)
    
    return None

  def loadCalibration(self,filename):
    """
    Load a calibration matrix from file.
    The filename should be the stem of the calibration files names.
    e.g. If the calibration files are MyWebcamIntrinsic.xml and MyWebcamDistortion.xml
    then load the calibration file "MyWebcam"


    Returns true if the file was successful loaded, false otherwise. 
    """
    retVal = False
    intrFName = filename + "Intrinsic.xml"
    self._calibMat = cv.Load(intrFName)
    distFName = filename + "Distortion.xml"
    self._distCoeff = cv.Load(distFName)
    if( type(self._distCoeff) == cv.cvmat
        and type(self._calibMat) == cv.cvmat):
      retVal = True

    return retVal
 
class Camera(FrameSource):
  """
The Camera class is the class for managing input from a basic camera.  Note
that once the camera is initialized, it will be locked from being used 
by other processes.  You can check manually if you have compatable devices
on linux by looking for /dev/video* devices.

This class wrappers OpenCV's cvCapture class and associated methods.  
Read up on OpenCV's CaptureFromCAM method for more details if you need finer
control than just basic frame retrieval
  """
  capture = ""   #cvCapture object
  thread = ""


  prop_map = {"width": cv.CV_CAP_PROP_FRAME_WIDTH,
    "height": cv.CV_CAP_PROP_FRAME_HEIGHT,
    "brightness": cv.CV_CAP_PROP_BRIGHTNESS,
    "contrast": cv.CV_CAP_PROP_CONTRAST,
    "saturation": cv.CV_CAP_PROP_SATURATION,
    "hue": cv.CV_CAP_PROP_HUE,
    "gain": cv.CV_CAP_PROP_GAIN,
    "exposure": cv.CV_CAP_PROP_EXPOSURE}
  #human readable to CV constant property mapping

  def __init__(self, camera_index = 0, prop_set = {}, threaded = True):
    global _cameras
    global _camera_polling_thread
    """
    In the camera onstructor, camera_index indicates which camera to connect to
    and props is a dictionary which can be used to set any camera attributes
    Supported props are currently: height, width, brightness, contrast,
    saturation, hue, gain, and exposure.

    You can also specify whether you want the FrameBufferThread to continuously
    debuffer the camera.  If you specify True, the camera is essentially 'on' at
    all times.  If you specify off, you will have to manage camera buffers.
    """
    self.capture = cv.CaptureFromCAM(camera_index)
    self.threaded = False

    if (not self.capture):
      return None 

    #set any properties in the constructor
    for p in prop_set.keys():
      if p in self.prop_map:
        cv.SetCaptureProperty(self.capture, self.prop_map[p], prop_set[p])

    if (threaded):
      self.threaded = True
      _cameras.append(self)
      if (not _camera_polling_thread):
        _camera_polling_thread = FrameBufferThread()
        _camera_polling_thread.daemon = True
        _camera_polling_thread.start()
      
    
  #todo -- make these dynamic attributes of the Camera class
  def getProperty(self, prop):
    """
    Retrieve the value of a given property, wrapper for cv.GetCaptureProperty
    """
    if prop in self.prop_map:
      return cv.GetCaptureProperty(self.capture, self.prop_map[prop]);
    return False 

  def getAllProperties(self):
    """
    Return all properties from the camera 
    """
    props = {} 
    for p in self.prop_map:
      props[p] = self.getProperty(p)

    return props

  def getImage(self):
    """
    Retrieve an Image-object from the camera.  If you experience problems
    with stale frames from the camera's hardware buffer, increase the flushcache
    number to dequeue multiple frames before retrieval

    We're working on how to solve this problem.
    """
    if (not self.threaded):
      cv.GrabFrame(self.capture)

    frame = cv.RetrieveFrame(self.capture)
    newimg = cv.CreateImage(cv.GetSize(frame), cv.IPL_DEPTH_8U, 3)
    cv.Copy(frame, newimg)
    return Image(newimg)

class VirtualCamera(FrameSource):
  """
  The virtual camera lets you test algorithms or functions by providing 
  a Camera object which is not a physically connected device.
  
  Currently, VirtualCamera supports "image" and "video" source types.
  """
  source = ""
  sourcetype = ""
  
  def __init__(self, s, st):
    """
    The constructor takes a source, and source type.  ie:
    VirtualCamera("img.jpg", "image") or VirtualCamera("video.mpg", "video")
    """
    self.source = s
    self.sourcetype = st 
    
    if (self.sourcetype == 'video'):
      self.capture = cv.CaptureFromFile(self.source) 
    
  def getImage(self):
    """
    Retrieve the next frame of the video, or just a copy of the image
    """
    if (self.sourcetype == 'image'):
      return Image(self.source)
    
    if (self.sourcetype == 'video'):
      return Image(cv.QueryFrame(self.capture))
 
class Kinect(FrameSource):
  """
    This is an experimental wrapper for the Freenect python libraries
    you can getImage() and getDepth() for separate channel images
  """
  def __init__(self):
    if not FREENECT_ENABLED:
      warnings.warn("You don't seem to have the freenect library installed.  This will make it hard to use a Kinect.")

  #this code was borrowed from
  #https://github.com/amiller/libfreenect-goodies
  def getImage(self):
    video = freenect.sync_get_video()[0]
    video = video[:, :, ::-1]  # RGB -> BGR
    image = cv.CreateImageHeader((video.shape[1], video.shape[0]), cv.IPL_DEPTH_8U, 3)
    cv.SetData(image, video.tostring(),
               video.dtype.itemsize * 3 * video.shape[1])
    return Image(image)

  def getDepth(self):
    depth = freenect.sync_get_depth()[0]
    np.clip(depth, 0, 2**10 - 1, depth)
    depth >>= 2
    depth = depth.astype(np.uint8)

    image = cv.CreateImageHeader((depth.shape[1], depth.shape[0]),
                                 cv.IPL_DEPTH_8U, 1)

    cv.SetData(image, depth.tostring(), depth.dtype.itemsize * depth.shape[1])
    return Image(image) 



class JpegStreamReader(threading.Thread):
  #threaded class for pulling down JPEG streams and breaking up the images
  url = ""
  currentframe = ""

  def run(self):
    f = urllib2.urlopen(self.url)
    headers = f.info()
    if (headers.has_key("content-type")):
      headers['Content-type'] = headers['content-type'] #force ucase first char

    if not headers.has_key("Content-type"):
      warnings.warn("Tried to load a JpegStream from " + self.url + ", but didn't find a content-type header!")
      return

    (multipart, boundary) = headers['Content-type'].split("boundary=")
    if not re.search("multipart", multipart, re.I):
      warnings.warn("Tried to load a JpegStream from " + self.url + ", but the content type header was " + multipart + " not multipart/replace!")
      return 

    buff = ''
    data = f.readline().strip()
    length = 0 
    contenttype = "jpeg"

    #the first frame contains a boundarystring and some header info
    while (1):
      if (data.strip() == boundary and len(buff)):
        #we have a full jpeg in buffer.  Convert to an image  
        self.currentframe = buff 
        buff = ''

      if (re.match("Content-Type", data, re.I)):
        #set the content type, if provided (default to jpeg)
        (header, typestring) = data.split(":")
        (junk, contenttype) = typestring.strip().split("/")

      if (re.match("Content-Length", data, re.I)):
        #once we have the content length, we know how far to go jfif
        (header, length) = data.split(":")
        length = int(length.strip())
         
      if (re.search("JFIF", data, re.I)):
        # we have reached the start of the image  
        buff = '' 
        if length:
          buff += data + f.read(length - len(buff)) #read the remainder of the image
        else:
          while (not re.search(boundary, data)):
            buff += data 
            data = f.readline()

          endimg, junk = data.split(boundary) 
          buff += endimg
          data = boundary
          continue
        
          

      data = f.readline() #load the next (header) line
      time.sleep(0) #let the other threads go

class JpegStreamCamera(FrameSource):
  """
The JpegStreamCamera takes a URL of a JPEG stream and treats it like a camera.  The current frame can always be accessed with getImage() 

Requires the [Python Imaging Library](http://www.pythonware.com/library/pil/handbook/index.htm)
  """
  url = ""
  camthread = ""
  
  def __init__(self, url):
    if not PIL_ENABLED:
      warnings.warn("You need the Python Image Library (PIL) to use the JpegStreamCamera")
      return

    self.url = url
    self.camthread = JpegStreamReader()
    self.camthread.url = self.url
    self.camthread.daemon = True
    self.camthread.start()

  def getImage(self):
    """
Return the current frame of the JpegStream being monitored
    """
    return Image(pil.open(StringIO(self.camthread.currentframe)))



class JpegTCPServer(SocketServer.ThreadingMixIn, SocketServer.TCPServer):
  allow_reuse_address = True

#factory class for jpegtcpservers
class JpegStreamer():
  """
  The JpegStreamer class allows the user to stream a jpeg encoded file
  to a HTTP port.  Any updates to the jpg file will automatically be pushed
  to the browser via multipart/replace content type.

  To initialize:
  js = JpegStreamer()

  to update:
  img.save(js)

  Note 3 optional parameters on the constructor:
  - port (default 8080) which sets the TCP port you need to connect to
  - sleep time (default 0.1) how often to update.  Above 1 second seems to cause dropped connections in Google chrome

  Once initialized, the buffer and sleeptime can be modified and will function properly -- port will not.
  """
  server = ""
  host = ""
  port = ""
  sleeptime = ""
  framebuffer = StringIO()

  def __init__(self, hostandport = 8080, st=0.1 ):
    global _jpegstreamers
    if (type(hostandport) == int):
      self.port = hostandport
    elif (type(hostandport) == tuple):
      (self.host, self.port) = hostandport 

    self.sleeptime = st
    
    self.server = JpegTCPServer((self.host, self.port), JpegStreamHandler)
    self.server_thread = threading.Thread(target = self.server.serve_forever)
    _jpegstreamers[self.port] = self
    self.server_thread.daemon = True
    self.server_thread.start()<|MERGE_RESOLUTION|>--- conflicted
+++ resolved
@@ -7,8 +7,6 @@
 #Globals
 _cameras = [] 
 _camera_polling_thread = ""
-<<<<<<< HEAD
-=======
  
 
 class FrameBufferThread(threading.Thread):
@@ -26,7 +24,6 @@
 
 
 
->>>>>>> 506ee169
 class FrameSource:
   """
   An abstract Camera-type class, for handling multiple types of video input.
