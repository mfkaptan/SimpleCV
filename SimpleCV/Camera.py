# SimpleCV Cameras & Devices

#load system libraries
from SimpleCV.base import *
from SimpleCV.ImageClass import Image 
import platform

#Globals
_cameras = [] 
_camera_polling_thread = ""
 

class FrameBufferThread(threading.Thread):
    """
    This is a helper thread which continually debuffers the camera frames.  If
    you don't do this, cameras may constantly give you a frame behind, which
    causes problems at low sample rates.  This makes sure the frames returned
    by your camera are fresh.
    """
    def run(self):
        global _cameras
        while (1):
            for cam in _cameras:
                cv.GrabFrame(cam.capture)
            time.sleep(0.04)    #max 25 fps, if you're lucky



class FrameSource:
    """
    An abstract Camera-type class, for handling multiple types of video input.
    Any sources of images inheirit from it
    """
    _calibMat = "" #Intrinsic calibration matrix 
    _distCoeff = "" #Distortion matrix
    def __init__(self):
        return
    
    def getPropery(self, p):
        return None
  
    def getAllProperties(self):
        return {}
  
    def getImage(self):
        return None

    def calibrate(self, imageList, grid_sz=0.029, dimensions=(8, 5)):
        """
        Camera calibration will help remove distortion and fisheye effects
        It is agnostic of the imagery source, and can be used with any camera
    
        imageList is a list of images of color calibration images. 
    
        grid_sz - is the actual grid size of the calibration grid, the unit used will be 
        the calibration unit value (i.e. if in doubt use meters, or U.S. standard)
    
        dimensions - is the the count of the *interior* corners in the calibration grid.
        So for a grid where there are 4x4 black grid squares has seven interior corners. 
        """
        # This routine was adapted from code originally written by:
        # Abid. K  -- abidrahman2@gmail.com
        # See: https://github.com/abidrahmank/OpenCV-Python/blob/master/Other_Examples/camera_calibration.py
    
        warn_thresh = 1
        n_boards = 0	#no of boards
        board_w = int(dimensions[0])	# number of horizontal corners
        board_h = int(dimensions[1])	# number of vertical corners
        n_boards = int(len(imageList))
        board_n = board_w * board_h		# no of total corners
        board_sz = (board_w, board_h)	#size of board
        if( n_boards < warn_thresh ):
            warnings.warn("FrameSource.calibrate: We suggest using 20 or more images to perform camera calibration!" ) 
    
        #  creation of memory storages
        image_points = cv.CreateMat(n_boards * board_n, 2, cv.CV_32FC1)
        object_points = cv.CreateMat(n_boards * board_n, 3, cv.CV_32FC1)
        point_counts = cv.CreateMat(n_boards, 1, cv.CV_32SC1)
        intrinsic_matrix = cv.CreateMat(3, 3, cv.CV_32FC1)
        distortion_coefficient = cv.CreateMat(5, 1, cv.CV_32FC1)
    
        #	capture frames of specified properties and modification of matrix values
        i = 0
        z = 0		# to print number of frames
        successes = 0
        imgIdx = 0
        #	capturing required number of views
        while(successes < n_boards):
            found = 0
            img = imageList[imgIdx]
            (found, corners) = cv.FindChessboardCorners(img.getGrayscaleMatrix(), board_sz,
                                                     cv.CV_CALIB_CB_ADAPTIVE_THRESH | 
                                                     cv.CV_CALIB_CB_FILTER_QUADS)
            corners = cv.FindCornerSubPix(img.getGrayscaleMatrix(), corners,(11, 11),(-1, -1),
                                        (cv.CV_TERMCRIT_EPS + cv.CV_TERMCRIT_ITER, 30, 0.1)) 	
            # if got a good image,draw chess board
            if found == 1:
                corner_count = len(corners)
                z = z + 1
      
            # if got a good image, add to matrix
            if len(corners) == board_n:
                step = successes * board_n
                k = step
                for j in range(board_n):
                    cv.Set2D(image_points, k, 0, corners[j][0])
                    cv.Set2D(image_points, k, 1, corners[j][1])
                    cv.Set2D(object_points, k, 0, grid_sz*(float(j)/float(board_w)))
                    cv.Set2D(object_points, k, 1, grid_sz*(float(j)%float(board_w)))
                    cv.Set2D(object_points, k, 2, 0.0)
                    k = k + 1
                cv.Set2D(point_counts, successes, 0, board_n)
                successes = successes + 1
    
        # now assigning new matrices according to view_count
        if( successes < warn_thresh ):
            warnings.warn("FrameSource.calibrate: You have %s good images for calibration we recommend at least %s" % (successes, warn_thresh)) 
    
        object_points2 = cv.CreateMat(successes * board_n, 3, cv.CV_32FC1)
        image_points2 = cv.CreateMat(successes * board_n, 2, cv.CV_32FC1)
        point_counts2 = cv.CreateMat(successes, 1, cv.CV_32SC1)
    
        for i in range(successes * board_n):
            cv.Set2D(image_points2, i, 0, cv.Get2D(image_points, i, 0))
            cv.Set2D(image_points2, i, 1, cv.Get2D(image_points, i, 1))
            cv.Set2D(object_points2, i, 0, cv.Get2D(object_points, i, 0))
            cv.Set2D(object_points2, i, 1, cv.Get2D(object_points, i, 1))
            cv.Set2D(object_points2, i, 2, cv.Get2D(object_points, i, 2))
        for i in range(successes):
            cv.Set2D(point_counts2, i, 0, cv.Get2D(point_counts, i, 0))
    
        cv.Set2D(intrinsic_matrix, 0, 0, 1.0)
        cv.Set2D(intrinsic_matrix, 1, 1, 1.0)
        rcv = cv.CreateMat(n_boards, 3, cv.CV_64FC1)
        tcv = cv.CreateMat(n_boards, 3, cv.CV_64FC1)
        # camera calibration
        cv.CalibrateCamera2(object_points2, image_points2, point_counts2,
                            (img.width, img.height), intrinsic_matrix,distortion_coefficient,
                            rcv, tcv, 0)
        self._calibMat = intrinsic_matrix
        self._distCoeff = distortion_coefficient
        return intrinsic_matrix

    def getCameraMatrix(self):
        """
        This function returns a cvMat of the camera's intrinsic matrix. 
        If there is no matrix defined the function returns None. 
        """
        return self._calibMat

    def undistort(self, image_or_2darray):
        """
        If given an image, apply the undistortion given my the camera's matrix and return the result
        
        If given a 1xN 2D cvmat or a 2xN numpy array, it will un-distort points of
        measurement and return them in the original coordinate system.
        
        """
        if(type(self._calibMat) != cv.cvmat or type(self._distCoeff) != cv.cvmat ):
            warnings.warn("FrameSource.undistort: This operation requires calibration, please load the calibration matrix")
            return None
           
        if (type(image_or_2darray) == InstanceType and image_or_2darray.__class__ == Image):
            inImg = image_or_2darray # we have an image
            retVal = inImg.getEmpty()
            cv.Undistort2(inImg.getBitmap(), retVal, self._calibMat, self._distCoeff)
            return Image(retVal)
        else:
            mat = ''
            if (type(image_or_2darray) == cv.cvmat):
                mat = image_or_2darray
            else:
                arr = cv.fromarray(np.array(image_or_2darray))
                mat = cv.CreateMat(cv.GetSize(arr)[1], 1, cv.CV_64FC2)
                cv.Merge(arr[:, 0], arr[:, 1], None, None, mat)
             
            upoints = cv.CreateMat(cv.GetSize(mat)[1], 1, cv.CV_64FC2)
            cv.UndistortPoints(mat, upoints, self._calibMat, self._distCoeff)
            
            #undistorted.x = (x* focalX + principalX);  
            #undistorted.y = (y* focalY + principalY);  
            return (np.array(upoints[:, 0]) *\
                [self.getCameraMatrix()[0, 0], self.getCameraMatrix()[1, 1]] +\
                [self.getCameraMatrix()[0, 2], self.getCameraMatrix()[1, 2]])[:, 0]

    def getImageUndistort(self):
        """
        Using the overridden getImage method we retrieve the image and apply the undistortion
        operation. 
        """
        return self.undistort(self.getImage())
  
  
    def saveCalibration(self, filename):
        """
        Save the calibration matrices to file. The file name should be without the extension.
        The default extension is .xml
        Returns true if the file was successful loaded, false otherwise. 
        """
        if( type(self._calibMat) != cv.cvmat ):
            warnings.warn("FrameSource.saveCalibration: No calibration matrix present, can't save.")
        else:
            intrFName = filename + "Intrinsic.xml"
            cv.Save(intrFName, self._calibMat)

        if( type(self._distCoeff) != cv.cvmat ):
            warnings.warn("FrameSource.saveCalibration: No calibration distortion present, can't save.")
        else:      
            distFName = filename + "Distortion.xml"
            cv.Save(distFName, self._distCoeff)
        
        return None

    def loadCalibration(self, filename):
        """
        Load a calibration matrix from file.
        The filename should be the stem of the calibration files names.
        e.g. If the calibration files are MyWebcamIntrinsic.xml and MyWebcamDistortion.xml
        then load the calibration file "MyWebcam"
    
    
        Returns true if the file was successful loaded, false otherwise. 
        """
        retVal = False
        intrFName = filename + "Intrinsic.xml"
        self._calibMat = cv.Load(intrFName)
        distFName = filename + "Distortion.xml"
        self._distCoeff = cv.Load(distFName)
        if( type(self._distCoeff) == cv.cvmat
            and type(self._calibMat) == cv.cvmat):
            retVal = True
    
        return retVal
 
class Camera(FrameSource):
    """
    The Camera class is the class for managing input from a basic camera.  Note
    that once the camera is initialized, it will be locked from being used 
    by other processes.  You can check manually if you have compatable devices
    on linux by looking for /dev/video* devices.

    This class wrappers OpenCV's cvCapture class and associated methods.  
    Read up on OpenCV's CaptureFromCAM method for more details if you need finer
    control than just basic frame retrieval
    """
    capture = ""   #cvCapture object
    thread = ""
  
  
    prop_map = {"width": cv.CV_CAP_PROP_FRAME_WIDTH,
        "height": cv.CV_CAP_PROP_FRAME_HEIGHT,
        "brightness": cv.CV_CAP_PROP_BRIGHTNESS,
        "contrast": cv.CV_CAP_PROP_CONTRAST,
        "saturation": cv.CV_CAP_PROP_SATURATION,
        "hue": cv.CV_CAP_PROP_HUE,
        "gain": cv.CV_CAP_PROP_GAIN,
        "exposure": cv.CV_CAP_PROP_EXPOSURE}
    #human readable to CV constant property mapping

    def __init__(self, camera_index = 0, prop_set = {}, threaded = True, calibrationfile = ''):
        global _cameras
        global _camera_polling_thread
        """
        In the camera onstructor, camera_index indicates which camera to connect to
        and props is a dictionary which can be used to set any camera attributes
        Supported props are currently: height, width, brightness, contrast,
        saturation, hue, gain, and exposure.

        You can also specify whether you want the FrameBufferThread to continuously
        debuffer the camera.  If you specify True, the camera is essentially 'on' at
        all times.  If you specify off, you will have to manage camera buffers.
        """
        self.capture = cv.CaptureFromCAM(camera_index)
        self.threaded = False
        if (platform.system() == "Windows"):
            threaded = False
        
        if (not self.capture):
            return None 

        #set any properties in the constructor
        for p in prop_set.keys():
            if p in self.prop_map:
                cv.SetCaptureProperty(self.capture, self.prop_map[p], prop_set[p])

        if (threaded):
            self.threaded = True
            _cameras.append(self)
            if (not _camera_polling_thread):
                _camera_polling_thread = FrameBufferThread()
                _camera_polling_thread.daemon = True
                _camera_polling_thread.start()
                time.sleep(0) #yield to thread
        
        if calibrationfile:
            self.loadCalibration(calibrationfile)
          
        
    #todo -- make these dynamic attributes of the Camera class
    def getProperty(self, prop):
        """
        Retrieve the value of a given property, wrapper for cv.GetCaptureProperty
        """
        if prop in self.prop_map:
            return cv.GetCaptureProperty(self.capture, self.prop_map[prop])
        return False 

    def getAllProperties(self):
        """
        Return all properties from the camera 
        """
        props = {} 
        for p in self.prop_map:
            props[p] = self.getProperty(p)
    
        return props
 
    def getImage(self):
        """
        Retrieve an Image-object from the camera.  If you experience problems
        with stale frames from the camera's hardware buffer, increase the flushcache
        number to dequeue multiple frames before retrieval

        We're working on how to solve this problem.
        """
        if (not self.threaded):
            cv.GrabFrame(self.capture)

        frame = cv.RetrieveFrame(self.capture)
        newimg = cv.CreateImage(cv.GetSize(frame), cv.IPL_DEPTH_8U, 3)
        cv.Copy(frame, newimg)
        return Image(newimg, self)

class VirtualCamera(FrameSource):
    """
    The virtual camera lets you test algorithms or functions by providing 
    a Camera object which is not a physically connected device.
    
    Currently, VirtualCamera supports "image" and "video" source types.
    """
    source = ""
    sourcetype = ""
  
    def __init__(self, s, st):
        """
        The constructor takes a source, and source type.  ie:
        VirtualCamera("img.jpg", "image") or VirtualCamera("video.mpg", "video")
        """
        self.source = s
        self.sourcetype = st 
        
        if (self.sourcetype == 'video'):
            self.capture = cv.CaptureFromFile(self.source) 
    
    def getImage(self):
        """
        Retrieve the next frame of the video, or just a copy of the image
        """
        if (self.sourcetype == 'image'):
            return Image(self.source, self)
        
        if (self.sourcetype == 'video'):
            return Image(cv.QueryFrame(self.capture), self)
 
class Kinect(FrameSource):
    """
      This is an experimental wrapper for the Freenect python libraries
      you can getImage() and getDepth() for separate channel images
    """
    def __init__(self):
        if not FREENECT_ENABLED:
            warnings.warn("You don't seem to have the freenect library installed.  This will make it hard to use a Kinect.")
  
    #this code was borrowed from
    #https://github.com/amiller/libfreenect-goodies
    def getImage(self):
        video = freenect.sync_get_video()[0]
        video = video[:, :, ::-1]  # RGB -> BGR
        return Image(video, self)
  
    #low bits in this depth are stripped so it fits in an 8-bit image channel
    def getDepth(self):
        depth = freenect.sync_get_depth()[0]
        np.clip(depth, 0, 2**10 - 1, depth)
        depth >>= 2
        depth = depth.astype(np.uint8).transpose([0,1])
    
        return Image(depth, self) 
  
    #we're going to also support a higher-resolution (11-bit) depth matrix
    #if you want to actually do computations with the depth
    def getDepthMatrix(self):
        return freenect.sync_get_depth()[0]
  


class JpegStreamReader(threading.Thread):
    """
    Threaded class for pulling down JPEG streams and breaking up the images
    """
    url = ""
    currentframe = ""
  
    def run(self):
        f = urllib2.urlopen(self.url)
        headers = f.info()
        if (headers.has_key("content-type")):
            headers['Content-type'] = headers['content-type'] #force ucase first char
    
        if not headers.has_key("Content-type"):
            warnings.warn("Tried to load a JpegStream from " + self.url + ", but didn't find a content-type header!")
            return
    
        (multipart, boundary) = headers['Content-type'].split("boundary=")
        if not re.search("multipart", multipart, re.I):
            warnings.warn("Tried to load a JpegStream from " + self.url + ", but the content type header was " + multipart + " not multipart/replace!")
            return 
    
        buff = ''
        data = f.readline().strip()
        length = 0 
        contenttype = "jpeg"
    
        #the first frame contains a boundarystring and some header info
        while (1):
            if (data.strip() == boundary and len(buff)):
                #we have a full jpeg in buffer.  Convert to an image  
                self.currentframe = buff 
                buff = ''
      
            if (re.match("Content-Type", data, re.I)):
                #set the content type, if provided (default to jpeg)
                (header, typestring) = data.split(":")
                (junk, contenttype) = typestring.strip().split("/")
      
            if (re.match("Content-Length", data, re.I)):
                #once we have the content length, we know how far to go jfif
                (header, length) = data.split(":")
                length = int(length.strip())
               
            if (re.search("JFIF", data, re.I)):
                # we have reached the start of the image  
                buff = '' 
                if length:
                    buff += data + f.read(length - len(buff)) #read the remainder of the image
                else:
                    while (not re.search(boundary, data)):
                        buff += data 
                        data = f.readline()
          
                    endimg, junk = data.split(boundary) 
                    buff += endimg
                    data = boundary
                    continue
            
              
  
        data = f.readline() #load the next (header) line
        time.sleep(0) #let the other threads go

class JpegStreamCamera(FrameSource):
    """
    The JpegStreamCamera takes a URL of a JPEG stream and treats it like a camera.  The current frame can always be accessed with getImage() 

    Requires the [Python Imaging Library](http://www.pythonware.com/library/pil/handbook/index.htm)
    """
    url = ""
    camthread = ""
    
    def __init__(self, url):
        if not PIL_ENABLED:
            warnings.warn("You need the Python Image Library (PIL) to use the JpegStreamCamera")
            return
    
        self.url = url
        self.camthread = JpegStreamReader()
        self.camthread.url = self.url
        self.camthread.daemon = True
        self.camthread.start()
  
    def getImage(self):
        """
        Return the current frame of the JpegStream being monitored
        """
        return Image(pil.open(StringIO(self.camthread.currentframe)), self)
<<<<<<< HEAD


=======
>>>>>>> e2e75b1e
<|MERGE_RESOLUTION|>--- conflicted
+++ resolved
@@ -483,8 +483,3 @@
         Return the current frame of the JpegStream being monitored
         """
         return Image(pil.open(StringIO(self.camthread.currentframe)), self)
-<<<<<<< HEAD
-
-
-=======
->>>>>>> e2e75b1e
