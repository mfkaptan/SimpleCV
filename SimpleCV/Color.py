--- conflicted
+++ resolved
@@ -85,25 +85,4 @@
     else: 
       curve_vals = np.array(curve_vals)
       aSpline = UnivariateSpline( curve_vals[:,0],curve_vals[:,1],s=1)   
-      self.mCurve = aSpline(inBins)
-<<<<<<< HEAD
-=======
-      
-class ColorModel:
-  """
-  """
-  #Grrrrr this is seriously pissing me off. I am going to duct tape code this for
-  #now, we'll come back and make it "squishy" later. I concede my non-1337ness
-  #TODO: Discretize the colorspace into smaller intervals,eg r=[0-7][8-15] etc
-  #TODO: Work in HSV space
-  mIsColor = True
-  mIsBackground = True
-  mData = None
-  
-  def __init__(self,isColor=True,isBackground=True):
-    self.mIsColor = isColor
-    self.mIsBackground = isBackground
-    self.mData = {}
->>>>>>> 17c51b15
-
-      
+      self.mCurve = aSpline(inBins)