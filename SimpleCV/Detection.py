# SimpleCV Detection Library
#
# This library includes classes for finding things in images
#
# FYI - 
# All angles shalt be described in degrees with zero pointing east in the
# plane of the image with all positive rotations going counter-clockwise.
# Therefore a rotation from the x-axis to to the y-axis is positive and follows
# the right hand rule. 
#
#load required libraries
from SimpleCV.base import *
from SimpleCV.ImageClass import *
from SimpleCV.Color import * 
from SimpleCV.Features import Feature, FeatureSet



class Corner(Feature):
    """
    The Corner feature is a point returned by the FindCorners function
    """
    def __init__(self, i, at_x, at_y):
        super(Corner, self).__init__(i, at_x, at_y)
        #can we look at the eigenbuffer and find direction?
  
    def draw(self, color = (255, 0, 0)):
        """
        Draw a small circle around the corner.  Color tuple is single parameter, default Red 
        """
        self.image.drawCircle((self.x, self.y), 4, color)


    
class Line(Feature):
    """
    The Line class is returned by the findLines function, but can also be initialized with any two points:
  
    l = Line(Image, point1, point2) 
    Where point1 and point2 are coordinate tuples
  
    l.points will be a tuple of the two points
    """
 
    def __init__(self, i, line):
        self.image = i
        #coordinate of the line object is the midpoint
        self.x = (line[0][0] + line[1][0]) / 2
        self.y = (line[0][1] + line[1][1]) / 2
        self.points = copy(line)
 
    def draw(self, color = (0, 0, 255)):
        """
        Draw the line, default color is blue
        """
        self.image.drawLine(self.points[0], self.points[1], color)
      
    def length(self):
        """
        Compute the length of the line
        """
        return spsd.euclidean(self.points[0], self.points[1])  
 
    def meanColor(self):
        """
        Returns the mean color of pixels under the line.  Note that when the line falls "between" pixels, each pixels color contributes to the weighted average.
        """
     
        #we're going to walk the line, and take the mean color from all the px
        #points -- there's probably a much more optimal way to do this
        #also note, if you've already called "draw()" you've destroyed this info
        (pt1, pt2) = self.points
        maxy = max(pt1[1], pt2[1])
        miny = min(pt1[1], pt2[1])
        maxx = max(pt1[0], pt2[0])
        minx = min(pt1[0], pt2[0])
    
        d_x = maxx - minx
        d_y = maxy - miny 
        #orient the line so it is going in the positive direction
    
        #if it's a straight one, we can just get mean color on the slice
        if (d_x == 0.0):
            return self.image[pt1[0]:pt1[0] + 1, miny:maxy].meanColor()
        if (d_y == 0.0):
            return self.image[minx:maxx, pt1[1]:pt1[1] + 1].meanColor()
        
        error = 0.0
        d_err = d_y / d_x  #this is how much our "error" will increase in every step
        px = [] 
        weights = []
        if (d_err < 1):
            y = miny
            #iterate over X
            for x in range(minx, maxx):
                #this is the pixel we would draw on, check the color at that px 
                #weight is reduced from 1.0 by the abs amount of error
                px.append(self.image[x, y])
                weights.append(1.0 - abs(error))
                
                #if we have error in either direction, we're going to use the px
                #above or below
                if (error > 0): #
                    px.append(self.image[x, y+1])
                    weights.append(error)
          
                if (error < 0):
                    px.append(self.image[x, y-1])
                    weights.append(abs(error))
          
                error = error + d_err
                if (error >= 0.5):
                    y = y + 1
                    error = error - 1.0
        else: 
            #this is a "steep" line, so we iterate over X
            #copy and paste.  Ugh, sorry.
            x = minx
            for y in range(miny, maxy):
                #this is the pixel we would draw on, check the color at that px 
                #weight is reduced from 1.0 by the abs amount of error
                px.append(self.image[x, y])
                weights.append(1.0 - abs(error))
                
                #if we have error in either direction, we're going to use the px
                #above or below
                if (error > 0): #
                    px.append(self.image[x + 1, y])
                    weights.append(error)
          
                if (error < 0):
                    px.append(self.image[x - 1, y])
                    weights.append(abs(error))
            
                error = error + (1.0 / d_err) #we use the reciprocal of error
                if (error >= 0.5):
                    x = x + 1
                    error = error - 1.0
    
        #once we have iterated over every pixel in the line, we avg the weights
        clr_arr = np.array(px)
        weight_arr = np.array(weights)
          
        weighted_clrs = np.transpose(np.transpose(clr_arr) * weight_arr) 
        #multiply each color tuple by its weight
    
        return sum(weighted_clrs) / sum(weight_arr)  #return the weighted avg
 
    def angle(self):
        """
        This is the angle of the line, from the leftmost point to the rightmost point
        Returns angle (theta) in radians, with 0 = horizontal, -pi/2 = vertical positive slope, pi/2 = vertical negative slope
        """
        #first find the leftmost point 
        a = 0
        b = 1
        if (self.points[a][0] > self.points[b][0]):
            b = 0 
            a = 1
          
        d_x = self.points[b][0] - self.points[a][0]
        d_y = self.points[b][1] - self.points[a][1]
        #our internal standard is degrees
        return (360.00 * (atan2(d_y, d_x)/(2 * np.pi))) #formerly 0 was west
  
class Barcode(Feature):
    """
    The Barcode Feature wrappers the object returned by findBarcode(), a python-zxing object.
  
    - The x,y coordinate is the center of the code
    - points represents the four boundary points of the feature.  Note: for QR codes, these points are the reference rectangles, and are quadrangular, rather than rectangular with other datamatrix types. 
    - data is the parsed data of the code
    """
    data = ""
  
    #given a ZXing bar
    def __init__(self, i, zxbc):
        self.image = i 
        self.data = zxbc.data 
        self.points = copy(zxbc.points)
        numpoints = len(self.points)
        self.x = 0
        self.y = 0
    
        for p in self.points:
            self.x += p[0]
            self.y += p[1]
      
        if (numpoints):
            self.x /= numpoints
            self.y /= numpoints
  
    def draw(self, color = (255, 0, 0)): 
        """
        Draws the bounding area of the barcode, given by points.  Note that for
        QR codes, these points are the reference boxes, and so may "stray" into 
        the actual code.
        """
        self.image.drawLine(self.points[0], self.points[1], color)
        self.image.drawLine(self.points[1], self.points[2], color)
        self.image.drawLine(self.points[2], self.points[3], color)
        self.image.drawLine(self.points[3], self.points[0], color)
  
    def length(self):
        """
        Returns the longest side of the quandrangle formed by the boundary points 
        """
        sqform = spsd.squareform(spsd.pdist(self.points, "euclidean"))
        #get pairwise distances for all points
        #note that the code is a quadrilateral
        return max(sqform[0][1], sqform[1][2], sqform[2][3], sqform[3][0])
  
    def area(self):
        """
        Returns the area defined by the quandrangle formed by the boundary points 
        """
        #calc the length of each side in a square distance matrix
        sqform = spsd.squareform(spsd.pdist(self.points, "euclidean"))
    
        #squareform returns a N by N matrix 
        #boundry line lengths
        a = sqform[0][1] 
        b = sqform[1][2] 
        c = sqform[2][3] 
        d = sqform[3][0] 
    
        #diagonals
        p = sqform[0][2] 
        q = sqform[1][3] 
        
        #perimeter / 2
        s = (a + b + c + d)/2.0 
    
        #i found the formula to do this on wikihow.  Yes, I am that lame.
        #http://www.wikihow.com/Find-the-Area-of-a-Quadrilateral
        return sqrt((s - a) * (s - b) * (s - c) * (s - d) - (a * c + b * d + p * q) * (a * c + b * d - p * q) / 4)
    
 
class HaarFeature(Feature):
    """
    The HaarFeature is a rectangle returned by the FindHaarFeature() function.
  
    - The x,y coordinates are defined by the center of the bounding rectangle
    - the classifier property refers to the cascade file used for detection 
    - points are the clockwise points of the bounding rectangle, starting in upper left
    """
    classifier = "" 
    _width = ""
    _height = ""
    
    def __init__(self, i, haarobject, haarclassifier = None):
        self.image = i
        ((x, y, self._width, self._height), self.neighbors) = haarobject
        self.x = x + self._width/2
        self.y = y + self._height/2 #set location of feature to middle of rectangle
        self.points = ((x, y), (x + self._width, y), (x + self._width, y + self._height), (x, y + self._height))
        #set bounding points of the rectangle
        self.classifier = haarclassifier
    
    def draw(self, color = (0, 255, 0)):
        """
        Draw the bounding rectangle, default color green
        """
        self.image.drawLine(self.points[0], self.points[1], color)
        self.image.drawLine(self.points[1], self.points[2], color)
        self.image.drawLine(self.points[2], self.points[3], color)
        self.image.drawLine(self.points[3], self.points[0], color)
      
    def meanColor(self):
        """
        Find the mean color of the boundary rectangle 
        """
        crop = self.image[self.points[0][0]:self.points[1][0], self.points[0][1]:self.points[2][1]]
        return crop.meanColor()
  
    def length(self):
        """
        Returns the longest dimension of the HaarFeature, either width or height
        """
        return max(self._width, self._height)
  
    def area(self):
        """
        Returns the area contained within the HaarFeature's bounding rectangle 
        """
        return self._width * self._height
  
    def angle(self):
        """
        Returns the angle of the rectangle -- horizontal if wide, vertical if tall
        """
        #Note this is misleading
        # I am not sure I like this 
        if (self._width > self._height):
            return 0.00
        else:
            return 90.00
  
    def width(self):
        """
        Get the width of the line.
        """
        return self._width
      
    def height(self):
        """
        Get the height of the line
        """    
        return self._height
  
class Chessboard(Feature):
    """
    This class is used for Calibration, it uses a chessboard
    to calibrate from pixels to real world measurements
    """
    spCorners = []
    dimensions = ()
    
    def __init__(self, i, dim, subpixelCorners):
        self.dimensions = dim
        self.spCorners = subpixelCorners
        self.image = i
        self.x = np.average(np.array(self.spCorners)[:, 0])
        self.y = np.average(np.array(self.spCorners)[:, 1])
        
        posdiagsorted = sorted(self.spCorners, key = lambda corner: corner[0] + corner[1])
        #sort corners along the x + y axis
        negdiagsorted = sorted(self.spCorners, key = lambda corner: corner[0] - corner[1])
        #sort corners along the x - y axis
        
        self.points = (posdiagsorted[0], negdiagsorted[-1], posdiagsorted[-1], negdiagsorted[0])
        #return the exterior points in clockwise order
      
    def draw(self, no_needed_color = None):
        """
        Draws the chessboard corners.  We take a color param, but ignore it
        """
        cv.DrawChessboardCorners(self.image.getBitmap(), self.dimensions, self.spCorners, 1)
      
    def area(self):
        """
        Returns the mean of the distance between corner points in the chessboard
        Given that the chessboard is of a known size, this can be used as a
        proxy for distance from the camera
        """
        #note, copying this from barcode means we probably need a subclass of
        #feature called "quandrangle"
        sqform = spsd.squareform(spsd.pdist(self.points, "euclidean"))
        a = sqform[0][1] 
        b = sqform[1][2] 
        c = sqform[2][3] 
        d = sqform[3][0] 
        p = sqform[0][2] 
        q = sqform[1][3] 
        s = (a + b + c + d)/2.0 
<<<<<<< HEAD
        return 2 * sqrt((s - a) * (s - b) * (s - c) * (s - d) - (a * c + b * d + p * q) * (a * c + b * d - p * q) / 4)
=======
        return 2 * sqrt((s - a) * (s - b) * (s - c) * (s - d) - (a * c + b * d + p * q) * (a * c + b * d - p * q) / 4)
  

class TemplateMatch(Feature):
    """
    This class is used for template (pattern) matching in images
    The template matching cannot handle scale or rotation
    """

    template_image = None
    quality = 0

    def __init__(self, image, template, location, quality):
        self.template_image = template
        self.image = image
        self.quality = quality
        self.x = location[0]
        self.y = location[1]
        self.points = [location,
                        (location[0] + template.width, location[1]),
                        (location[0] + template.width, location[1] + template.height),
                        (location[0], location[1] + template.height)]
                        

    def draw(self, color = Color.GREEN):
        self.image.dl().rectangle((self.x,self.y), (self.width(), self.height()), color = color)
>>>>>>> 4904e0ee
<|MERGE_RESOLUTION|>--- conflicted
+++ resolved
@@ -353,11 +353,8 @@
         p = sqform[0][2] 
         q = sqform[1][3] 
         s = (a + b + c + d)/2.0 
-<<<<<<< HEAD
         return 2 * sqrt((s - a) * (s - b) * (s - c) * (s - d) - (a * c + b * d + p * q) * (a * c + b * d - p * q) / 4)
-=======
-        return 2 * sqrt((s - a) * (s - b) * (s - c) * (s - d) - (a * c + b * d + p * q) * (a * c + b * d - p * q) / 4)
-  
+ 
 
 class TemplateMatch(Feature):
     """
@@ -381,5 +378,4 @@
                         
 
     def draw(self, color = Color.GREEN):
-        self.image.dl().rectangle((self.x,self.y), (self.width(), self.height()), color = color)
->>>>>>> 4904e0ee
+        self.image.dl().rectangle((self.x,self.y), (self.width(), self.height()), color = color)