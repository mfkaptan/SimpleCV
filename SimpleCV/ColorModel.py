--- conflicted
+++ resolved
@@ -5,99 +5,6 @@
 from pickle import *
 
 class ColorModel:
-<<<<<<< HEAD
-  """
-  The color model is used to model the color of foreground and background objects
-  by using an example. The color model is trained by passing either color tuples
-  or images to learn from. The color model uses whatever color space the input imagery
-  is in. 
-  """
-  #TODO: Discretize the colorspace into smaller intervals,eg r=[0-7][8-15] etc
-  #TODO: Work in HSV space
-  mIsBackground = True
-  mData = {}
-  
-  def __init__(self,isBackground=True):
-    self.mIsBackground = isBackground
-    self.mData = {}
-
-
-  def _makeCanonical(self,data):
-    """
-    Turn input types in a common form used by the rest of the class.
-    """  
-    retVal = None
-    if(data.__class__.__name__=='Image'):
-      retVal = np.array(data.getMatrix()).reshape(-1,3).tolist()
-      for i in retVal: # the reshaping reverses the array.
-        temp = i[0] >> 4
-        i[0] = i[2] >> 4
-        i[1] = i[1] >> 4
-        i[2] = temp   
-    elif(data.__class__.__name__=='cvmat'):
-      retVal = np.array(data).reshape(-1,3).tolist()
-      for i in retVal:
-        # the reshaping reverses the array.
-        # so we do reverse and bitshift in a single pass. 
-        temp = retVal[i][0] >> 4
-        retVal[i][0] = retVal[i][2] >> 4
-        retVal[i][1] = retVal[i][1] >> 4
-        retVal[i][2] = temp    
-    elif(data.__class__.__name__=='list'  ):
-      retVal = data
-      for i in retVal:
-        # the reshaping reverses the array.
-        retVal[i][0] = retVal[i][0] >> 4
-        retVal[i][1] = retVal[i][1] >> 4
-        retVal[i][2] = retVal[i][2] >> 4
-    elif (data.__class__.__name__=='tuple'):
-      retVal = list([(int(data[0])>>4,int(data[1])>>4,int(data[2])>>4)])
-    else:
-      warnings.warn("ColorModel: color is not in an accepted format!")
-      retVal = None
-    return retVal
-  
-
-  def addToModel(self,data):
-    """
-    Add an image, array, or tuple to the color model.
-    Note that this operation can be slow on large images. 
-    """
-    data =self._makeCanonical(data)
-    if( type(data) != None ):
-      for i in data:
-        self.mData[tuple(i)] = 1
-
-  def removeFromModel(self,data):
-    """
-    Remove an image, array, or tuple from the model.
-    """    
-    data =self._makeCanonical(data)
-    for i in data:
-      if tuple(i) in self.mData:
-        del self.mData[tuple(i)]
-
-  def thresholdImage(self,img):
-    """
-    Perform a threshold operation on the given image. This involves iterating
-    over the image and comparing each pixel to the model. If the pixel is in the
-    model it is set to be either the foreground (white) or background (black) based
-    on the setting of mIsBackground.
-    """
-    a = 0
-    b = 255
-    if( self.mIsBackground == False ):
-      a = 255
-      b = 0
-    mask = img.getEmpty(1)
-    for x in range(img.width):
-      for y in range(img.height):
-        #do the bit shift on the pixels
-        test = tuple(img[x,y]);
-        pix = (int(test[0]) >> 4, int(test[1]) >> 4, int(test[2]) >> 4)
-        if pix  in self.mData:
-          mask[y,x] = a
-=======
     """
     The color model is used to model the color of foreground and background objects
     by using an example. The color model is trained by passing either color tuples
@@ -144,7 +51,6 @@
                 retVal[i][2] = retVal[i][2] >> 4
         elif (data.__class__.__name__=='tuple'):
             retVal = list([(int(data[0]) >> 4, int(data[1]) >> 4, int(data[2]) >> 4)])
->>>>>>> 00712908
         else:
             warnings.warn("ColorModel: color is not in an accepted format!")
             retVal = None
@@ -161,42 +67,6 @@
             for i in data:
                 self.mData[tuple(i)] = 1
   
-<<<<<<< HEAD
-  def containsColor(self,c):
-    """
-    Return true if a particular color is in our color model. 
-    """
-    retVal = False
-    test = (int(c[0])>>4,int(c[1])>>4,int(c[2])>>4)
-    if test in self.mData:
-      retVal = True
-    return retVal
-  
-  def setIsForeground(self):
-    """
-    Set our model as being foreground imagery.
-    """    
-    mIsBackground = False
-    
-  def setIsBackground(self):
-    """
-    Set our model as being background imager. 
-    """
-    mIsBackground = True
-    
-  def loadFromFile(self,filename):
-    """
-    Dump the color model to the specified file.
-    """
-    self.mData =  load(open(filename))
-  
-  def saveToFile(self,filename):
-    """
-    Read a dumped color model file. 
-    """
-    dump(self.mData,open(filename, "wb"))
-    
-=======
     def removeFromModel(self, data):
         """
         Remove an image, array, or tuple from the model.
@@ -263,5 +133,4 @@
         Read a dumped color model file. 
         """
         dump(self.mData, open(filename, "wb"))
-      
->>>>>>> 00712908
+      