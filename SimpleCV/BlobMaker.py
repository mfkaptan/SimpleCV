--- conflicted
+++ resolved
@@ -72,17 +72,9 @@
           
         retVal = []
         test = binaryImg.meanColor()
-<<<<<<< HEAD
         if( test[0]==0.00 and test[1]==0.00 and test[2]==0.00):
             return FeatureSet(retVal)
 
-=======
-<<<<<<< HEAD
-        if( test[0]==0.00 and test[1]==0.00 and test[2]==0.00):
-            return FeatureSet(retVal)
-
-=======
->>>>>>> e0ea7f00
         # There are a couple of weird corner cases with the opencv
         # connect components libraries - when you try to find contours
         # in an all black image, or an image with a single white pixel
@@ -92,7 +84,6 @@
         ptest = 510.0/(binaryImg.width*binaryImg.height) # val if two pixels are white
         if( test[0]<ptest and test[1]<ptest and test[2]<ptest):
             return retVal 
->>>>>>> cd669754cf6fdb481681f6d29d1d34d34da9f45e
         
         seq = cv.FindContours( binaryImg._getGrayscaleBitmap(), self.mMemStorage, cv.CV_RETR_TREE, cv.CV_CHAIN_APPROX_SIMPLE)
         
@@ -174,16 +165,10 @@
         retVal.mHu = cv.GetHuMoments(moments)
         retVal.mMask = self._getMask(seq,retVal.mBoundingBox)
         mask = retVal.mMask
-<<<<<<< HEAD
         retVal.mAvgColor = self._getAvg(color.getBitmap(),retVal.mBoundingBox,mask)
         retVal.mAvgColor = retVal.mAvgColor[0:3]
-=======
-<<<<<<< HEAD
         retVal.mAvgColor = self._getAvg(color.getBitmap(),retVal.mBoundingBox,mask)
         retVal.mAvgColor = retVal.mAvgColor[0:3]
-=======
->>>>>>> cd669754cf6fdb481681f6d29d1d34d34da9f45e
->>>>>>> e0ea7f00
         retVal.mImg = self._getBlobAsImage(seq,retVal.mBoundingBox,color.getBitmap(),mask)
         retVal.mHoleContour = self._getHoles(seq)
         retVal.mAspectRatio = retVal.mMinRectangle[1][0]/retVal.mMinRectangle[1][1]
