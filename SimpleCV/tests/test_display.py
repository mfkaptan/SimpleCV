# /usr/bin/python
# To run this test you need python nose tools installed
# Run test just use:
#   nosetest test_display.py
#

import os, sys, pickle
from SimpleCV import * 
from nose.tools import with_setup, nottest

VISUAL_TEST = True  # if TRUE we save the images - otherwise we DIFF against them - the default is False
SHOW_WARNING_TESTS = False  # show that warnings are working - tests will pass but warnings are generated. 

#colors
black = Color.BLACK
white = Color.WHITE
red = Color.RED
green = Color.GREEN
blue = Color.BLUE

###############
# TODO -
# Examples of how to do profiling
# Examples of how to do a single test - 
# UPDATE THE VISUAL TESTS WITH EXAMPLES. 
# Fix exif data
# Turn off test warnings using decorators. 
# Write a use the tests doc. 

#images
barcode = "../sampleimages/barcode.png"
testimage = "../sampleimages/9dots4lines.png"
testimage2 = "../sampleimages/aerospace.jpg"
whiteimage = "../sampleimages/white.png"
blackimage = "../sampleimages/black.png"
testimageclr = "../sampleimages/statue_liberty.jpg"
testbarcode = "../sampleimages/barcode.png"
testoutput = "../sampleimages/9d4l.jpg"
tmpimg = "../sampleimages/tmpimg.jpg"
greyscaleimage = "../sampleimages/greyscale.jpg"
logo = "../sampleimages/simplecv.png"
logo_inverted = "../sampleimages/simplecv_inverted.png"
ocrimage = "../sampleimages/ocr-test.png"
circles = "../sampleimages/circles.png"
webp = "../sampleimages/simplecv.webp"

#alpha masking images
topImg = "../sampleimages/RatTop.png"
bottomImg = "../sampleimages/RatBottom.png"
maskImg = "../sampleimages/RatMask.png"
alphaMaskImg = "../sampleimages/RatAlphaMask.png"
alphaSrcImg = "../sampleimages/GreenMaskSource.png"

#standards path
standard_path = "./standard/"

#track images
trackimgs = ["../sampleimages/tracktest0.jpg",
        "../sampleimages/tracktest1.jpg",
        "../sampleimages/tracktest2.jpg",
        "../sampleimages/tracktest3.jpg",
        "../sampleimages/tracktest4.jpg",
        "../sampleimages/tracktest5.jpg",
        "../sampleimages/tracktest6.jpg",
        "../sampleimages/tracktest7.jpg",
        "../sampleimages/tracktest8.jpg",
        "../sampleimages/tracktest9.jpg",]
        
#Given a set of images, a path, and a tolerance do the image diff.
def imgDiffs(test_imgs,name_stem,tolerance,path):
  count = len(test_imgs)
  for idx in range(0,count):
    lhs = test_imgs[idx].applyLayers() # this catches drawing methods 
    fname = standard_path+name_stem+str(idx)+".jpg"
    rhs = Image(fname)
    if( lhs.width == rhs.width and lhs.height == rhs.height ):
      diff = (lhs-rhs)
      val = np.average(diff.getNumpy())
      if( val > tolerance ):
        print val
        return True
  return False

#Save a list of images to a standard path.
def imgSaves(test_imgs, name_stem, path=standard_path):
  count = len(test_imgs)
  for idx in range(0,count):
    fname = standard_path+name_stem+str(idx)+".jpg"
    test_imgs[idx].save(fname)#,quality=95)

#perform the actual image save and image diffs. 
def perform_diff(result,name_stem,tolerance=2.0,path=standard_path):
  if(VISUAL_TEST): # save the correct images for a visual test
    imgSaves(result,name_stem,path)
  else: # otherwise we test our output against the visual test
    if( imgDiffs(result,name_stem,tolerance,path) ):
      assert False
    else:
      pass

#These function names are required by nose test, please leave them as is
def setup_context():
  img = Image(testimage)
  
def destroy_context():
  img = ""

@with_setup(setup_context, destroy_context)
def test_image_stretch():
  img = Image(greyscaleimage)
  stretched = img.stretch(100,200)
  if(stretched == None):
    assert False

  result = [stretched]
  name_stem = "test_stretch"
  perform_diff(result,name_stem)

def test_image_bitmap():
  img1 = Image("lenna")
  img2 = Image("lenna")
  img2 = img2.smooth()
  result = [img1,img2]
  name_stem = "test_image_bitmap"
  perform_diff(result,name_stem)

# # Image Class Test
  
def test_image_scale():
  img = Image(testimage)
  thumb = img.scale(30,30)
  if(thumb == None):
    assert False
  result = [thumb]
  name_stem = "test_image_scale"
  perform_diff(result,name_stem)

def test_image_copy():
  img = Image(testimage2)
  copy = img.copy()

  if (img[1,1] != copy[1,1] or img.size() != copy.size()):
    assert False 

  result = [copy]
  name_stem = "test_image_copy"
  perform_diff(result,name_stem)
  pass

def test_image_setitem():
  img = Image(testimage)
  img[1,1] = (0, 0, 0)
  newimg = Image(img.getBitmap())
  colors = newimg[1,1]
  if (colors[0] == 0 and colors[1] == 0 and colors[2] == 0):
    pass
  else:
    assert False

  result = [newimg]
  name_stem = "test_image_setitem"
  perform_diff(result,name_stem)


def test_image_setslice():
  img = Image(testimage)
  img[1:10,1:10] = (0,0,0) #make a black box
  newimg = Image(img.getBitmap())
  section = newimg[1:10,1:10]
  for i in range(5):
    colors = section[i,0]
    if (colors[0] != 0 or colors[1] != 0 or colors[2] != 0):
      assert False  
  pass
  result = [newimg]
  name_stem = "test_image_setslice"
  perform_diff(result,name_stem)


def test_detection_findCorners():
  img = Image(testimage2)
  corners = img.findCorners(25)
  corners.draw()
  if (len(corners) == 0):
    assert False 
  result = [img]
  name_stem = "test_detection_findCorners"
  perform_diff(result,name_stem)

def test_image_smooth():
  img = Image(testimage2)
  result = []
  result.append(img.smooth())
  result.append(img.smooth('bilateral', (3,3), 4, 1))
  result.append(img.smooth('blur', (3, 3)))
  result.append(img.smooth('median', (3, 3)))
  result.append(img.smooth('gaussian', (5,5), 0)) 
  result.append(img.smooth('bilateral', (3,3), 4, 1,grayscale=False))
  result.append(img.smooth('blur', (3, 3),grayscale=True))
  result.append(img.smooth('median', (3, 3),grayscale=True))
  result.append(img.smooth('gaussian', (5,5), 0,grayscale=True)) 
  name_stem = "test_image_smooth"
  perform_diff(result,name_stem)
  pass

def test_image_binarize():
  img =  Image(testimage2)
  binary = img.binarize()
  binary2 = img.binarize((60, 100, 200))
  hist = binary.histogram(20)
  hist2 = binary2.histogram(20)

  result = [binary,binary2]
  name_stem = "test_image_binarize"
  perform_diff(result,name_stem)

  if (hist[0] + hist[-1] == np.sum(hist) and hist2[0] + hist2[-1] == np.sum(hist2)):
    pass
  else:
    assert False

def test_image_binarize_adaptive():
  img =  Image(testimage2)
  binary = img.binarize(-1)
  hist = binary.histogram(20)  

  result = [binary]
  name_stem = "test_image_binarize_adaptive"
  perform_diff(result,name_stem)

  if (hist[0] + hist[-1] == np.sum(hist)):
    pass
  else:
    assert False

def test_image_invert():
  img = Image(testimage2)
  clr = img[1,1]
  img = img.invert()

  result = [img]
  name_stem = "test_image_invert"
  perform_diff(result,name_stem)

  if (clr[0] == (255 - img[1,1][0])):
    pass
  else:
    assert False
    
def test_image_drawing():
  img = Image(testimageclr)
  img.drawCircle((img.width/2, img.height/2), 10,thickness=3)
  img.drawCircle((img.width/2, img.height/2), 15,thickness=5,color=Color.RED)
  img.drawCircle((img.width/2, img.height/2), 20)
  img.drawLine((5, 5), (5, 8))
  img.drawLine((5, 5), (10, 10),thickness=3)
  img.drawLine((0, 0), (img.width, img.height),thickness=3,color=Color.BLUE)
  img.drawRectangle(20,20,10,5)
  img.drawRectangle(22,22,10,5,alpha=128)
  img.drawRectangle(24,24,10,15,width=-1,alpha=128)
  img.drawRectangle(28,28,10,15,width=3,alpha=128)
  result = [img]
  name_stem = "test_image_drawing"
  perform_diff(result,name_stem)

  
def test_image_splitchannels():  
  img = Image(testimageclr)
  (r, g, b) = img.splitChannels(True)
  (red, green, blue) = img.splitChannels()
  result = [r,g,b,red,green,blue]
  name_stem = "test_image_splitchannels"
  perform_diff(result,name_stem)
  pass

def test_detection_lines():
    img = Image(testimage2)
    lines = img.findLines()
    lines.draw()
    result = [img]
    name_stem = "test_detection_lines"
    perform_diff(result,name_stem)

    if(lines == 0 or lines == None):
        assert False

def test_detection_blobs_appx():
    img = Image("lenna")
    blobs = img.findBlobs()   
    blobs[-1].draw(color=Color.RED)
    blobs[-1].drawAppx(color=Color.BLUE)
    result = [img]

    img2 = Image("lenna")
    blobs = img2.findBlobs(appx_level=11)   
    blobs[-1].draw(color=Color.RED)
    blobs[-1].drawAppx(color=Color.BLUE)
    result.append(img2)

    name_stem = "test_detection_blobs_appx"
    perform_diff(result,name_stem,5.00)
    if blobs == None:
        assert False

def test_detection_blobs():
    img = Image(testbarcode)
    blobs = img.findBlobs()
    blobs.draw(color=Color.RED)
    result = [img]
    #TODO - WE NEED BETTER COVERAGE HERE
    name_stem = "test_detection_blobs"
    perform_diff(result,name_stem,5.00)

    if blobs == None:
        assert False

def test_detection_blobs_lazy():

  img = Image("lenna")
  b = img.findBlobs()
  result = []
    
  s = pickle.dumps(b[-1]) # use two otherwise it w
  b2 =  pickle.loads(s)

  result.append(b[-1].mImg)
  result.append(b[-1].mMask)
  result.append(b[-1].mHullImg)
  result.append(b[-1].mHullMask)
  
  result.append(b2.mImg)
  result.append(b2.mMask)
  result.append(b2.mHullImg)
  result.append(b2.mHullMask)
  
  #TODO - WE NEED BETTER COVERAGE HERE
  name_stem = "test_detection_blobs_lazy"
  perform_diff(result,name_stem,6.00)
        

def test_detection_blobs_adaptive():
    img = Image(testimage)
    blobs = img.findBlobs(-1, threshblocksize=99)
    blobs.draw(color=Color.RED)
    result = [img]
    name_stem = "test_detection_blobs_adaptive"
    perform_diff(result,name_stem,5.00)
    if blobs == None:
        assert False


def test_color_curve_HSL():
  y = np.array([[0,0],[64,128],[192,128],[255,255]])  #These are the weights 
  curve = ColorCurve(y)
  img = Image(testimage)
  img2 = img.applyHLSCurve(curve,curve,curve)
  img3 = img-img2

  result = [img2,img3]
  name_stem = "test_color_curve_HLS"
  perform_diff(result,name_stem)

  c = img3.meanColor()
  if( c[0] > 2.0 or c[1] > 2.0 or c[2] > 2.0 ): #there may be a bit of roundoff error 
    assert False

def test_color_curve_RGB():
  y = np.array([[0,0],[64,128],[192,128],[255,255]])  #These are the weights 
  curve = ColorCurve(y)
  img = Image(testimage)
  img2 = img.applyRGBCurve(curve,curve,curve)
  img3 = img-img2

  result = [img2,img3]
  name_stem = "test_color_curve_RGB"
  perform_diff(result,name_stem)

  c = img3.meanColor()
  if( c[0] > 1.0 or c[1] > 1.0 or c[2] > 1.0 ): #there may be a bit of roundoff error 
    assert False

def test_color_curve_GRAY():
  y = np.array([[0,0],[64,128],[192,128],[255,255]])  #These are the weights 
  curve = ColorCurve(y)
  img = Image(testimage)
  gray = img.grayscale()
  img2 = img.applyIntensityCurve(curve)

  result = [img2]
  name_stem = "test_color_curve_GRAY"
  perform_diff(result,name_stem)

  g=gray.meanColor()
  i2=img2.meanColor()
  if( g[0]-i2[0] > 1 ): #there may be a bit of roundoff error 
      assert False

def test_image_dilate():
  img=Image(barcode)
  img2 = img.dilate(20)

  result = [img2]
  name_stem = "test_image_dilate"
  perform_diff(result,name_stem)
  c=img2.meanColor()
  
  if( c[0] < 254 or c[1] < 254 or c[2] < 254 ):
    assert False;

def test_image_erode():
  img=Image(barcode)
  img2 = img.erode(100)

  result = [img2]
  name_stem = "test_image_erode"
  perform_diff(result,name_stem)

  c=img2.meanColor()
  print(c)
  if( c[0] > 0 or c[1] > 0 or c[2] > 0 ):
    assert False;
  
def test_image_morph_open():
  img = Image(barcode);
  erode= img.erode()
  dilate = erode.dilate()
  result = img.morphOpen()
  test = result-dilate
  c=test.meanColor()
  results = [result]
  name_stem = "test_image_morph_open"
  perform_diff(results,name_stem)

  if( c[0] > 1 or c[1] > 1 or c[2] > 1 ):
    assert False;

def test_image_morph_close():
  img = Image(barcode)
  dilate = img.dilate()
  erode = dilate.erode()
  result = img.morphClose()
  test = result-erode
  c=test.meanColor()

  results = [result]
  name_stem = "test_image_morph_close"
  perform_diff(results,name_stem)


  if( c[0] > 1 or c[1] > 1 or c[2] > 1 ):
    assert False;
 
def test_image_morph_grad():
  img = Image(barcode)
  dilate = img.dilate()
  erode = img.erode()
  dif = dilate-erode
  result = img.morphGradient()
  test = result-dif
  c=test.meanColor()

  results = [result]
  name_stem = "test_image_morph_grad"
  perform_diff(results,name_stem)


  if( c[0] > 1 or c[1] > 1 or c[2] > 1 ):
    assert False

def test_image_rotate_fixed():
  img = Image(testimage2)
  img2=img.rotate(180, scale = 1)
  img3=img.flipVertical()
  img4=img3.flipHorizontal()
  img5 = img.rotate(70)
  img6 = img.rotate(70,scale=0.5)

  results = [img2,img3,img4,img5,img6]
  name_stem = "test_image_rotate_fixed"
  perform_diff(results,name_stem)

  test = img4-img2
  c=test.meanColor()
  print(c)
  if( c[0] > 5 or c[1] > 5 or c[2] > 5 ):
    assert False


def test_image_rotate_full():
  img = Image(testimage2)
  img2=img.rotate(180,"full",scale = 1)

  results = [img2]
  name_stem = "test_image_rotate_full"
  perform_diff(results,name_stem)

  c1=img.meanColor()
  c2=img2.meanColor()
  if( abs(c1[0]-c2[0]) > 5 or abs(c1[1]-c2[1]) > 5 or abs(c1[2]-c2[2]) > 5 ):
    assert False

def test_image_shear_warp():
  img = Image(testimage2)
  dst =  ((img.width/2,0),(img.width-1,img.height/2),(img.width/2,img.height-1))
  s = img.shear(dst)


  color = s[0,0] 
  if (color != (0,0,0)):
    assert False

  dst = ((img.width*0.05,img.height*0.03),(img.width*0.9,img.height*0.1),(img.width*0.8,img.height*0.7),(img.width*0.2,img.height*0.9))
  w = img.warp(dst)

  results = [s,w]
  name_stem = "test_image_shear_warp"
  perform_diff(results,name_stem)

  color = s[0,0] 
  if (color != (0,0,0)):
    assert False

  pass

def test_image_affine():
  img = Image(testimage2)
  src =  ((0,0),(img.width-1,0),(img.width-1,img.height-1))
  dst =  ((img.width/2,0),(img.width-1,img.height/2),(img.width/2,img.height-1))
  aWarp = cv.CreateMat(2,3,cv.CV_32FC1)
  cv.GetAffineTransform(src,dst,aWarp)
  atrans = img.transformAffine(aWarp)

  aWarp2 = np.array(aWarp)
  atrans2 = img.transformAffine(aWarp2)

  test = atrans-atrans2
  c=test.meanColor()

  results = [atrans,atrans2]

  name_stem = "test_image_affine"
  perform_diff(results,name_stem)

  if( c[0] > 1 or c[1] > 1 or c[2] > 1 ):
    assert False

def test_image_perspective():
  img = Image(testimage2)
  src = ((0,0),(img.width-1,0),(img.width-1,img.height-1),(0,img.height-1))
  dst = ((img.width*0.05,img.height*0.03),(img.width*0.9,img.height*0.1),(img.width*0.8,img.height*0.7),(img.width*0.2,img.height*0.9))
  pWarp = cv.CreateMat(3,3,cv.CV_32FC1)
  cv.GetPerspectiveTransform(src,dst,pWarp)
  ptrans = img.transformPerspective(pWarp)

  pWarp2 = np.array(pWarp)
  ptrans2 = img.transformPerspective(pWarp2)

  
  test = ptrans-ptrans2
  c=test.meanColor()

  results = [ptrans,ptrans2]
  name_stem = "test_image_perspective"
  perform_diff(results,name_stem)
  if( c[0] > 1 or c[1] > 1 or c[2] > 1 ):
    assert False

def test_camera_undistort():
  fakeCamera = FrameSource()
  fakeCamera.loadCalibration("Default")
  img = Image("../sampleimages/CalibImage0.png") 
  img2 = fakeCamera.undistort(img)

  results = [img2]
  name_stem = "test_camera_undistort"
  perform_diff(results,name_stem)

  if( not img2 ): #right now just wait for this to return 
    assert False
    
def test_image_crop():
  img = Image(logo)
  x = 5
  y = 6
  w = 10
  h = 20
  crop = img.crop(x,y,w,h)
  crop2 = img[x:(x+w),y:(y+h)]
  crop6 = img.crop(0,0,10,10)
  if( SHOW_WARNING_TESTS ):
    crop7 = img.crop(0,0,-10,10)
    crop8 = img.crop(-50,-50,10,10)
    crop3 = img.crop(-3,-3,10,20)
    crop4 = img.crop(-10,10,20,20,centered=True)
    crop5 = img.crop(-10,-10,20,20)

  results = [crop,crop2,crop6]
  name_stem = "test_image_crop"
  perform_diff(results,name_stem)

  diff = crop-crop2;
  c=diff.meanColor()
  if( c[0] > 0 or c[1] > 0 or c[2] > 0 ):
    assert False

def test_image_region_select():
  img = Image(logo)
  x1 = 0
  y1 = 0
  x2 = img.width
  y2 = img.height
  crop = img.regionSelect(x1,y1,x2,y2)

  results = [crop]
  name_stem = "test_image_region_select"
  perform_diff(results,name_stem)

  diff = crop-img;
  c=diff.meanColor()
  if( c[0] > 0 or c[1] > 0 or c[2] > 0 ):
    assert False

def test_image_subtract():
  imgA = Image(logo)
  imgB = Image(logo_inverted)
  imgC = imgA - imgB
  results = [imgC]
  name_stem = "test_image_subtract"
  perform_diff(results,name_stem)

def test_image_negative():
  imgA = Image(logo)
  imgB = -imgA
  results = [imgB]
  name_stem = "test_image_negative"
  perform_diff(results,name_stem)

 
def test_image_divide():
  imgA = Image(logo)
  imgB = Image(logo_inverted)

  imgC = imgA / imgB

  results = [imgC]
  name_stem = "test_image_divide"
  perform_diff(results,name_stem)
  
def test_image_and():
  imgA = Image(barcode)
  imgB = imgA.invert() 


  imgC = imgA & imgB # should be all black

  results = [imgC]
  name_stem = "test_image_and"
  perform_diff(results,name_stem)
  
  
def test_image_or():
  imgA = Image(barcode)
  imgB = imgA.invert()

  imgC = imgA | imgB #should be all white

  results = [imgC]
  name_stem = "test_image_or"
  perform_diff(results,name_stem)


  
def test_color_colormap_build():
  cm = ColorModel()
  #cm.add(Image(logo))
  cm.add((127,127,127))
  if(cm.contains((127,127,127))):
    cm.remove((127,127,127))
  else:
    assert False

  cm.remove((0,0,0))
  cm.remove((255,255,255))
  cm.add((0,0,0))
  cm.add([(0,0,0),(255,255,255)])
  cm.add([(255,0,0),(0,255,0)])
  img = cm.threshold(Image(testimage))
  c=img.meanColor()
  
  #if( c[0] > 1 or c[1] > 1 or c[2] > 1 ):
  #  assert False

  cm.save("temp.txt")
  cm2 = ColorModel()
  cm2.load("temp.txt")
  img = Image("logo")
  img2 = cm2.threshold(img)
  cm2.add((0,0,255))
  img3 = cm2.threshold(img)
  cm2.add((255,255,0))
  cm2.add((0,255,255))
  cm2.add((255,0,255))
  img4 = cm2.threshold(img)
  cm2.add(img)
  img5 = cm2.threshold(img)
  
  results = [img,img2,img3,img4,img5]
  name_stem = "test_color_colormap_build"
  perform_diff(results,name_stem)

  #c=img.meanColor()
  #if( c[0] > 1 or c[1] > 1 or c[2] > 1 ):
  #  assert False
    
def test_color_conversion_func_BGR():
  #we'll just go through the space to make sure nothing blows up
  img = Image(testimage)
  results = []
  results.append(img.toBGR())
  results.append(img.toRGB())
  results.append(img.toHLS())
  results.append(img.toHSV())
  results.append(img.toXYZ())

  bgr = img.toBGR()

  results.append(bgr.toBGR())
  results.append(bgr.toRGB())
  results.append(bgr.toHLS())
  results.append(bgr.toHSV())
  results.append(bgr.toXYZ())
  
  name_stem = "test_color_conversion_func_BGR"
  perform_diff(results,name_stem,tolerance=4.0)

  
def test_color_conversion_func_HSV():
  img = Image(testimage)
  hsv = img.toHSV()
  results = [hsv]
  results.append(hsv.toBGR())
  results.append(hsv.toRGB())
  results.append(hsv.toHLS())
  results.append(hsv.toHSV())
  results.append(hsv.toXYZ())
  name_stem = "test_color_conversion_func_HSV"
  perform_diff(results,name_stem,tolerance=4.0 )
  

def test_color_conversion_func_HLS():
  img = Image(testimage)

  hls = img.toHLS()
  results = [hls]

  results.append(hls.toBGR())
  results.append(hls.toRGB())
  results.append(hls.toHLS())
  results.append(hls.toHSV())
  results.append(hls.toXYZ())   

  name_stem = "test_color_conversion_func_HLS"
  perform_diff(results,name_stem,tolerance=4.0)


def test_color_conversion_func_XYZ():
  img = Image(testimage)

  xyz = img.toXYZ()  
  results = [xyz]
  results.append(xyz.toBGR())
  results.append(xyz.toRGB())
  results.append(xyz.toHLS())
  results.append(xyz.toHSV())
  results.append(xyz.toXYZ()) 

  name_stem = "test_color_conversion_func_XYZ"
  perform_diff(results,name_stem,tolerance=8.0)


def test_blob_maker():
    img = Image("../sampleimages/blockhead.png")
    blobber = BlobMaker()
    results = blobber.extract(img)
    print(len(results))
    if( len(results) != 7 ):
        assert False
        
def test_blob_holes():
    img = Image("../sampleimages/blockhead.png")
    blobber = BlobMaker()
    blobs = blobber.extract(img)
    count = 0
    blobs.draw()
    results = [img]
    name_stem = "test_blob_holes"
    perform_diff(results,name_stem,tolerance=3.0)


    for b in blobs:
        if( b.mHoleContour is not None ):
            count = count + len(b.mHoleContour)
    if( count != 7 ):
        assert False
        
def test_blob_hull():
    img = Image("../sampleimages/blockhead.png")
    blobber = BlobMaker()
    blobs = blobber.extract(img)
    blobs.draw()
    
    results = [img]
    name_stem = "test_blob_holes"
    perform_diff(results,name_stem,tolerance=3.0)

    for b in blobs:
      if( len(b.mConvexHull) < 3 ):
        assert False
  
def test_blob_render():
    img = Image("../sampleimages/blockhead.png")
    blobber = BlobMaker()
    blobs = blobber.extract(img)
    dl = DrawingLayer((img.width,img.height))
    reimg = DrawingLayer((img.width,img.height))
    for b in blobs:        
        b.draw(color=Color.RED, alpha=128)
        b.drawHoles(width=2,color=Color.BLUE)
        b.drawHull(color=Color.ORANGE,width=2)
        b.draw(color=Color.RED, alpha=128,layer=dl)
        b.drawHoles(width=2,color=Color.BLUE,layer=dl)
        b.drawHull(color=Color.ORANGE,width=2,layer=dl)
        b.drawMaskToLayer(reimg)

    img.addDrawingLayer(dl)
    results = [img]
    name_stem = "test_blob_render"
    perform_diff(results,name_stem,tolerance=5.0)

    pass

def test_image_convolve():
    img = Image(testimageclr)
    kernel = np.array([[0,0,0],[0,1,0],[0,0,0]])
    img2 = img.convolve(kernel,center=(2,2))

    results = [img2]
    name_stem = "test_image_convolve"
    perform_diff(results,name_stem)

    c=img.meanColor()
    d=img2.meanColor()
    e0 = abs(c[0]-d[0])
    e1 = abs(c[1]-d[1])
    e2 = abs(c[2]-d[2])
    if( e0 > 1 or e1 > 1 or e2 > 1 ):
        assert False
        
def test_template_match():
    source = Image("../sampleimages/templatetest.png")
    template = Image("../sampleimages/template.png")
    t = 2
    fs = source.findTemplate(template,threshold=t)
    fs.draw()
    results = [source]
    name_stem = "test_template_match"
    perform_diff(results,name_stem)

    pass

def test_embiggen():
  img = Image(logo)

  results = []
  w = int(img.width*1.2)
  h = int(img.height*1.2)

  results.append(img.embiggen(size=(w,h),color=Color.RED))
  results.append(img.embiggen(size=(w,h),color=Color.RED,pos=(30,30)))
  
  results.append(img.embiggen(size=(w,h),color=Color.RED,pos=(-20,-20)))
  results.append(img.embiggen(size=(w,h),color=Color.RED,pos=(30,-20)))
  results.append(img.embiggen(size=(w,h),color=Color.RED,pos=(60,-20)))
  results.append(img.embiggen(size=(w,h),color=Color.RED,pos=(60,30)))
  
  results.append(img.embiggen(size=(w,h),color=Color.RED,pos=(80,80)))
  results.append(img.embiggen(size=(w,h),color=Color.RED,pos=(30,80)))
  results.append(img.embiggen(size=(w,h),color=Color.RED,pos=(-20,80)))
  results.append(img.embiggen(size=(w,h),color=Color.RED,pos=(-20,30)))

  name_stem = "test_embiggen"
  perform_diff(results,name_stem)
    
  pass

def test_createBinaryMask():
  img2 = Image(logo)
  results = []
  results.append(img2.createBinaryMask(color1=(0,100,100),color2=(255,200,200)))
  results.append(img2.createBinaryMask(color1=(0,0,0),color2=(128,128,128)))
  results.append(img2.createBinaryMask(color1=(0,0,128),color2=(255,255,255)))
  
  name_stem = "test_createBinaryMask"
  perform_diff(results,name_stem)
  
  pass

def test_applyBinaryMask():
  img = Image(logo)
  mask = img.createBinaryMask(color1=(0,128,128),color2=(255,255,255))
  results = []
  results.append(img.applyBinaryMask(mask))
  results.append(img.applyBinaryMask(mask,bg_color=Color.RED))

  name_stem = "test_applyBinaryMask"
  perform_diff(results,name_stem,tolerance=3.0)    
 
  pass

def test_applyPixelFunc():
  img = Image(logo)
  def myFunc((r,g,b)):
    return( (b,g,r) )

  img = img.applyPixelFunction(myFunc)
  name_stem = "test_applyPixelFunc"
  results = [img]
  perform_diff(results,name_stem)    
  pass

def test_applySideBySide():
  img = Image(logo)
  img3 = Image(testimage2)

  #LB = little image big image
  #BL = big image little image  -> this is important to test all the possible cases.
  results = []

  results.append(img3.sideBySide(img,side='right',scale=False))
  results.append(img3.sideBySide(img,side='left',scale=False))
  results.append(img3.sideBySide(img,side='top',scale=False))
  results.append(img3.sideBySide(img,side='bottom',scale=False))

  results.append(img.sideBySide(img3,side='right',scale=False))
  results.append(img.sideBySide(img3,side='left',scale=False))
  results.append(img.sideBySide(img3,side='top',scale=False))
  results.append(img.sideBySide(img3,side='bottom',scale=False))

  results.append(img3.sideBySide(img,side='right',scale=True))
  results.append(img3.sideBySide(img,side='left',scale=True))
  results.append(img3.sideBySide(img,side='top',scale=True))
  results.append(img3.sideBySide(img,side='bottom',scale=True))

  results.append(img.sideBySide(img3,side='right',scale=True))
  results.append(img.sideBySide(img3,side='left',scale=True))
  results.append(img.sideBySide(img3,side='top',scale=True))
  results.append(img.sideBySide(img3,side='bottom',scale=True))

  name_stem = "test_applySideBySide"
  perform_diff(results,name_stem)    

  pass

def test_resize():
  img = Image(logo)
  w = img.width
  h = img.height
  img2 = img.resize(w*2,None)
  if( img2.width != w*2 or img2.height != h*2):
    assert False
    
  img3 = img.resize(h=h*2)
  
  if( img3.width != w*2 or img3.height != h*2):
    assert False
    
  img4 = img.resize(h=h*2,w=w*2)
  
  if( img4.width != w*2 or img4.height != h*2):
    assert False
    
    pass

  results = [img2,img3,img4]
  name_stem = "test_resize"
  perform_diff(results,name_stem)    


def test_createAlphaMask():
  alphaMask = Image(alphaSrcImg)
  mask = alphaMask.createAlphaMask(hue=60)
  mask2 = alphaMask.createAlphaMask(hue_lb=59,hue_ub=61)
  top = Image(topImg)
  bottom = Image(bottomImg)
  bottom = bottom.blit(top,alphaMask=mask2)
  results = [mask,mask2,bottom]
  name_stem = "test_createAlphaMask"
  perform_diff(results,name_stem)    
  

def test_blit_regular(): 
  top = Image(topImg)
  bottom = Image(bottomImg)
  results = []
  results.append(bottom.blit(top))
  results.append(bottom.blit(top,pos=(-10,-10)))
  results.append(bottom.blit(top,pos=(-10,10)))
  results.append(bottom.blit(top,pos=(10,-10)))
  results.append(bottom.blit(top,pos=(10,10)))

  name_stem = "test_blit_regular"
  perform_diff(results,name_stem)    
    
  pass

def test_blit_mask():
  top = Image(topImg)
  bottom = Image(bottomImg)
  mask = Image(maskImg)
  results = []
  results.append(bottom.blit(top,mask=mask))
  results.append(bottom.blit(top,mask=mask,pos=(-50,-50)))
  results.append(bottom.blit(top,mask=mask,pos=(-50,50)))
  results.append(bottom.blit(top,mask=mask,pos=(50,-50)))
  results.append(bottom.blit(top,mask=mask,pos=(50,50)))

  name_stem = "test_blit_mask"
  perform_diff(results,name_stem)    

  pass


def test_blit_alpha():
  top = Image(topImg)
  bottom = Image(bottomImg)
  a = 0.5
  results = []
  results.append(bottom.blit(top,alpha=a))
  results.append(bottom.blit(top,alpha=a,pos=(-50,-50)))
  results.append(bottom.blit(top,alpha=a,pos=(-50,50)))
  results.append(bottom.blit(top,alpha=a,pos=(50,-50)))
  results.append(bottom.blit(top,alpha=a,pos=(50,50)))
  name_stem = "test_blit_alpha"
  perform_diff(results,name_stem)    

  pass


def test_blit_alpha_mask():
  top = Image(topImg)
  bottom = Image(bottomImg)
  aMask = Image(alphaMaskImg)
  results = [] 

  results.append(bottom.blit(top,alphaMask=aMask))
  results.append(bottom.blit(top,alphaMask=aMask,pos=(-10,-10)))
  results.append(bottom.blit(top,alphaMask=aMask,pos=(-10,10)))
  results.append(bottom.blit(top,alphaMask=aMask,pos=(10,-10)))
  results.append(bottom.blit(top,alphaMask=aMask,pos=(10,10)))

  name_stem = "test_blit_alpha_mask"
  perform_diff(results,name_stem)    

  pass

def test_whiteBalance():
  img = Image("../sampleimages/BadWB2.jpg")
  output = img.whiteBalance()
  output2 = img.whiteBalance(method="GrayWorld")
  results = [output,output2]
  name_stem = "test_whiteBalance"
  perform_diff(results,name_stem)    

def test_hough_circles():
  img = Image(circles)
  circs = img.findCircle(thresh=100)
  circs.draw()
  if( circs[0] < 1 ):
    assert False
  circs[0].coordinates()
  circs[0].width()
  circs[0].area()
  circs[0].perimeter()
  circs[0].height()
  circs[0].radius()
  circs[0].diameter()
  circs[0].colorDistance()
  circs[0].meanColor()
  circs[0].distanceFrom(point=(0,0))
  circs[0].draw()
  img2 = circs[0].crop()
  img3 = circs[0].crop(noMask=True)

  results = [img,img2,img3]
  name_stem = "test_hough_circle"
  perform_diff(results,name_stem)    
  

  if( img2 is not None and img3 is not None ):
    pass
  else:
    assert False

def test_drawRectangle():
  img = Image(testimage2)
  img.drawRectangle(0,0,100,100,color=Color.BLUE,width=0,alpha=0)
  img.drawRectangle(1,1,100,100,color=Color.BLUE,width=2,alpha=128)
  img.drawRectangle(1,1,100,100,color=Color.BLUE,width=1,alpha=128)
  img.drawRectangle(2,2,100,100,color=Color.BLUE,width=1,alpha=255)
  img.drawRectangle(3,3,100,100,color=Color.BLUE)
  img.drawRectangle(4,4,100,100,color=Color.BLUE,width=12)
  img.drawRectangle(5,5,100,100,color=Color.BLUE,width=-1)

  results = [img]
  name_stem = "test_drawRectangle"
  perform_diff(results,name_stem)    

  pass


def test_BlobMinRect():
  img = Image(testimageclr)
  blobs = img.findBlobs()
  for b in blobs:
    b.drawMinRect(color=Color.BLUE,width=3,alpha=123)
  results = [img]
  name_stem = "test_BlobMinRect"
  perform_diff(results,name_stem)    
  pass

def test_BlobRect():
  img = Image(testimageclr)
  blobs = img.findBlobs()
  for b in blobs:
    b.drawRect(color=Color.BLUE,width=3,alpha=123)

  results = [img]
  name_stem = "test_BlobRect"
  perform_diff(results,name_stem)    
  pass

def test_blob_isa_methods():
  img1 = Image(circles)
  img2 = Image("../sampleimages/blockhead.png")
  blobs = img1.findBlobs().sortArea()
  t1 = blobs[-1].isCircle()
  f1 = blobs[-1].isRectangle()
  blobs = img2.findBlobs().sortArea()
  f2 = blobs[-1].isCircle()
  t2 = blobs[-1].isRectangle()
  if( t1 and t2 and not f1 and not f2):
    pass
  else:
    assert False

def test_findKeypoints():
  try:
    import cv2
  except:
    pass
    return 
  img = Image(testimage2)
  kp = img.findKeypoints()
  for k in kp:
    k.getObject()
    k.descriptor()
    k.quality()
    k.octave()
    k.flavor()
    k.angle()
    k.coordinates()
    k.draw()
    k.distanceFrom()
    k.meanColor()
    k.area()
    k.perimeter()
    k.width()
    k.height()
    k.radius()
    k.crop()

  kp.draw()
  results = [img]
  name_stem = "test_findKeypoints"
  perform_diff(results,name_stem)    
  
  pass

def test_movement_feature():
  current1 = Image("../sampleimages/flow_simple1.png")
  prev = Image("../sampleimages/flow_simple2.png")
  
  fs = current1.findMotion(prev, window=7)  
  if( len(fs) > 0 ):
    fs.draw(color=Color.RED)
    img = fs[0].crop()
    color = fs[1].meanColor()
    wndw = fs[1].windowSz()
    for f in fs:
      f.vector()
      f.magnitude()
  else:
    assert False

  
  current2 = Image("../sampleimages/flow_simple1.png")
  fs = current2.findMotion(prev, window=7,method='HS')  
  if( len(fs) > 0 ):
    fs.draw(color=Color.RED)
    img = fs[0].crop()
    color = fs[1].meanColor()
    wndw = fs[1].windowSz()
    for f in fs:
      f.vector()
      f.magnitude()
  else:
    assert False
  
  current3 = Image("../sampleimages/flow_simple1.png")
  fs = current3.findMotion(prev, window=7,method='LK',aggregate=False)  
  if( len(fs) > 0 ):
    fs.draw(color=Color.RED)
    img = fs[0].crop()
    color = fs[1].meanColor()
    wndw = fs[1].windowSz()
    for f in fs:
      f.vector()
      f.magnitude()
  else:
    assert False

  results = [current1,current2,current3]
  name_stem = "test_movement_feature"
  perform_diff(results,name_stem,tolerance=4.0)    

  pass 

def test_keypoint_extraction():
  try:
    import cv2
  except:
    pass
    return 

  img1 = Image("../sampleimages/KeypointTemplate2.png")
  img2 = Image("../sampleimages/KeypointTemplate2.png")
  img3 = Image("../sampleimages/KeypointTemplate2.png")

  kp1 = img1.findKeypoints()
  kp2 = img2.findKeypoints(highQuality=True)
  kp3 = img3.findKeypoints(flavor="STAR")
  kp1.draw()
  kp2.draw()
  kp3.draw()
  #TODO: Fix FAST binding
  #~ kp4 = img.findKeypoints(flavor="FAST",min_quality=10)
  if( len(kp1)==190 and 
      len(kp2)==190 and
      len(kp3)==37
      #~ and len(kp4)==521
    ):
    pass
  else:
    assert False
  results = [img1,img2,img3]
  name_stem = "test_keypoint_extraction"
  perform_diff(results,name_stem,tolerance=3.0)    


def test_keypoint_match():
  try:
    import cv2
  except:
    pass
    return 

  template = Image("../sampleimages/KeypointTemplate2.png")
  match0 = Image("../sampleimages/kptest0.png")
  match1 = Image("../sampleimages/kptest1.png")
  match3 = Image("../sampleimages/kptest2.png")
  match2 = Image("../sampleimages/aerospace.jpg")# should be none 

  fs0 = match0.findKeypointMatch(template)#test zero
  fs1 = match1.findKeypointMatch(template,quality=300.00,minDist=0.5,minMatch=0.2)
  fs3 = match3.findKeypointMatch(template,quality=300.00,minDist=0.5,minMatch=0.2)
  print "This should fail"
  fs2 = match2.findKeypointMatch(template,quality=500.00,minDist=0.2,minMatch=0.1)
  if( fs0 is not None and fs1 is not None and fs2 is None and  fs3 is not None):
    fs0.draw()
    fs1.draw()
    fs3.draw()
    f = fs0[0] 
    f.drawRect()
    f.draw()
    f.getHomography()
    f.getMinRect()
    f.meanColor()
    f.crop()
    f.x
    f.y
    f.coordinates()
  else:
    assert False

  results = [match0,match1,match2,match3]
  name_stem = "test_find_keypoint_match"
  perform_diff(results,name_stem)    
 

def test_draw_keypoint_matches():
  try:
    import cv2
  except:
    pass
    return
  template = Image("../sampleimages/KeypointTemplate2.png")
  match0 = Image("../sampleimages/kptest0.png")
  result = match0.drawKeypointMatches(template,thresh=500.00,minDist=0.15,width=1)

  results = [result]
  name_stem = "test_draw_keypoint_matches"
  perform_diff(results,name_stem,tolerance=4.0)    
  pass  

def test_skeletonize():
  img = Image(logo)
  s = img.skeletonize()
  s2 = img.skeletonize(10)

  results = [s,s2]
  name_stem = "test_skelotinze"
  perform_diff(results,name_stem)    

  pass

def test_smartThreshold():
  img = Image("../sampleimages/RatTop.png")
  mask = Image((img.width,img.height))
  mask.dl().circle((100,100),80,color=Color.MAYBE_BACKGROUND,filled=True)
  mask.dl().circle((100,100),60,color=Color.MAYBE_FOREGROUND,filled=True)
  mask.dl().circle((100,100),40,color=Color.FOREGROUND,filled=True)
  mask = mask.applyLayers()
  new_mask1 = img.smartThreshold(mask=mask)  
  new_mask2 = img.smartThreshold(rect=(30,30,150,185))
 

  results = [new_mask1,new_mask2]
  name_stem = "test_smartThreshold"
  perform_diff(results,name_stem)    

  pass

def test_smartFindBlobs():
  img = Image("../sampleimages/RatTop.png")
  mask = Image((img.width,img.height))
  mask.dl().circle((100,100),80,color=Color.MAYBE_BACKGROUND,filled=True)
  mask.dl().circle((100,100),60,color=Color.MAYBE_FOREGROUND,filled=True)
  mask.dl().circle((100,100),40,color=Color.FOREGROUND,filled=True)
  mask = mask.applyLayers()
  blobs = img.smartFindBlobs(mask=mask)
  blobs.draw()
  results = [img]

  if( len(blobs) < 1 ):
    assert False

  for t in range(2,3):
    img = Image("../sampleimages/RatTop.png")
    blobs2 = img.smartFindBlobs(rect=(30,30,150,185),thresh_level=t)
    if(blobs2 is not None):
      blobs2.draw()
      results.append(img)

  name_stem = "test_smartFindBlobs"
  perform_diff(results,name_stem)    
        
  pass
  
  
def test_getDFTLogMagnitude():
  img = Image("../sampleimages/RedDog2.jpg")  
  lm3 = img.getDFTLogMagnitude()
  lm1 = img.getDFTLogMagnitude(grayscale=True)

  results = [lm3,lm1]
  name_stem = "test_getDFTLogMagnitude"
  perform_diff(results,name_stem)    

  pass


def test_applyDFTFilter():
  img = Image("../sampleimages/RedDog2.jpg")
  flt = Image("../sampleimages/RedDogFlt.png")
  f1 = img.applyDFTFilter(flt)
  f2 = img.applyDFTFilter(flt,grayscale=True)
  results = [f1,f2]
  name_stem = "test_applyDFTFilter"
  perform_diff(results,name_stem)    
  pass
  
def test_highPassFilter():
  img = Image("../sampleimages/RedDog2.jpg")
  a = img.highPassFilter(0.5)
  b = img.highPassFilter(0.5,grayscale=True)
  c = img.highPassFilter(0.5,yCutoff=0.4)
  d = img.highPassFilter(0.5,yCutoff=0.4,grayscale=True)
  e = img.highPassFilter([0.5,0.4,0.3])
  f = img.highPassFilter([0.5,0.4,0.3],yCutoff=[0.5,0.4,0.3])

  results = [a,b,c,d,e,f]
  name_stem = "test_HighPassFilter"
  perform_diff(results,name_stem)        
  pass

def test_lowPassFilter():
  img = Image("../sampleimages/RedDog2.jpg")
  a = img.lowPassFilter(0.5)
  b = img.lowPassFilter(0.5,grayscale=True)
  c = img.lowPassFilter(0.5,yCutoff=0.4)
  d = img.lowPassFilter(0.5,yCutoff=0.4,grayscale=True)
  e = img.lowPassFilter([0.5,0.4,0.3])
  f = img.lowPassFilter([0.5,0.4,0.3],yCutoff=[0.5,0.4,0.3])

  results = [a,b,c,d,e,f]
  name_stem = "test_LowPassFilter"
  perform_diff(results,name_stem)        

  pass

def test_findHaarFeatures():
  img = Image("../sampleimages/orson_welles.jpg")
  face = HaarCascade("face.xml")
  f = img.findHaarFeatures(face)
  f2 = img.findHaarFeatures("face.xml")
  if( len(f) > 0 and len(f2) > 0 ):
    f.draw()
    f2.draw()
    f[0].width()
    f[0].height()
    f[0].draw()
    f[0].x
    f[0].y
    f[0].length()
    f[0].area()
    pass
  else:
    assert False
  
  results = [img]
  name_stem = "test_findHaarFeatures"
  perform_diff(results,name_stem)        
    
    

def test_biblical_flood_fill():
  img = Image(testimage2)
  b = img.findBlobs()
  img.floodFill(b.coordinates(),tolerance=3,color=Color.RED)
  img.floodFill(b.coordinates(),tolerance=(3,3,3),color=Color.BLUE)
  img.floodFill(b.coordinates(),tolerance=(3,3,3),color=Color.GREEN,fixed_range=False)
  img.floodFill((30,30),lower=3,upper=5,color=Color.ORANGE)
  img.floodFill((30,30),lower=3,upper=(5,5,5),color=Color.ORANGE)
  img.floodFill((30,30),lower=(3,3,3),upper=5,color=Color.ORANGE)
  img.floodFill((30,30),lower=(3,3,3),upper=(5,5,5))

  results = [img]
  name_stem = "test_biblical_flood_fill"
  perform_diff(results,name_stem)        

  pass
  
def test_flood_fill_to_mask():
  img = Image(testimage2)
  b = img.findBlobs()
  imask = img.edges()
  omask = img.floodFillToMask(b.coordinates(),tolerance=10)
  omask2 = img.floodFillToMask(b.coordinates(),tolerance=(3,3,3),mask=imask)
  omask3 = img.floodFillToMask(b.coordinates(),tolerance=(3,3,3),mask=imask,fixed_range=False)

  results = [omask,omask2,omask3]
  name_stem = "test_flood_fill_to_mask"
  perform_diff(results,name_stem)        

  pass

def test_findBlobsFromMask():
  img = Image(testimage2)
  mask = img.binarize().invert()
  b1 = img.findBlobsFromMask(mask)
  b2 = img.findBlobs()
  b1.draw()
  b2.draw()

  results = [img]
  name_stem = "test_findBlobsFromMask"
  perform_diff(results,name_stem)        


  if(len(b1) == len(b2) ):
    pass
  else:
    assert False
  


def test_bandPassFilter():
  img = Image("../sampleimages/RedDog2.jpg")
  a = img.bandPassFilter(0.1,0.3)
  b = img.bandPassFilter(0.1,0.3,grayscale=True)
  c = img.bandPassFilter(0.1,0.3,yCutoffLow=0.1,yCutoffHigh=0.3)
  d = img.bandPassFilter(0.1,0.3,yCutoffLow=0.1,yCutoffHigh=0.3,grayscale=True)
  e = img.bandPassFilter([0.1,0.2,0.3],[0.5,0.5,0.5])
  f = img.bandPassFilter([0.1,0.2,0.3],[0.5,0.5,0.5],yCutoffLow=[0.1,0.2,0.3],yCutoffHigh=[0.6,0.6,0.6])
  results = [a,b,c,d,e,f]
  name_stem = "test_bandPassFilter"
  perform_diff(results,name_stem)        


def test_line_crop():
  img = Image("../sampleimages/EdgeTest2.png")
  l = img.findLines().sortArea()
  l = l[-5:-1]
  results = []
  for ls in l:
    results.append( ls.crop() )
  name_stem = "test_lineCrop"
  perform_diff(results,name_stem,tolerance=3.0)        
  pass
    
def test_on_edge():
  img1 = "./../sampleimages/EdgeTest1.png"
  img2 = "./../sampleimages/EdgeTest2.png"
  imgA = Image(img1)
  imgB = Image(img2)
  imgC = Image(img2)
  imgD = Image(img2)
  imgE = Image(img2)
  
  blobs = imgA.findBlobs()
  circs = imgB.findCircle(thresh=200)
  corners = imgC.findCorners()
  kp = imgD.findKeypoints()
  lines = imgE.findLines()
  
  rim =  blobs.onImageEdge()
  inside = blobs.notOnImageEdge()
  rim.draw(color=Color.RED)
  inside.draw(color=Color.BLUE)

  rim =  circs.onImageEdge()
  inside = circs.notOnImageEdge()
  rim.draw(color=Color.RED)
  inside.draw(color=Color.BLUE)

  #rim =  corners.onImageEdge()
  inside = corners.notOnImageEdge()
  #rim.draw(color=Color.RED)
  inside.draw(color=Color.BLUE)

  #rim =  kp.onImageEdge()
  inside = kp.notOnImageEdge()
  #rim.draw(color=Color.RED)
  inside.draw(color=Color.BLUE)

  rim =  lines.onImageEdge()
  inside = lines.notOnImageEdge()
  rim.draw(color=Color.RED)
  inside.draw(color=Color.BLUE)
  
  results = [imgA,imgB,imgC,imgD,imgE]
  name_stem = "test_onEdge_Features"
  perform_diff(results,name_stem,tolerance=7.0)        

def test_feature_angles():
  img = Image("../sampleimages/rotation2.png")
  img2 = Image("../sampleimages/rotation.jpg")
  img3 = Image("../sampleimages/rotation.jpg")
  b = img.findBlobs()
  l = img2.findLines()
  k = img3.findKeypoints()

  for bs in b:
    tl = bs.topLeftCorner()
    img.drawText(str(bs.angle()),tl[0],tl[1],color=Color.RED)
  
  for ls in l:
    tl = ls.topLeftCorner()
    img2.drawText(str(ls.angle()),tl[0],tl[1],color=Color.GREEN)

  for ks in k:
    tl = ks.topLeftCorner()
    img3.drawText(str(ks.angle()),tl[0],tl[1],color=Color.BLUE)

  results = [img,img2,img3]
  name_stem = "test_feature_angles"
  perform_diff(results,name_stem,tolerance=9.0)        

def test_feature_angles_rotate():
  img = Image("../sampleimages/rotation2.png")
  b = img.findBlobs()
  results = []

  for bs in b:
    temp = bs.crop() 
    derp = temp.rotate(bs.angle(),fixed=False)
    derp.drawText(str(bs.angle()),10,10,color=Color.RED)
    results.append(derp)
    bs.rectifyMajorAxis()
    results.append(bs.blobImage())

  name_stem = "test_feature_angles_rotate"
  perform_diff(results,name_stem,tolerance=7.0)        

def test_minrect_blobs():
  img = Image("../sampleimages/bolt.png")
  img = img.invert()
  results = []
  for i in range(-10,10):
    ang = float(i*18.00)
    print ang
    t = img.rotate(ang)
    b = t.findBlobs(threshval=128)
    b[-1].drawMinRect(color=Color.RED,width=5)
    results.append(t)

  name_stem = "test_minrect_blobs"
  perform_diff(results,name_stem,tolerance=11.0)        

def test_pixelize():
  img = Image("../sampleimages/The1970s.png")
  img1 = img.pixelize(4)
  img2 = img.pixelize((5,13))
  img3 = img.pixelize((img.width/10,img.height))
  img4 = img.pixelize((img.width,img.height/10))
  img5 = img.pixelize((12,12),(200,180,250,250))
  img6 = img.pixelize((12,12),(600,80,250,250))
  img7 = img.pixelize((12,12),(600,80,250,250),levels=4)
  img8 = img.pixelize((12,12),levels=6)
  #img9 = img.pixelize(4, )
  #img10 = img.pixelize((5,13))
  #img11 = img.pixelize((img.width/10,img.height), mode=True)
  #img12 = img.pixelize((img.width,img.height/10), mode=True)
  #img13 = img.pixelize((12,12),(200,180,250,250), mode=True)
  #img14 = img.pixelize((12,12),(600,80,250,250), mode=True)
  #img15 = img.pixelize((12,12),(600,80,250,250),levels=4, mode=True)
  #img16 = img.pixelize((12,12),levels=6, mode=True)

  results = [img1,img2,img3,img4,img5,img6,img7,img8] #img9,img10,img11,img12,img13,img14,img15,img16]
  name_stem = "test_pixelize"
  perform_diff(results,name_stem,tolerance=6.0)        
    
  
def test_point_intersection():
  img = Image("simplecv")
  e = img.edges(0,100)
  for x in range(25,225,25):
    a = (x,25)
    b = (125,125)
    pts = img.edgeIntersections(a,b,width=1)
    e.drawLine(a,b,color=Color.RED)
    e.drawCircle(pts[0],10,color=Color.GREEN)

  for x in range(25,225,25):
    a = (25,x)
    b = (125,125)
    pts = img.edgeIntersections(a,b,width=1)
    e.drawLine(a,b,color=Color.RED)
    e.drawCircle(pts[0],10,color=Color.GREEN)
    
  for x in range(25,225,25):
    a = (x,225)
    b = (125,125)
    pts = img.edgeIntersections(a,b,width=1)
    e.drawLine(a,b,color=Color.RED)
    e.drawCircle(pts[0],10,color=Color.GREEN)

  for x in range(25,225,25):
    a = (225,x)
    b = (125,125)
    pts = img.edgeIntersections(a,b,width=1)
    e.drawLine(a,b,color=Color.RED)
    e.drawCircle(pts[0],10,color=Color.GREEN)
    
  results = [e]
  name_stem = "test_point_intersection"
  perform_diff(results,name_stem,tolerance=6.0)        
      
def test_getSkintoneMask():
    imgSet = []
    imgSet.append(Image('../sampleimages/040000.jpg'))
    imgSet.append(Image('../sampleimages/040001.jpg'))
    imgSet.append(Image('../sampleimages/040002.jpg'))
    imgSet.append(Image('../sampleimages/040003.jpg'))
    imgSet.append(Image('../sampleimages/040004.jpg'))
    imgSet.append(Image('../sampleimages/040005.jpg'))
    imgSet.append(Image('../sampleimages/040006.jpg'))
    imgSet.append(Image('../sampleimages/040007.jpg'))
    masks = [img.getSkintoneMask() for img in imgSet]
    VISUAL_TEST = True
    name_stem = 'test_skintone'
    perform_diff(masks,name_stem,tolerance=17)  
    
def test_sobel():
    img = Image("lenna")
    s = img.sobel()
    name_stem = "test_sobel"
<<<<<<< HEAD
    s = [s]
    perform_diff(s,name_stem)

def test_image_new_smooth():
  img = Image(testimage2)
  result = []
  result.append(img.medianFilter())
  result.append(img.medianFilter((3,3)))
  result.append(img.medianFilter((5,5),grayscale=True))
  result.append(img.bilateralFilter())
  result.append(img.bilateralFilter(diameter=14,sigmaColor=20, sigmaSpace=34))
  result.append(img.bilateralFilter(grayscale=True))
  result.append(img.blur())
  result.append(img.blur((5,5)))
  result.append(img.blur((3,5),grayscale=True))
  result.append(img.gaussianBlur())  
  result.append(img.gaussianBlur((3,7), sigmaX=10 , sigmaY=12))  
  result.append(img.gaussianBlur((7,9), sigmaX=10 , sigmaY=12, grayscale=True))  
  name_stem = "test_image_new_smooth"
  perform_diff(result,name_stem)
  pass
=======
    perform_diff(s,name_stem)

def test_track():
    ts = []
    bb = (195, 160, 49, 46)
    imgs = [Image(img) for img in trackimgs]
    ts = imgs[0].track("camshift", ts, imgs[1:], bb)
    if ts:
        pass
    else:
        assert False
>>>>>>> 74abe399
<|MERGE_RESOLUTION|>--- conflicted
+++ resolved
@@ -1705,7 +1705,6 @@
     img = Image("lenna")
     s = img.sobel()
     name_stem = "test_sobel"
-<<<<<<< HEAD
     s = [s]
     perform_diff(s,name_stem)
 
@@ -1727,8 +1726,6 @@
   name_stem = "test_image_new_smooth"
   perform_diff(result,name_stem)
   pass
-=======
-    perform_diff(s,name_stem)
 
 def test_track():
     ts = []
@@ -1738,5 +1735,4 @@
     if ts:
         pass
     else:
-        assert False
->>>>>>> 74abe399
+        assert False