--- conflicted
+++ resolved
@@ -1616,49 +1616,6 @@
   img = Image(logo)
   s = img.skeletonize()
   s2 = img.skeletonize(10)
-<<<<<<< HEAD
-  pass
-
-def test_biblical_flood_fill():
-  img = Image(testimage2)
-  b = img.findBlobs()
-  img.floodFill(b.coordinates(),tolerance=3,color=Color.RED)
-  img.floodFill(b.coordinates(),tolerance=(3,3,3),color=Color.BLUE)
-  img.floodFill(b.coordinates(),tolerance=(3,3,3),color=Color.GREEN,fixed_range=False)
-  img.floodFill((30,30),lower=3,upper=5,color=Color.ORANGE)
-  img.floodFill((30,30),lower=3,upper=(5,5,5),color=Color.ORANGE)
-  img.floodFill((30,30),lower=(3,3,3),upper=5,color=Color.ORANGE)
-  img.floodFill((30,30),lower=(3,3,3),upper=(5,5,5))
-  if VISUAL_TEST:
-    img.save("biblical.png")
-  pass
-  
-def test_flood_fill_to_mask():
-  img = Image(testimage2)
-  b = img.findBlobs()
-  imask = img.edges()
-  omask = img.floodFillToMask(b.coordinates(),tolerance=10)
-  omask2 = img.floodFillToMask(b.coordinates(),tolerance=(3,3,3),mask=imask)
-  omask3 = img.floodFillToMask(b.coordinates(),tolerance=(3,3,3),mask=imask,fixed_range=False)
-  if VISUAL_TEST:
-    omask.save("flood_fill_to_mask1.png")
-    omask2.save("flood_fill_to_mask2.png")
-    omask3.save("flood_fill_to_mask3.png")
-  pass
-
-def test_findBlobsFromMask():
-  img = Image(testimage2)
-  mask = img.binarize().invert()
-  b1 = img.findBlobsFromMask(mask)
-  b2 = img.findBlobs()
-  if(len(b1) == len(b2) ):
-    pass
-  else:
-    assert False
-
-def test_findFloodFillBlobs():
-  pass
-=======
 
   pass
 
@@ -1767,6 +1724,47 @@
     f.save("DFT-lpf-F.png")
   pass
 
+
+def test_biblical_flood_fill():
+  img = Image(testimage2)
+  b = img.findBlobs()
+  img.floodFill(b.coordinates(),tolerance=3,color=Color.RED)
+  img.floodFill(b.coordinates(),tolerance=(3,3,3),color=Color.BLUE)
+  img.floodFill(b.coordinates(),tolerance=(3,3,3),color=Color.GREEN,fixed_range=False)
+  img.floodFill((30,30),lower=3,upper=5,color=Color.ORANGE)
+  img.floodFill((30,30),lower=3,upper=(5,5,5),color=Color.ORANGE)
+  img.floodFill((30,30),lower=(3,3,3),upper=5,color=Color.ORANGE)
+  img.floodFill((30,30),lower=(3,3,3),upper=(5,5,5))
+  if VISUAL_TEST:
+    img.save("biblical.png")
+  pass
+  
+def test_flood_fill_to_mask():
+  img = Image(testimage2)
+  b = img.findBlobs()
+  imask = img.edges()
+  omask = img.floodFillToMask(b.coordinates(),tolerance=10)
+  omask2 = img.floodFillToMask(b.coordinates(),tolerance=(3,3,3),mask=imask)
+  omask3 = img.floodFillToMask(b.coordinates(),tolerance=(3,3,3),mask=imask,fixed_range=False)
+  if VISUAL_TEST:
+    omask.save("flood_fill_to_mask1.png")
+    omask2.save("flood_fill_to_mask2.png")
+    omask3.save("flood_fill_to_mask3.png")
+  pass
+
+def test_findBlobsFromMask():
+  img = Image(testimage2)
+  mask = img.binarize().invert()
+  b1 = img.findBlobsFromMask(mask)
+  b2 = img.findBlobs()
+  if(len(b1) == len(b2) ):
+    pass
+  else:
+    assert False
+
+def test_findFloodFillBlobs():
+  pass
+
 def test_bandPassFilter():
   img = Image("../sampleimages/RedDog2.jpg")
   a = img.bandPassFilter(0.1,0.3)
@@ -1782,4 +1780,3 @@
     d.save("DFT-bpf-D.png")
     e.save("DFT-bpf-E.png")
     f.save("DFT-bpf-F.png")
->>>>>>> 18840feb
