#!/usr/bin/python
# *To run this test you need python nose tools installed
# Run test just use:
#   nosetest tests.py

import os, sys
from SimpleCV import * 
from nose.tools import with_setup

#colors
black = (0,0,0)
white = (255,255,255)
red = (255,0,0)
green = (0,255,0)
blue = (0,0,255)


#images
barcode = "../sampleimages/barcode.png"
testimage = "../sampleimages/9dots4lines.png"
testimage2 = "../sampleimages/aerospace.jpg"
whiteimage = "../sampleimages/white.png"
blackimage = "../sampleimages/black.png"
testimageclr = "../sampleimages/statue_liberty.jpg"
testbarcode = "../sampleimages/barcode.png"
testoutput = "../sampleimages/9d4l.jpg"
tmpimg = "../sampleimages/tmpimg.jpg"
greyscaleimage = "../sampleimages/greyscale.jpg"
logo = "../sampleimages/logo.png"
logo_inverted = "../sampleimages/logo_inverted.png"


def setup_context():
  img = Image(testimage)
  
def destroy_context():
  img = ""

@with_setup(setup_context, destroy_context)
def test_loadsave():
  img = Image(testimage)
  img.save(testoutput)  
  if (os.path.isfile(testoutput)):
    os.remove(testoutput)
    pass
  else: 
    assert False
  
def test_numpy_constructor():
  img = Image(testimage)
  grayimg = img.grayscale()

  chan3_array = np.array(img.getMatrix())
  chan1_array = np.array(img.getGrayscaleMatrix())

  img2 = Image(chan3_array)
  grayimg2 = Image(chan1_array)

  if (img2[0,0] == img[0,0] and grayimg2[0,0] == grayimg[0,0]):
    pass
  else:
    assert False 


def test_bitmap():
  img = Image(testimage)
  bmp = img.getBitmap();
  if bmp.width > 0:
    pass
  else:
    assert False

#TODO: get this test working
#def test_matrix():
#  img = Image(testimage)
#  m = img.getMatrix()
#  if (m.rows == img.getBitmap().width):
#    pass
#  assert False

def test_stretch():
  img = Image(greyscaleimage)
  stretched = img.stretch(100,200)
  img.save(tmpimg)

  
def test_scale():
  img = Image(testimage)
  thumb = img.scale(30,30)
  thumb.save(testoutput)

def test_copy():
  img = Image(testimage2)
  copy = img.copy()

  if (img[1,1] != copy[1,1] or img.size() != copy.size()):
    assert False 
  pass
  

def test_getitem():
  img = Image(testimage)
  colors = img[1,1]
  if (colors[0] == 255 and colors[1] == 255 and colors[2] == 255):
    pass
  else: 
    assert False

def test_getslice():
  img = Image(testimage)
  section = img[1:10,1:10]
  section.save(testoutput)
  pass


def test_setitem():
  img = Image(testimage)
  img[1,1] = (0, 0, 0)
  newimg = Image(img.getBitmap())
  colors = newimg[1,1]
  if (colors[0] == 0 and colors[1] == 0 and colors[2] == 0):
    pass
  else:
    assert False

def test_setslice():
  img = Image(testimage)
  img[1:10,1:10] = (0,0,0) #make a black box
  newimg = Image(img.getBitmap())
  section = newimg[1:10,1:10]
  for i in range(5):
    colors = section[i,0]
    if (colors[0] != 0 or colors[1] != 0 or colors[2] != 0):
      assert False  
  pass

def test_findCorners():
  img = Image(testimage2)
  corners = img.findCorners(25)
  if (len(corners) == 0):
    assert False 
  corners.draw()
  img.save(testoutput)
  
def test_meancolor():
  img = Image(testimage2)
  roi = img[1:50,1:50]
  
  r, g, b = roi.meanColor()

  if (r >= 0 and r <= 255 and g >= 0 and g <= 255 and b >= 0 and b <= 255):
    pass 

def test_smooth():
  img = Image(testimage2)
  img.smooth()
  img.smooth('bilateral', (3,3), 4, 1)
  img.smooth('blur', (3, 3))
  img.smooth('median', (3, 3))
  img.smooth('gaussian', (5,5), 0) 
  pass

def test_binarize():
  img =  Image(testimage2)
  binary = img.binarize()
  binary2 = img.binarize((60, 100, 200))
  hist = binary.histogram(20)
  hist2 = binary2.histogram(20)
  if (hist[0] + hist[-1] == np.sum(hist) and hist2[0] + hist2[-1] == np.sum(hist2)):
    pass
  else:
    assert False

def test_binarize_adaptive():
  img =  Image(testimage2)
  binary = img.binarize(-1)
  hist = binary.histogram(20)  
  if (hist[0] + hist[-1] == np.sum(hist)):
    pass
  else:
    assert False

def test_invert():
  img = Image(testimage2)
  clr = img[1,1]
  img = img.invert()

  if (clr[0] == (255 - img[1,1][0])):
    pass
  else:
    assert False


def test_size():
  img = Image(testimage2)
  (width, height) = img.size()
  if type(width) == int and type(height) == int and width > 0 and height > 0:
    pass
  else:
    assert False

def test_drawing():
  img = Image(testimageclr)
  img.drawCircle((5, 5), 3)
  img.drawLine((5, 5), (5, 8))
  
def test_splitchannels():  
  img = Image(testimageclr)
  (r, g, b) = img.splitChannels(True)
  (red, green, blue) = img.splitChannels()
  pass

def test_histogram():
  img = Image(testimage2)
  h = img.histogram(25)

  for i in h:
    if type(i) != int:
      assert False

  pass

def test_lines():
  img = Image(testimage2)
  lines = img.findLines()

  lines.draw()
  img.save(testoutput)

def test_feature_measures():
  img = Image(testimage2)
  
  fs = FeatureSet()
  fs.append(Corner(img, 5, 5))
  fs.append(Line(img, ((2, 2), (3,3))))

  if BLOBS_ENABLED:
    fs.append(img.findBlobs()[0])

  if ZXING_ENABLED:
    fake_barcode = Barcode(img, zxing.BarCode("""
file:default.png (format: FAKE_DATA, type: TEXT):
Raw result:
foo-bar|the bar of foo
Parsed result:
foo-bar 
the bar of foo
Also, there were 4 result points:
  Point 0: (24.0,18.0)
  Point 1: (21.0,196.0)
  Point 2: (201.0,198.0)
  Point 3: (205.23952,21.0)
"""))
    fs.append(fake_barcode) 

  for f in fs:
    a = f.area()
    l = f.length()
    c = f.meanColor()
    d = f.colorDistance()
    th = f.angle()
    pts = f.coordinates()
    dist = f.distanceFrom() #distance from center of image 

  fs1 = fs.sortDistance()
  fs2 = fs.sortAngle()
  fs3 = fs.sortLength()
  fs4 = fs.sortColorDistance()
  fs5 = fs.sortArea()
  

def test_blobs():
  if not BLOBS_ENABLED:
    return None 
  img = Image(testbarcode)
  blobs = img.findBlobs()

  blobs[0].draw((0, 255, 0))
  img.save(testoutput)  

  pass

def test_blobs_adaptive():
  if not BLOBS_ENABLED:
    return None 
  img = Image(testbarcode)
  blobs = img.findBlobs(-1)
  blobs[0].draw((0, 255, 0))
  img.save(testoutput)  
  pass


def test_barcode():
  if not ZXING_ENABLED:
    return None

  nocode = Image(testimage).findBarcode()
  if nocode: #we should find no barcode in our test image 
    assert False
  code = Image(testbarcode).findBarcode() 
  
  if code.points:
    pass
    
def test_x():
  tmpX = Image(testimage).findLines().x()[0]

  if (tmpX > 0 and Image(testimage).size()[0]):
    pass
  else:
    assert False

def test_y():
  tmpY = Image(testimage).findLines().y()[0]

  if (tmpY > 0 and Image(testimage).size()[0]):
    pass
  else:
    assert False

def test_area():
  area_val = Image(testimage).findBlobs().area()[0]
  
  if(area_val > 0):
    pass
  else:
    assert False

def test_angle():
  angle_val = Image(testimage).findLines().angle()[0]

def test_image():
  img = Image(testimage)
  if(isinstance(img, Image)):
    pass
  else:
    assert False

def test_colordistance():
  img = Image(blackimage)
  (r,g,b) = img.splitChannels()
  avg = img.meanColor()
  
  c1 = Corner(img, 1, 1)
  c2 = Corner(img, 1, 2)
  if (c1.colorDistance(c2.meanColor()) != 0):
    assert False
  
  if (c1.colorDistance((0,0,0)) != 0):
    assert False

  if (c1.colorDistance((0,0,255)) != 255):
    assert False

  if (c1.colorDistance((255,255,255)) != sqrt(255**2 * 3)):
    assert False
    
  pass
  
def test_length():
  img = Image(testimage)
  val = img.findLines().length()

  if (val == None):
    assert False
  if (not isinstance(val, np.ndarray)):
    assert False
  if (len(val) < 0):
    assert False

  pass


  
  
def test_sortangle():
  img = Image(testimage)
  val = img.findLines().sortAngle()

  if(val[0].x < val[1].x):
    pass
  else:
    assert False
    
def test_sortarea():
  img = Image(testimage)
  val = img.findBlobs().sortArea()
  #FIXME: Find blobs may appear to be broken. Returning type none

def test_sortLength():
  img = Image(testimage)
  val = img.findLines().sortLength()
  #FIXME: Length is being returned as euclidean type, believe we need a universal type, either Int or scvINT or something.
 
#def test_distanceFrom():
#def test_sortColorDistance():
#def test_sortDistance():

def test_image_add():
  imgA = Image(blackimage)
  imgB = Image(whiteimage)

  imgC = imgA + imgB

def test_color_curve_HSL():
  y = np.array([[0,0],[64,128],[192,128],[255,255]])  #These are the weights 
  curve = ColorCurve(y)
  img = Image(testimage)
  img2 = img.applyHLSCurve(curve,curve,curve)
  img3 = img-img2
  c = img3.meanColor()
  print(c)
  if( c[0] > 2.0 or c[1] > 2.0 or c[2] > 2.0 ): #there may be a bit of roundoff error 
    assert False

def test_color_curve_RGB():
  y = np.array([[0,0],[64,128],[192,128],[255,255]])  #These are the weights 
  curve = ColorCurve(y)
  img = Image(testimage)
  img2 = img.applyRGBCurve(curve,curve,curve)
  img3 = img-img2
  c = img3.meanColor()
  if( c[0] > 1.0 or c[1] > 1.0 or c[2] > 1.0 ): #there may be a bit of roundoff error 
    assert False

def test_color_curve_GRAY():
  y = np.array([[0,0],[64,128],[192,128],[255,255]])  #These are the weights 
  curve = ColorCurve(y)
  img = Image(testimage)
  gray = img.grayscale()
  img2 = img.applyIntensityCurve(curve)
  print(gray.meanColor())
  print(img2.meanColor())
  g=gray.meanColor()
  i2=img2.meanColor()
  if( g[0]-i2[0] > 1 ): #there may be a bit of roundoff error 
    assert False

def test_dilate():
  img=Image(barcode)
  img2 = img.dilate(20)
  c=img2.meanColor()
  print(c)
  if( c[0] < 254 or c[1] < 254 or c[2] < 254 ):
    assert False;

def test_erode():
  img=Image(barcode)
  img2 = img.erode(100)
  c=img2.meanColor()
  print(c)
  if( c[0] > 0 or c[1] > 0 or c[2] > 0 ):
    assert False;
  
def test_morph_open():
  img = Image(barcode);
  erode= img.erode()
  dilate = erode.dilate()
  result = img.morphOpen()
  test = result-dilate
  c=test.meanColor()
  print(c)
  if( c[0] > 1 or c[1] > 1 or c[2] > 1 ):
    assert False;

def test_morph_close():
  img = Image(barcode)
  dilate = img.dilate()
  erode = dilate.erode()
  result = img.morphClose()
  test = result-erode
  c=test.meanColor()
  print(c)
  if( c[0] > 1 or c[1] > 1 or c[2] > 1 ):
    assert False;

def test_morph_grad():
  img = Image(barcode)
  dilate = img.dilate()
  erode = img.erode()
  dif = dilate-erode
  result = img.morphGradient()
  test = result-dif
  c=test.meanColor()
  if( c[0] > 1 or c[1] > 1 or c[2] > 1 ):
    assert False

def test_rotate_fixed():
  img = Image(testimage2)
  img2=img.rotate(180, scale = 1)
  img3=img.flipVertical()
  img4=img3.flipHorizontal()
  test = img4-img2
  c=test.meanColor()
  print(c)
  if( c[0] > 5 or c[1] > 5 or c[2] > 5 ):
    assert False


def test_rotate_full():
  img = Image(testimage2)
  img2=img.rotate(180,"full",scale = 1)
  c1=img.meanColor()
  c2=img2.meanColor()
  if( abs(c1[0]-c2[0]) > 5 or abs(c1[1]-c2[1]) > 5 or abs(c1[2]-c2[2]) > 5 ):
    assert False

def test_shear_warp():
  img = Image(testimage2)
  dst =  ((img.width/2,0),(img.width-1,img.height/2),(img.width/2,img.height-1))
  s = img.shear(dst)
  color = s[0,0] 
  if (color != (0,0,0)):
    assert False

  dst = ((img.width*0.05,img.height*0.03),(img.width*0.9,img.height*0.1),(img.width*0.8,img.height*0.7),(img.width*0.2,img.height*0.9))
  w = img.warp(dst)
  color = s[0,0] 
  if (color != (0,0,0)):
    assert False

  pass

def test_affine():
  img = Image(testimage2)
  src =  ((0,0),(img.width-1,0),(img.width-1,img.height-1))
  dst =  ((img.width/2,0),(img.width-1,img.height/2),(img.width/2,img.height-1))
  aWarp = cv.CreateMat(2,3,cv.CV_32FC1)
  cv.GetAffineTransform(src,dst,aWarp)
  atrans = img.transformAffine(aWarp)

  aWarp2 = np.array(aWarp)
  atrans2 = img.transformAffine(aWarp2)
  test = atrans-atrans2
  c=test.meanColor()
  if( c[0] > 1 or c[1] > 1 or c[2] > 1 ):
    assert False

def test_perspective():
  img = Image(testimage2)
  src = ((0,0),(img.width-1,0),(img.width-1,img.height-1),(0,img.height-1))
  dst = ((img.width*0.05,img.height*0.03),(img.width*0.9,img.height*0.1),(img.width*0.8,img.height*0.7),(img.width*0.2,img.height*0.9))
  pWarp = cv.CreateMat(3,3,cv.CV_32FC1)
  cv.GetPerspectiveTransform(src,dst,pWarp)
  ptrans = img.transformPerspective(pWarp)

  pWarp2 = np.array(pWarp)
  ptrans2 = img.transformPerspective(pWarp2)

  
  test = ptrans-ptrans2
  c=test.meanColor()

  if( c[0] > 1 or c[1] > 1 or c[2] > 1 ):
    assert False
    
def test_horz_scanline():
  img = Image(logo)
  sl = img.getHorzScanline(10)
  if( sl.shape[0]!=img.width or sl.shape[1]!=3 ):
    assert False

def test_vert_scanline():
  img = Image(logo)
  sl = img.getVertScanline(10)
  if( sl.shape[0]!=img.height or sl.shape[1]!=3 ):
    assert False
    
def test_horz_scanline_gray():
  img = Image(logo)
  sl = img.getHorzScanlineGray(10)
  if( sl.shape[0]!=img.width or sl.shape[1]!=1 ):
    assert False

def test_vert_scanline_gray():
  img = Image(logo)
  sl = img.getVertScanlineGray(10)
  if( sl.shape[0]!=img.height or sl.shape[1]!=1 ):
    assert False

def test_get_pixel():
    img = Image(logo)
    px = img.getPixel(0,0)
    if(px[0] != 0 or px[1] != 0 or px[2] != 0 ):
      assert False
      
def test_get_gray_pixel():
    img = Image(logo)
    px = img.getGrayPixel(0,0)
    if(px != 0):
      assert False
      
def test_calibration():
  fakeCamera = FrameSource()
  path = "../sampleimages/CalibImage"
  ext = ".png"
  imgs = []
  for i in range(0,10):
    fname = path+str(i)+ext
    img = Image(fname)
    imgs.append(img)

  fakeCamera.calibrate(imgs)
  #we're just going to check that the function doesn't puke
  mat = fakeCamera.getCameraMatrix()
  if( type(mat) != cv.cvmat ):
    assert False
  #we're also going to test load in save in the same pass 
  matname = "TestCalibration"
  if( False == fakeCamera.saveCalibration(matname)):
    assert False
  if( False == fakeCamera.loadCalibration(matname)):
    assert False

def test_undistort():
  fakeCamera = FrameSource()
  fakeCamera.loadCalibration("Default")
  img = Image("../sampleimages/CalibImage0.png") 
  img2 = fakeCamera.undistort(img)
  if( not img2 ): #right now just wait for this to return 
    assert False
    
def test_crop():
  img = Image(logo)
  x = 5
  y = 6
  w = 10
  h = 20
  crop = img.crop(x,y,w,h)
  crop2 = img[x:(x+w),y:(y+h)]
  diff = crop-crop2;
  c=diff.meanColor()
  if( c[0] > 0 or c[1] > 0 or c[2] > 0 ):
    assert False

def test_region_select():
  img = Image(logo)
  x1 = 0
  y1 = 0
  x2 = img.width
  y2 = img.height
  crop = img.regionSelect(x1,y1,x2,y2)
  diff = crop-img;
  c=diff.meanColor()
  if( c[0] > 0 or c[1] > 0 or c[2] > 0 ):
    assert False

def test_subtract():
  imgA = Image(logo)
  imgB = Image(logo_inverted)

  imgC = imgA - imgB

def test_image_negative():
  imgA = Image(logo)

  imgB = -imgA
 
def test_image_divide():
  imgA = Image(logo)
  imgB = Image(logo_inverted)

  imgC = imgA / imgB
  
def test_image_and():
  imgA = Image(logo)
  imgB = Image(logo_inverted)

  imgC = imgA and imgB
  
  
def test_image_or():
  imgA = Image(logo)
  imgB = Image(logo_inverted)

  imgC = imgA or imgB

def test_image_edgemap():
  imgA = Image(logo)
  imgB = imgA._getEdgeMap()


def test_colormap_build():
  cm = ColorModel()
  cm.addToModel(Image(testimage))
  cm.addToModel((127,127,127))
  if(cm.containsColor((127,127,127))):
    cm.removeFromModel((127,127,127))
  else:
    assert False
  img = cm.thresholdImage(Image(testimage))
  c=img.meanColor()
  if( c[0] > 1 or c[1] > 1 or c[2] > 1 ):
    assert False
  cm.saveToFile("temp.txt")
  cm2 = ColorModel()
  cm2.loadFromFile("temp.txt")
  img = cm2.thresholdImage(Image(testimage))
  c=img.meanColor()
  if( c[0] > 1 or c[1] > 1 or c[2] > 1 ):
    assert False
<<<<<<< HEAD
=======


def test_feature_height():
  imgA = Image(logo)
  lines = imgA.findLines(1)
  heights = lines.height()

  if(len(heights) <= 0 ):
    assert False
  else:
    pass

def test_feature_width():
  imgA = Image(logo)
  lines = imgA.findLines(1)
  widths = lines.width()

  if(len(widths) <= 0):
    assert False
  else:
    pass

def test_feature_crop():
  imgA = Image(logo)
  lines = imgA.findLines(1)
  croppedImages = lines.crop()

  if(len(croppedImages) <= 0):
    assert False
  else:
    pass

>>>>>>> 476c1201
    
def test_color_conversion_func_BGR():
  #we'll just go through the space to make sure nothing blows up
  img = Image(testimage)
  bgr = img.toBGR()
  rgb = img.toRGB()
  hls = img.toHLS()
  hsv = img.toHSV()
  xyz = img.toXYZ()
  
  foo = bgr.toBGR()
  foo = bgr.toRGB()
  foo = bgr.toHLS()
  foo = bgr.toHSV()
  foo = bgr.toXYZ()
  
  
def test_color_conversion_func_RGB():
  img = Image(testimage)
  if( not img.isBGR() ):
    assert False
  rgb = img.toRGB()
  
  foo = rgb.toBGR()
  if( not foo.isBGR() ):
    assert False   
  
  foo = rgb.toRGB()
  if( not foo.isRGB() ):
    assert False   
  
  foo = rgb.toHLS()
  if( not foo.isHLS() ):
    assert False     
  
  foo = rgb.toHSV()
  if( not foo.isHSV() ):
    assert False 
  
  foo = rgb.toXYZ()
  if( not foo.isXYZ() ):
    assert False 

def test_color_conversion_func_HSV():
  img = Image(testimage)
  hsv = img.toHSV()
  foo = hsv.toBGR()
  foo = hsv.toRGB()
  foo = hsv.toHLS()
  foo = hsv.toHSV()
  foo = hsv.toXYZ()
  
def test_color_conversion_func_HLS():
  img = Image(testimage)
  hls = img.toHLS()
  foo = hls.toBGR()
  foo = hls.toRGB()
  foo = hls.toHLS()
  foo = hls.toHSV()
  foo = hls.toXYZ()   

def test_color_conversion_func_XYZ():
  img = Image(testimage)
  xyz = img.toXYZ()  
  foo = xyz.toBGR()
  foo = xyz.toRGB()
  foo = xyz.toHLS()
  foo = xyz.toHSV()
  foo = xyz.toXYZ()  <|MERGE_RESOLUTION|>--- conflicted
+++ resolved
@@ -699,8 +699,6 @@
   c=img.meanColor()
   if( c[0] > 1 or c[1] > 1 or c[2] > 1 ):
     assert False
-<<<<<<< HEAD
-=======
 
 
 def test_feature_height():
@@ -733,7 +731,6 @@
   else:
     pass
 
->>>>>>> 476c1201
     
 def test_color_conversion_func_BGR():
   #we'll just go through the space to make sure nothing blows up
