# /usr/bin/python
# To run this test you need python nose tools installed
# Run test just use:
#   nosetest tests.py
#
# *Note: If you add additional test, please prefix the function name
# to the type of operation being performed.  For instance modifying an
# image, test_image_erode().  If you are looking for lines, then
# test_detection_lines().  This makes it easier to verify visually
# that all the correct test per operation exist

import os, sys, pickle, operator
from SimpleCV import * 
from nose.tools import with_setup, nottest

VISUAL_TEST = False  # if TRUE we save the images - otherwise we DIFF against them - the default is False
SHOW_WARNING_TESTS = False  # show that warnings are working - tests will pass but warnings are generated. 

#colors
black = Color.BLACK
white = Color.WHITE
red = Color.RED
green = Color.GREEN
blue = Color.BLUE

###############
# TODO -
# Examples of how to do profiling
# Examples of how to do a single test - 
# UPDATE THE VISUAL TESTS WITH EXAMPLES. 
# Fix exif data
# Turn off test warnings using decorators. 
# Write a use the tests doc. 

#images
barcode = "../sampleimages/barcode.png"
testimage = "../sampleimages/9dots4lines.png"
testimage2 = "../sampleimages/aerospace.jpg"
whiteimage = "../sampleimages/white.png"
blackimage = "../sampleimages/black.png"
testimageclr = "../sampleimages/statue_liberty.jpg"
testbarcode = "../sampleimages/barcode.png"
testoutput = "../sampleimages/9d4l.jpg"
tmpimg = "../sampleimages/tmpimg.jpg"
greyscaleimage = "../sampleimages/greyscale.jpg"
logo = "../sampleimages/simplecv.png"
logo_inverted = "../sampleimages/simplecv_inverted.png"
ocrimage = "../sampleimages/ocr-test.png"
circles = "../sampleimages/circles.png"
webp = "../sampleimages/simplecv.webp"

#alpha masking images
topImg = "../sampleimages/RatTop.png"
bottomImg = "../sampleimages/RatBottom.png"
maskImg = "../sampleimages/RatMask.png"
alphaMaskImg = "../sampleimages/RatAlphaMask.png"
alphaSrcImg = "../sampleimages/GreenMaskSource.png"

#standards path
standard_path = "./standard/"


#Given a set of images, a path, and a tolerance do the image diff.
def imgDiffs(test_imgs,name_stem,tolerance,path):
  count = len(test_imgs)
  for idx in range(0,count):
    lhs = test_imgs[idx].applyLayers() # this catches drawing methods 
    fname = standard_path+name_stem+str(idx)+".jpg"
    rhs = Image(fname)
    if( lhs.width == rhs.width and lhs.height == rhs.height ):
      diff = (lhs-rhs)
      val = np.average(diff.getNumpy())
      if( val > tolerance ):
        print val
        return True
  return False

#Save a list of images to a standard path.
def imgSaves(test_imgs, name_stem, path=standard_path):
  count = len(test_imgs)
  for idx in range(0,count):
    fname = standard_path+name_stem+str(idx)+".jpg"
    test_imgs[idx].save(fname)#,quality=95)

#perform the actual image save and image diffs. 
def perform_diff(result,name_stem,tolerance=3.0,path=standard_path):
  if(VISUAL_TEST): # save the correct images for a visual test
    imgSaves(result,name_stem,path)
  else: # otherwise we test our output against the visual test
    if( imgDiffs(result,name_stem,tolerance,path) ):
      assert False
    else:
      pass

def test_image_stretch():
  img = Image(greyscaleimage)
  stretched = img.stretch(100,200)
  if(stretched == None):
    assert False

  result = [stretched]
  name_stem = "test_stretch"
  perform_diff(result,name_stem)


#These function names are required by nose test, please leave them as is
def setup_context():
  img = Image(testimage)
  
def destroy_context():
  img = ""

@with_setup(setup_context, destroy_context)
def test_image_loadsave():
  img = Image(testimage)
  img.save(testoutput)  
  if (os.path.isfile(testoutput)):
    os.remove(testoutput)
    pass
  else: 
    assert False
  
def test_image_numpy_constructor():
  img = Image(testimage)
  grayimg = img.grayscale()

  chan3_array = np.array(img.getMatrix())
  chan1_array = np.array(img.getGrayscaleMatrix())

  img2 = Image(chan3_array)
  grayimg2 = Image(chan1_array)

  if (img2[0,0] == img[0,0] and grayimg2[0,0] == grayimg[0,0]):
    pass
  else:
    assert False 

def test_image_bitmap():
  img1 = Image("lenna")
  img2 = Image("lenna")
  img2 = img2.smooth()
  result = [img1,img2]
  name_stem = "test_image_bitmap"
  perform_diff(result,name_stem)

# # Image Class Test
  
def test_image_scale():
  img = Image(testimage)
  thumb = img.scale(30,30)
  if(thumb == None):
    assert False
  result = [thumb]
  name_stem = "test_image_scale"
  perform_diff(result,name_stem)

def test_image_copy():
  img = Image(testimage2)
  copy = img.copy()

  if (img[1,1] != copy[1,1] or img.size() != copy.size()):
    assert False 

  result = [copy]
  name_stem = "test_image_copy"
  perform_diff(result,name_stem)

  pass
  

def test_image_getitem():
  img = Image(testimage)
  colors = img[1,1]
  if (colors[0] == 255 and colors[1] == 255 and colors[2] == 255):
    pass
  else: 
    assert False

def test_image_getslice():
  img = Image(testimage)
  section = img[1:10,1:10]
  if(section == None):
      assert False


def test_image_setitem():
  img = Image(testimage)
  img[1,1] = (0, 0, 0)
  newimg = Image(img.getBitmap())
  colors = newimg[1,1]
  if (colors[0] == 0 and colors[1] == 0 and colors[2] == 0):
    pass
  else:
    assert False

  result = [newimg]
  name_stem = "test_image_setitem"
  perform_diff(result,name_stem)


def test_image_setslice():
  img = Image(testimage)
  img[1:10,1:10] = (0,0,0) #make a black box
  newimg = Image(img.getBitmap())
  section = newimg[1:10,1:10]
  for i in range(5):
    colors = section[i,0]
    if (colors[0] != 0 or colors[1] != 0 or colors[2] != 0):
      assert False  
  pass
  result = [newimg]
  name_stem = "test_image_setslice"
  perform_diff(result,name_stem)


def test_detection_findCorners():
  img = Image(testimage2)
  corners = img.findCorners(25)
  corners.draw()
  if (len(corners) == 0):
    assert False 
  result = [img]
  name_stem = "test_detection_findCorners"
  perform_diff(result,name_stem)

  
def test_color_meancolor():
  img = Image(testimage2)
  roi = img[1:50,1:50]
  
  r, g, b = roi.meanColor()

  if (r >= 0 and r <= 255 and g >= 0 and g <= 255 and b >= 0 and b <= 255):
    pass 

def test_image_smooth():
  img = Image(testimage2)
  result = []
  result.append(img.smooth())
  result.append(img.smooth('bilateral', (3,3), 4, 1))
  result.append(img.smooth('blur', (3, 3)))
  result.append(img.smooth('median', (3, 3)))
  result.append(img.smooth('gaussian', (5,5), 0)) 
  result.append(img.smooth('bilateral', (3,3), 4, 1,grayscale=False))
  result.append(img.smooth('blur', (3, 3),grayscale=True))
  result.append(img.smooth('median', (3, 3),grayscale=True))
  result.append(img.smooth('gaussian', (5,5), 0,grayscale=True)) 
  name_stem = "test_image_smooth"
  perform_diff(result,name_stem)
  pass

def test_image_binarize():
  img =  Image(testimage2)
  binary = img.binarize()
  binary2 = img.binarize((60, 100, 200))
  hist = binary.histogram(20)
  hist2 = binary2.histogram(20)

  result = [binary,binary2]
  name_stem = "test_image_binarize"
  perform_diff(result,name_stem)

  if (hist[0] + hist[-1] == np.sum(hist) and hist2[0] + hist2[-1] == np.sum(hist2)):
    pass
  else:
    assert False

def test_image_binarize_adaptive():
  img =  Image(testimage2)
  binary = img.binarize(-1)
  hist = binary.histogram(20)  

  result = [binary]
  name_stem = "test_image_binarize_adaptive"
  perform_diff(result,name_stem)

  if (hist[0] + hist[-1] == np.sum(hist)):
    pass
  else:
    assert False

def test_image_invert():
  img = Image(testimage2)
  clr = img[1,1]
  img = img.invert()

  result = [img]
  name_stem = "test_image_invert"
  perform_diff(result,name_stem)

  if (clr[0] == (255 - img[1,1][0])):
    pass
  else:
    assert False


def test_image_size():
  img = Image(testimage2)
  (width, height) = img.size()
  if type(width) == int and type(height) == int and width > 0 and height > 0:
    pass
  else:
    assert False

def test_image_drawing():
  img = Image(testimageclr)
  img.drawCircle((img.width/2, img.height/2), 10,thickness=3)
  img.drawCircle((img.width/2, img.height/2), 15,thickness=5,color=Color.RED)
  img.drawCircle((img.width/2, img.height/2), 20)
  img.drawLine((5, 5), (5, 8))
  img.drawLine((5, 5), (10, 10),thickness=3)
  img.drawLine((0, 0), (img.width, img.height),thickness=3,color=Color.BLUE)
  img.drawRectangle(20,20,10,5)
  img.drawRectangle(22,22,10,5,alpha=128)
  img.drawRectangle(24,24,10,15,width=-1,alpha=128)
  img.drawRectangle(28,28,10,15,width=3,alpha=128)
  result = [img]
  name_stem = "test_image_drawing"
  perform_diff(result,name_stem)

  
def test_image_splitchannels():  
  img = Image(testimageclr)
  (r, g, b) = img.splitChannels(True)
  (red, green, blue) = img.splitChannels()
  result = [r,g,b,red,green,blue]
  name_stem = "test_image_splitchannels"
  perform_diff(result,name_stem)
  pass

def test_image_histogram():
  img = Image(testimage2)
  h = img.histogram(25)

  for i in h:
    if type(i) != int:
      assert False

  pass

def test_detection_lines():
    img = Image(testimage2)
    lines = img.findLines()
    lines.draw()
    result = [img]
    name_stem = "test_detection_lines"
    perform_diff(result,name_stem)

    if(lines == 0 or lines == None):
        assert False

def test_detection_feature_measures():
  img = Image(testimage2)
  
  fs = FeatureSet()
  fs.append(Corner(img, 5, 5))
  fs.append(Line(img, ((2, 2), (3,3))))
  bm = BlobMaker()
  result = bm.extract(img)
  fs.extend(result)
  
  for f in fs:
    a = f.area()
    l = f.length()
    c = f.meanColor()
    d = f.colorDistance()
    th = f.angle()
    pts = f.coordinates()
    dist = f.distanceFrom() #distance from center of image 

  fs2 = fs.sortAngle()
  fs3 = fs.sortLength()
  fs4 = fs.sortColorDistance()
  fs5 = fs.sortArea()
  fs1 = fs.sortDistance()
  pass

def test_detection_blobs_appx():
    img = Image("lenna")
    blobs = img.findBlobs()   
    blobs[-1].draw(color=Color.RED)
    blobs[-1].drawAppx(color=Color.BLUE)
    result = [img]

    img2 = Image("lenna")
    blobs = img2.findBlobs(appx_level=11)   
    blobs[-1].draw(color=Color.RED)
    blobs[-1].drawAppx(color=Color.BLUE)
    result.append(img2)

    name_stem = "test_detection_blobs_appx"
    perform_diff(result,name_stem,5.00)
    if blobs == None:
        assert False

def test_detection_blobs():
    img = Image(testbarcode)
    blobs = img.findBlobs()
    blobs.draw(color=Color.RED)
    result = [img]
    #TODO - WE NEED BETTER COVERAGE HERE
    name_stem = "test_detection_blobs"
    perform_diff(result,name_stem,5.00)

    if blobs == None:
        assert False

def test_detection_blobs_lazy():

  img = Image("lenna")
  b = img.findBlobs()
  result = []
    
  s = pickle.dumps(b[-1]) # use two otherwise it w
  b2 =  pickle.loads(s)

  result.append(b[-1].mImg)
  result.append(b[-1].mMask)
  result.append(b[-1].mHullImg)
  result.append(b[-1].mHullMask)
  
  result.append(b2.mImg)
  result.append(b2.mMask)
  result.append(b2.mHullImg)
  result.append(b2.mHullMask)
  
  #TODO - WE NEED BETTER COVERAGE HERE
  name_stem = "test_detection_blobs_lazy"
  perform_diff(result,name_stem,6.00)
        

def test_detection_blobs_adaptive():
    img = Image(testimage)
    blobs = img.findBlobs(-1, threshblocksize=99)
    blobs.draw(color=Color.RED)
    result = [img]
    name_stem = "test_detection_blobs_adaptive"
    perform_diff(result,name_stem,5.00)

    if blobs == None:
        assert False


def test_detection_barcode():
  try:
    import zbar
  except:
    return None
  
  img1 = Image(testimage)
  img2 = Image(testbarcode)

  if( SHOW_WARNING_TESTS ):
    nocode = img1.findBarcode()
    if nocode: #we should find no barcode in our test image 
      assert False
    code = img2.findBarcode() 
    code.draw()
    if code.points:
      pass
    result = [img1,img2]
    name_stem = "test_detection_barcode"
    perform_diff(result,name_stem)


  else:
    pass
    
def test_detection_x():
  tmpX = Image(testimage).findLines().x()[0]

  if (tmpX > 0 and Image(testimage).size()[0]):
    pass
  else:
    assert False

def test_detection_y():
  tmpY = Image(testimage).findLines().y()[0]

  if (tmpY > 0 and Image(testimage).size()[0]):
    pass
  else:
    assert False

def test_detection_area():
    img = Image(testimage2)
    bm = BlobMaker()
    result = bm.extract(img)
    area_val = result[0].area()
  
    if(area_val > 0):
        pass
    else:
        assert False

def test_detection_angle():
  angle_val = Image(testimage).findLines().angle()[0]

def test_image():
  img = Image(testimage)
  if(isinstance(img, Image)):
    pass
  else:
    assert False

def test_color_colordistance():
  img = Image(blackimage)
  (r,g,b) = img.splitChannels()
  avg = img.meanColor()
  
  c1 = Corner(img, 1, 1)
  c2 = Corner(img, 1, 2)
  if (c1.colorDistance(c2.meanColor()) != 0):
    assert False
  
  if (c1.colorDistance((0,0,0)) != 0):
    assert False

  if (c1.colorDistance((0,0,255)) != 255):
    assert False

  if (c1.colorDistance((255,255,255)) != sqrt(255**2 * 3)):
    assert False
    
  pass
  
def test_detection_length():
  img = Image(testimage)
  val = img.findLines().length()

  if (val == None):
    assert False
  if (not isinstance(val, np.ndarray)):
    assert False
  if (len(val) < 0):
    assert False

  pass
  
def test_detection_sortangle():
  img = Image(testimage)
  val = img.findLines().sortAngle()

  if(val[0].x < val[1].x):
    pass
  else:
    assert False
    
def test_detection_sortarea():
    img = Image(testimage)
    bm = BlobMaker()
    result = bm.extract(img)
    val = result.sortArea()
  #FIXME: Find blobs may appear to be broken. Returning type none

def test_detection_sortLength():
  img = Image(testimage)
  val = img.findLines().sortLength()
  #FIXME: Length is being returned as euclidean type, believe we need a universal type, either Int or scvINT or something.
 
#def test_distanceFrom():
#def test_sortColorDistance():
#def test_sortDistance():

def test_image_add():
  imgA = Image(blackimage)
  imgB = Image(whiteimage)

  imgC = imgA + imgB

def test_color_curve_HSL():
  y = np.array([[0,0],[64,128],[192,128],[255,255]])  #These are the weights 
  curve = ColorCurve(y)
  img = Image(testimage)
  img2 = img.applyHLSCurve(curve,curve,curve)
  img3 = img-img2

  result = [img2,img3]
  name_stem = "test_color_curve_HLS"
  perform_diff(result,name_stem)

  c = img3.meanColor()
  if( c[0] > 2.0 or c[1] > 2.0 or c[2] > 2.0 ): #there may be a bit of roundoff error 
    assert False

def test_color_curve_RGB():
  y = np.array([[0,0],[64,128],[192,128],[255,255]])  #These are the weights 
  curve = ColorCurve(y)
  img = Image(testimage)
  img2 = img.applyRGBCurve(curve,curve,curve)
  img3 = img-img2

  result = [img2,img3]
  name_stem = "test_color_curve_RGB"
  perform_diff(result,name_stem)

  c = img3.meanColor()
  if( c[0] > 1.0 or c[1] > 1.0 or c[2] > 1.0 ): #there may be a bit of roundoff error 
    assert False

def test_color_curve_GRAY():
  y = np.array([[0,0],[64,128],[192,128],[255,255]])  #These are the weights 
  curve = ColorCurve(y)
  img = Image(testimage)
  gray = img.grayscale()
  img2 = img.applyIntensityCurve(curve)

  result = [img2]
  name_stem = "test_color_curve_GRAY"
  perform_diff(result,name_stem)

  g=gray.meanColor()
  i2=img2.meanColor()
  if( g[0]-i2[0] > 1 ): #there may be a bit of roundoff error 
    assert False

def test_image_dilate():
  img=Image(barcode)
  img2 = img.dilate(20)

  result = [img2]
  name_stem = "test_image_dilate"
  perform_diff(result,name_stem)
  c=img2.meanColor()
  
  if( c[0] < 254 or c[1] < 254 or c[2] < 254 ):
    assert False;

def test_image_erode():
  img=Image(barcode)
  img2 = img.erode(100)

  result = [img2]
  name_stem = "test_image_erode"
  perform_diff(result,name_stem)

  c=img2.meanColor()
  print(c)
  if( c[0] > 0 or c[1] > 0 or c[2] > 0 ):
    assert False;
  
def test_image_morph_open():
  img = Image(barcode);
  erode= img.erode()
  dilate = erode.dilate()
  result = img.morphOpen()
  test = result-dilate
  c=test.meanColor()
  results = [result]
  name_stem = "test_image_morph_open"
  perform_diff(results,name_stem)

  if( c[0] > 1 or c[1] > 1 or c[2] > 1 ):
    assert False;

def test_image_morph_close():
  img = Image(barcode)
  dilate = img.dilate()
  erode = dilate.erode()
  result = img.morphClose()
  test = result-erode
  c=test.meanColor()

  results = [result]
  name_stem = "test_image_morph_close"
  perform_diff(results,name_stem)


  if( c[0] > 1 or c[1] > 1 or c[2] > 1 ):
    assert False;
 
def test_image_morph_grad():
  img = Image(barcode)
  dilate = img.dilate()
  erode = img.erode()
  dif = dilate-erode
  result = img.morphGradient()
  test = result-dif
  c=test.meanColor()

  results = [result]
  name_stem = "test_image_morph_grad"
  perform_diff(results,name_stem)


  if( c[0] > 1 or c[1] > 1 or c[2] > 1 ):
    assert False

def test_image_rotate_fixed():
  img = Image(testimage2)
  img2=img.rotate(180, scale = 1)
  img3=img.flipVertical()
  img4=img3.flipHorizontal()
  img5 = img.rotate(70)
  img6 = img.rotate(70,scale=0.5)

  results = [img2,img3,img4,img5,img6]
  name_stem = "test_image_rotate_fixed"
  perform_diff(results,name_stem)

  test = img4-img2
  c=test.meanColor()
  print(c)
  if( c[0] > 5 or c[1] > 5 or c[2] > 5 ):
    assert False


def test_image_rotate_full():
  img = Image(testimage2)
  img2=img.rotate(180,"full",scale = 1)

  results = [img2]
  name_stem = "test_image_rotate_full"
  perform_diff(results,name_stem)

  c1=img.meanColor()
  c2=img2.meanColor()
  if( abs(c1[0]-c2[0]) > 5 or abs(c1[1]-c2[1]) > 5 or abs(c1[2]-c2[2]) > 5 ):
    assert False

def test_image_shear_warp():
  img = Image(testimage2)
  dst =  ((img.width/2,0),(img.width-1,img.height/2),(img.width/2,img.height-1))
  s = img.shear(dst)


  color = s[0,0] 
  if (color != (0,0,0)):
    assert False

  dst = ((img.width*0.05,img.height*0.03),(img.width*0.9,img.height*0.1),(img.width*0.8,img.height*0.7),(img.width*0.2,img.height*0.9))
  w = img.warp(dst)

  results = [s,w]
  name_stem = "test_image_shear_warp"
  perform_diff(results,name_stem)

  color = s[0,0] 
  if (color != (0,0,0)):
    assert False

  pass

def test_image_affine():
  img = Image(testimage2)
  src =  ((0,0),(img.width-1,0),(img.width-1,img.height-1))
  dst =  ((img.width/2,0),(img.width-1,img.height/2),(img.width/2,img.height-1))
  aWarp = cv.CreateMat(2,3,cv.CV_32FC1)
  cv.GetAffineTransform(src,dst,aWarp)
  atrans = img.transformAffine(aWarp)

  aWarp2 = np.array(aWarp)
  atrans2 = img.transformAffine(aWarp2)

  test = atrans-atrans2
  c=test.meanColor()

  results = [atrans,atrans2]

  name_stem = "test_image_affine"
  perform_diff(results,name_stem)

  if( c[0] > 1 or c[1] > 1 or c[2] > 1 ):
    assert False

def test_image_perspective():
  img = Image(testimage2)
  src = ((0,0),(img.width-1,0),(img.width-1,img.height-1),(0,img.height-1))
  dst = ((img.width*0.05,img.height*0.03),(img.width*0.9,img.height*0.1),(img.width*0.8,img.height*0.7),(img.width*0.2,img.height*0.9))
  pWarp = cv.CreateMat(3,3,cv.CV_32FC1)
  cv.GetPerspectiveTransform(src,dst,pWarp)
  ptrans = img.transformPerspective(pWarp)

  pWarp2 = np.array(pWarp)
  ptrans2 = img.transformPerspective(pWarp2)

  
  test = ptrans-ptrans2
  c=test.meanColor()

  results = [ptrans,ptrans2]
  name_stem = "test_image_perspective"
  perform_diff(results,name_stem)


  if( c[0] > 1 or c[1] > 1 or c[2] > 1 ):
    assert False
    
def test_image_horz_scanline():
  img = Image(logo)
  sl = img.getHorzScanline(10)
  if( sl.shape[0]!=img.width or sl.shape[1]!=3 ):
    assert False

def test_image_vert_scanline():
  img = Image(logo)
  sl = img.getVertScanline(10)
  if( sl.shape[0]!=img.height or sl.shape[1]!=3 ):
    assert False
    
def test_image_horz_scanline_gray():
  img = Image(logo)
  sl = img.getHorzScanlineGray(10)
  if( sl.shape[0]!=img.width or sl.shape[1]!=1 ):
    assert False

def test_image_vert_scanline_gray():
  img = Image(logo)
  sl = img.getVertScanlineGray(10)
  if( sl.shape[0]!=img.height or sl.shape[1]!=1 ):
    assert False

def test_image_get_pixel():
    img = Image(logo)
    px = img.getPixel(0,0)
    print(px)
    if(px[0] != 0 or px[1] != 0 or px[2] != 0 ):
      assert False
      
def test_image_get_gray_pixel():
    img = Image(logo)
    px = img.getGrayPixel(0,0)
    if(px != 0):
      assert False

      
def test_camera_calibration():
  fakeCamera = FrameSource()
  path = "../sampleimages/CalibImage"
  ext = ".png"
  imgs = []
  for i in range(0,10):
    fname = path+str(i)+ext
    img = Image(fname)
    imgs.append(img)

  fakeCamera.calibrate(imgs)
  #we're just going to check that the function doesn't puke
  mat = fakeCamera.getCameraMatrix()
  if( type(mat) != cv.cvmat ):
    assert False
  #we're also going to test load in save in the same pass 
  matname = "TestCalibration"
  if( False == fakeCamera.saveCalibration(matname)):
    assert False
  if( False == fakeCamera.loadCalibration(matname)):
    assert False

def test_camera_undistort():
  fakeCamera = FrameSource()
  fakeCamera.loadCalibration("Default")
  img = Image("../sampleimages/CalibImage0.png") 
  img2 = fakeCamera.undistort(img)

  results = [img2]
  name_stem = "test_camera_undistort"
  perform_diff(results,name_stem)

  if( not img2 ): #right now just wait for this to return 
    assert False
    
def test_image_crop():
  img = Image(logo)
  x = 5
  y = 6
  w = 10
  h = 20
  crop = img.crop(x,y,w,h)
  crop2 = img[x:(x+w),y:(y+h)]
  crop6 = img.crop(0,0,10,10)
  if( SHOW_WARNING_TESTS ):
    crop7 = img.crop(0,0,-10,10)
    crop8 = img.crop(-50,-50,10,10)
    crop3 = img.crop(-3,-3,10,20)
    crop4 = img.crop(-10,10,20,20,centered=True)
    crop5 = img.crop(-10,-10,20,20)
  
  results = [crop,crop2,crop6]
  name_stem = "test_image_crop"
  perform_diff(results,name_stem)

  diff = crop-crop2;
  c=diff.meanColor()
  if( c[0] > 0 or c[1] > 0 or c[2] > 0 ):
    assert False

def test_image_region_select():
  img = Image(logo)
  x1 = 0
  y1 = 0
  x2 = img.width
  y2 = img.height
  crop = img.regionSelect(x1,y1,x2,y2)

  results = [crop]
  name_stem = "test_image_region_select"
  perform_diff(results,name_stem)

  diff = crop-img;
  c=diff.meanColor()
  if( c[0] > 0 or c[1] > 0 or c[2] > 0 ):
    assert False

def test_image_subtract():
  imgA = Image(logo)
  imgB = Image(logo_inverted)
  imgC = imgA - imgB
  results = [imgC]
  name_stem = "test_image_subtract"
  perform_diff(results,name_stem)

def test_image_negative():
  imgA = Image(logo)
  imgB = -imgA
  results = [imgB]
  name_stem = "test_image_negative"
  perform_diff(results,name_stem)

 
def test_image_divide():
  imgA = Image(logo)
  imgB = Image(logo_inverted)

  imgC = imgA / imgB

  results = [imgC]
  name_stem = "test_image_divide"
  perform_diff(results,name_stem)
  
def test_image_and():
  imgA = Image(barcode)
  imgB = imgA.invert() 


  imgC = imgA & imgB # should be all black

  results = [imgC]
  name_stem = "test_image_and"
  perform_diff(results,name_stem)
  
  
def test_image_or():
  imgA = Image(barcode)
  imgB = imgA.invert()

  imgC = imgA | imgB #should be all white

  results = [imgC]
  name_stem = "test_image_or"
  perform_diff(results,name_stem)


def test_image_edgemap():
  imgA = Image(logo)
  imgB = imgA._getEdgeMap()
  #results = [imgB]
  #name_stem = "test_image_edgemap"
  #perform_diff(results,name_stem)


def test_color_colormap_build():
  cm = ColorModel()
  #cm.add(Image(logo))
  cm.add((127,127,127))
  if(cm.contains((127,127,127))):
    cm.remove((127,127,127))
  else:
    assert False

  cm.remove((0,0,0))
  cm.remove((255,255,255))
  cm.add((0,0,0))
  cm.add([(0,0,0),(255,255,255)])
  cm.add([(255,0,0),(0,255,0)])
  img = cm.threshold(Image(testimage))
  c=img.meanColor()
  
  #if( c[0] > 1 or c[1] > 1 or c[2] > 1 ):
  #  assert False

  cm.save("temp.txt")
  cm2 = ColorModel()
  cm2.load("temp.txt")
  img = Image("logo")
  img2 = cm2.threshold(img)
  cm2.add((0,0,255))
  img3 = cm2.threshold(img)
  cm2.add((255,255,0))
  cm2.add((0,255,255))
  cm2.add((255,0,255))
  img4 = cm2.threshold(img)
  cm2.add(img)
  img5 = cm2.threshold(img)
  
  results = [img,img2,img3,img4,img5]
  name_stem = "test_color_colormap_build"
  perform_diff(results,name_stem)

  #c=img.meanColor()
  #if( c[0] > 1 or c[1] > 1 or c[2] > 1 ):
  #  assert False


def test_feature_height():
  imgA = Image(logo)
  lines = imgA.findLines(1)
  heights = lines.height()

  if(len(heights) <= 0 ):
    assert False
  else:
    pass

def test_feature_width():
  imgA = Image(logo)
  lines = imgA.findLines(1)
  widths = lines.width()

  if(len(widths) <= 0):
    assert False
  else:
    pass

def test_feature_crop():
  imgA = Image(logo)

  lines = imgA.findLines()

  croppedImages = lines.crop()

  if(len(croppedImages) <= 0):
    assert False
  else:
    pass

    
def test_color_conversion_func_BGR():
  #we'll just go through the space to make sure nothing blows up
  img = Image(testimage)
  results = []
  results.append(img.toBGR())
  results.append(img.toRGB())
  results.append(img.toHLS())
  results.append(img.toHSV())
  results.append(img.toXYZ())

  bgr = img.toBGR()

  results.append(bgr.toBGR())
  results.append(bgr.toRGB())
  results.append(bgr.toHLS())
  results.append(bgr.toHSV())
  results.append(bgr.toXYZ())
  
  name_stem = "test_color_conversion_func_BGR"
  perform_diff(results,name_stem,tolerance=4.0)

  
def test_color_conversion_func_RGB():
  img = Image(testimage)
  if( not img.isBGR() ):
    assert False
  rgb = img.toRGB()
  
  foo = rgb.toBGR()
  if( not foo.isBGR() ):
    assert False   
  
  foo = rgb.toRGB()
  if( not foo.isRGB() ):
    assert False   
  
  foo = rgb.toHLS()
  if( not foo.isHLS() ):
    assert False     
  
  foo = rgb.toHSV()
  if( not foo.isHSV() ):
    assert False 
  
  foo = rgb.toXYZ()
  if( not foo.isXYZ() ):
    assert False 

def test_color_conversion_func_HSV():
  img = Image(testimage)
  hsv = img.toHSV()
  results = [hsv]
  results.append(hsv.toBGR())
  results.append(hsv.toRGB())
  results.append(hsv.toHLS())
  results.append(hsv.toHSV())
  results.append(hsv.toXYZ())
  name_stem = "test_color_conversion_func_HSV"
  perform_diff(results,name_stem,tolerance=4.0 )
  

def test_color_conversion_func_HLS():
  img = Image(testimage)

  hls = img.toHLS()
  results = [hls]

  results.append(hls.toBGR())
  results.append(hls.toRGB())
  results.append(hls.toHLS())
  results.append(hls.toHSV())
  results.append(hls.toXYZ())   

  name_stem = "test_color_conversion_func_HLS"
  perform_diff(results,name_stem,tolerance=4.0)


def test_color_conversion_func_XYZ():
  img = Image(testimage)

  xyz = img.toXYZ()  
  results = [xyz]
  results.append(xyz.toBGR())
  results.append(xyz.toRGB())
  results.append(xyz.toHLS())
  results.append(xyz.toHSV())
  results.append(xyz.toXYZ()) 

  name_stem = "test_color_conversion_func_XYZ"
  perform_diff(results,name_stem,tolerance=8.0)


def test_blob_maker():
    img = Image("../sampleimages/blockhead.png")
    blobber = BlobMaker()
    results = blobber.extract(img)
    print(len(results))
    if( len(results) != 7 ):
        assert False
        
def test_blob_holes():
    img = Image("../sampleimages/blockhead.png")
    blobber = BlobMaker()
    blobs = blobber.extract(img)
    count = 0
    blobs.draw()
    results = [img]
    name_stem = "test_blob_holes"
    perform_diff(results,name_stem,tolerance=3.0)


    for b in blobs:
        if( b.mHoleContour is not None ):
            count = count + len(b.mHoleContour)
    if( count != 7 ):
        assert False
        
def test_blob_hull():
    img = Image("../sampleimages/blockhead.png")
    blobber = BlobMaker()
    blobs = blobber.extract(img)
    blobs.draw()
    
    results = [img]
    name_stem = "test_blob_holes"
    perform_diff(results,name_stem,tolerance=3.0)

    for b in blobs:
      if( len(b.mConvexHull) < 3 ):
        assert False

def test_blob_data():
    img = Image("../sampleimages/blockhead.png")
    blobber = BlobMaker()
    blobs = blobber.extract(img)
    for b in blobs:
        if(b.mArea > 0):
            pass
        if(b.perimeter() > 0):
            pass
        if(sum(b.mAvgColor) > 0 ):
            pass
        if(sum(b.mBoundingBox) > 0 ):
            pass
        if(b.m00 is not 0 and
           b.m01 is not 0 and
           b.m10 is not 0 and
           b.m11 is not 0 and
           b.m20 is not 0 and
           b.m02 is not 0 and
           b.m21 is not 0 and
           b.m12 is not 0 ):
            pass
        if(sum(b.mHu) > 0):
            pass
        
def test_blob_render():
    img = Image("../sampleimages/blockhead.png")
    blobber = BlobMaker()
    blobs = blobber.extract(img)
    dl = DrawingLayer((img.width,img.height))
    reimg = DrawingLayer((img.width,img.height))
    for b in blobs:        
        b.draw(color=Color.RED, alpha=128)
        b.drawHoles(width=2,color=Color.BLUE)
        b.drawHull(color=Color.ORANGE,width=2)
        b.draw(color=Color.RED, alpha=128,layer=dl)
        b.drawHoles(width=2,color=Color.BLUE,layer=dl)
        b.drawHull(color=Color.ORANGE,width=2,layer=dl)
        b.drawMaskToLayer(reimg)

    img.addDrawingLayer(dl)
    results = [img]
    name_stem = "test_blob_render"
    perform_diff(results,name_stem,tolerance=5.0)

    pass

def test_blob_methods():
    img = Image("../sampleimages/blockhead.png")
    blobber = BlobMaker()
    blobs = blobber.extract(img)
    BL = (img.width,img.height)
    first = blobs[0]
    for b in blobs:
        b.width()
        b.height()
        b.area()
        b.maxX()
        b.minX()
        b.maxY()
        b.minY()
        b.minRectWidth()
        b.minRectHeight()
        b.minRectX()
        b.minRectY()
        b.contour()
        b.aspectRatio() 
        b.blobImage()
        b.blobMask()
        b.hullImage()
        b.hullMask()
        b.rectifyMajorAxis()
        b.blobImage()
        b.blobMask()
        b.hullImage()
        b.hullMask()
        b.angle()
        b.above(first)
        b.below(first)
        b.left(first)
        b.right(first)
        #b.contains(first)
        #b.overlaps(first)

def test_image_convolve():
    img = Image(testimageclr)
    kernel = np.array([[0,0,0],[0,1,0],[0,0,0]])
    img2 = img.convolve(kernel,center=(2,2))

    results = [img2]
    name_stem = "test_image_convolve"
    perform_diff(results,name_stem)

    c=img.meanColor()
    d=img2.meanColor()
    e0 = abs(c[0]-d[0])
    e1 = abs(c[1]-d[1])
    e2 = abs(c[2]-d[2])
    if( e0 > 1 or e1 > 1 or e2 > 1 ):
        assert False


def test_detection_ocr():
    img = Image(ocrimage)
    
    foundtext = img.readText()
    print foundtext
    if(len(foundtext) <= 1):
        assert False
    else:
        pass
        
def test_template_match():
    source = Image("../sampleimages/templatetest.png")
    template = Image("../sampleimages/template.png")
    t = 2
    fs = source.findTemplate(template,threshold=t)
    fs.draw()
    results = [source]
    name_stem = "test_template_match"
    perform_diff(results,name_stem)

    pass


def test_image_intergralimage():
    img = Image(logo)
    ii = img.integralImage()
    
    if len(ii) == 0:
        assert False


def test_segmentation_diff():
    segmentor = DiffSegmentation()
    i1 = Image("logo")
    i2 = Image("logo_inverted")
    segmentor.addImage(i1)
    segmentor.addImage(i2)
    blobs = segmentor.getSegmentedBlobs()
    if(blobs == None):
        assert False
    else:
        pass

def test_segmentation_running():
    segmentor = RunningSegmentation()
    i1 = Image("logo")
    i2 = Image("logo_inverted")
    segmentor.addImage(i1)
    segmentor.addImage(i2)
    blobs = segmentor.getSegmentedBlobs()
    if(blobs == None):
        assert False
    else:
        pass

def test_segmentation_color():
    segmentor = ColorSegmentation()
    i1 = Image("logo")
    i2 = Image("logo_inverted")
    segmentor.addImage(i1)
    segmentor.addImage(i2)
    blobs = segmentor.getSegmentedBlobs()
    if(blobs == None):
        assert False
    else:
        pass

def test_embiggen():
  img = Image(logo)

  results = []
  w = int(img.width*1.2)
  h = int(img.height*1.2)

  results.append(img.embiggen(size=(w,h),color=Color.RED))
  results.append(img.embiggen(size=(w,h),color=Color.RED,pos=(30,30)))
  
  results.append(img.embiggen(size=(w,h),color=Color.RED,pos=(-20,-20)))
  results.append(img.embiggen(size=(w,h),color=Color.RED,pos=(30,-20)))
  results.append(img.embiggen(size=(w,h),color=Color.RED,pos=(60,-20)))
  results.append(img.embiggen(size=(w,h),color=Color.RED,pos=(60,30)))
  
  results.append(img.embiggen(size=(w,h),color=Color.RED,pos=(80,80)))
  results.append(img.embiggen(size=(w,h),color=Color.RED,pos=(30,80)))
  results.append(img.embiggen(size=(w,h),color=Color.RED,pos=(-20,80)))
  results.append(img.embiggen(size=(w,h),color=Color.RED,pos=(-20,30)))

  name_stem = "test_embiggen"
  perform_diff(results,name_stem)
    
  pass

def test_createBinaryMask():
  img2 = Image(logo)
  results = []
  results.append(img2.createBinaryMask(color1=(0,100,100),color2=(255,200,200)))
  results.append(img2.createBinaryMask(color1=(0,0,0),color2=(128,128,128)))
  results.append(img2.createBinaryMask(color1=(0,0,128),color2=(255,255,255)))
  
  name_stem = "test_createBinaryMask"
  perform_diff(results,name_stem)
  
  pass

def test_applyBinaryMask():
  img = Image(logo)
  mask = img.createBinaryMask(color1=(0,128,128),color2=(255,255,255))
  results = []
  results.append(img.applyBinaryMask(mask))
  results.append(img.applyBinaryMask(mask,bg_color=Color.RED))

  name_stem = "test_applyBinaryMask"
  perform_diff(results,name_stem,tolerance=3.0)    
 
  pass

def test_applyPixelFunc():
  img = Image(logo)
  def myFunc((r,g,b)):
    return( (b,g,r) )

  img = img.applyPixelFunction(myFunc)
  name_stem = "test_applyPixelFunc"
  results = [img]
  perform_diff(results,name_stem)    
  pass

def test_applySideBySide():
  img = Image(logo)
  img3 = Image(testimage2)

  #LB = little image big image
  #BL = big image little image  -> this is important to test all the possible cases.
  results = []

  results.append(img3.sideBySide(img,side='right',scale=False))
  results.append(img3.sideBySide(img,side='left',scale=False))
  results.append(img3.sideBySide(img,side='top',scale=False))
  results.append(img3.sideBySide(img,side='bottom',scale=False))

  results.append(img.sideBySide(img3,side='right',scale=False))
  results.append(img.sideBySide(img3,side='left',scale=False))
  results.append(img.sideBySide(img3,side='top',scale=False))
  results.append(img.sideBySide(img3,side='bottom',scale=False))

  results.append(img3.sideBySide(img,side='right',scale=True))
  results.append(img3.sideBySide(img,side='left',scale=True))
  results.append(img3.sideBySide(img,side='top',scale=True))
  results.append(img3.sideBySide(img,side='bottom',scale=True))

  results.append(img.sideBySide(img3,side='right',scale=True))
  results.append(img.sideBySide(img3,side='left',scale=True))
  results.append(img.sideBySide(img3,side='top',scale=True))
  results.append(img.sideBySide(img3,side='bottom',scale=True))

  name_stem = "test_applySideBySide"
  perform_diff(results,name_stem)    

  pass

def test_resize():
  img = Image(logo)
  w = img.width
  h = img.height
  img2 = img.resize(w*2,None)
  if( img2.width != w*2 or img2.height != h*2):
    assert False
    
  img3 = img.resize(h=h*2)
  
  if( img3.width != w*2 or img3.height != h*2):
    assert False
    
  img4 = img.resize(h=h*2,w=w*2)
  
  if( img4.width != w*2 or img4.height != h*2):
    assert False
    
    pass

  results = [img2,img3,img4]
  name_stem = "test_resize"
  perform_diff(results,name_stem)    


def test_createAlphaMask():
  alphaMask = Image(alphaSrcImg)
  mask = alphaMask.createAlphaMask(hue=60)
  mask2 = alphaMask.createAlphaMask(hue_lb=59,hue_ub=61)
  top = Image(topImg)
  bottom = Image(bottomImg)
  bottom = bottom.blit(top,alphaMask=mask2)
  results = [mask,mask2,bottom]
  name_stem = "test_createAlphaMask"
  perform_diff(results,name_stem)    
  

def test_blit_regular(): 
  top = Image(topImg)
  bottom = Image(bottomImg)
  results = []
  results.append(bottom.blit(top))
  results.append(bottom.blit(top,pos=(-10,-10)))
  results.append(bottom.blit(top,pos=(-10,10)))
  results.append(bottom.blit(top,pos=(10,-10)))
  results.append(bottom.blit(top,pos=(10,10)))

  name_stem = "test_blit_regular"
  perform_diff(results,name_stem)    
    
  pass

def test_blit_mask():
  top = Image(topImg)
  bottom = Image(bottomImg)
  mask = Image(maskImg)
  results = []
  results.append(bottom.blit(top,mask=mask))
  results.append(bottom.blit(top,mask=mask,pos=(-50,-50)))
  results.append(bottom.blit(top,mask=mask,pos=(-50,50)))
  results.append(bottom.blit(top,mask=mask,pos=(50,-50)))
  results.append(bottom.blit(top,mask=mask,pos=(50,50)))

  name_stem = "test_blit_mask"
  perform_diff(results,name_stem)    

  pass


def test_blit_alpha():
  top = Image(topImg)
  bottom = Image(bottomImg)
  a = 0.5
  results = []
  results.append(bottom.blit(top,alpha=a))
  results.append(bottom.blit(top,alpha=a,pos=(-50,-50)))
  results.append(bottom.blit(top,alpha=a,pos=(-50,50)))
  results.append(bottom.blit(top,alpha=a,pos=(50,-50)))
  results.append(bottom.blit(top,alpha=a,pos=(50,50)))
  name_stem = "test_blit_alpha"
  perform_diff(results,name_stem)    

  pass


def test_blit_alpha_mask():
  top = Image(topImg)
  bottom = Image(bottomImg)
  aMask = Image(alphaMaskImg)
  results = [] 

  results.append(bottom.blit(top,alphaMask=aMask))
  results.append(bottom.blit(top,alphaMask=aMask,pos=(-10,-10)))
  results.append(bottom.blit(top,alphaMask=aMask,pos=(-10,10)))
  results.append(bottom.blit(top,alphaMask=aMask,pos=(10,-10)))
  results.append(bottom.blit(top,alphaMask=aMask,pos=(10,10)))

  name_stem = "test_blit_alpha_mask"
  perform_diff(results,name_stem)    

  pass


def test_imageset():
    imgs = ImageSet()

    if(isinstance(imgs, ImageSet)):
      pass
    else:
      assert False

def test_hsv_conversion():
    px = Image((1,1))
    px[0,0] = Color.GREEN
    if (Color.hsv(Color.GREEN) == px.toHSV()[0,0]):
      pass
    else:
      assert False


def test_whiteBalance():
  img = Image("../sampleimages/BadWB2.jpg")
  output = img.whiteBalance()
  output2 = img.whiteBalance(method="GrayWorld")
  results = [output,output2]
  name_stem = "test_whiteBalance"
  perform_diff(results,name_stem)    

def test_hough_circles():
  img = Image(circles)
  circs = img.findCircle(thresh=100)
  circs.draw()
  if( circs[0] < 1 ):
    assert False
  circs[0].coordinates()
  circs[0].width()
  circs[0].area()
  circs[0].perimeter()
  circs[0].height()
  circs[0].radius()
  circs[0].diameter()
  circs[0].colorDistance()
  circs[0].meanColor()
  circs[0].distanceFrom(point=(0,0))
  circs[0].draw()
  img2 = circs[0].crop()
  img3 = circs[0].crop(noMask=True)

  results = [img,img2,img3]
  name_stem = "test_hough_circle"
  perform_diff(results,name_stem)    
  

  if( img2 is not None and img3 is not None ):
    pass
  else:
    assert False

def test_drawRectangle():
  img = Image(testimage2)
  img.drawRectangle(0,0,100,100,color=Color.BLUE,width=0,alpha=0)
  img.drawRectangle(1,1,100,100,color=Color.BLUE,width=2,alpha=128)
  img.drawRectangle(1,1,100,100,color=Color.BLUE,width=1,alpha=128)
  img.drawRectangle(2,2,100,100,color=Color.BLUE,width=1,alpha=255)
  img.drawRectangle(3,3,100,100,color=Color.BLUE)
  img.drawRectangle(4,4,100,100,color=Color.BLUE,width=12)
  img.drawRectangle(5,5,100,100,color=Color.BLUE,width=-1)

  results = [img]
  name_stem = "test_drawRectangle"
  perform_diff(results,name_stem)    

  pass


def test_BlobMinRect():
  img = Image(testimageclr)
  blobs = img.findBlobs()
  for b in blobs:
    b.drawMinRect(color=Color.BLUE,width=3,alpha=123)
  results = [img]
  name_stem = "test_BlobMinRect"
  perform_diff(results,name_stem)    
  pass

def test_BlobRect():
  img = Image(testimageclr)
  blobs = img.findBlobs()
  for b in blobs:
    b.drawRect(color=Color.BLUE,width=3,alpha=123)

  results = [img]
  name_stem = "test_BlobRect"
  perform_diff(results,name_stem)    
  pass

  
def test_BlobPickle():
  img = Image(testimageclr)
  blobs = img.findBlobs()
  for b in blobs:
    p = pickle.dumps(b)
    ub = pickle.loads(p)
    if (ub.mMask - b.mMask).meanColor() != Color.BLACK:
      assert False 
   
  pass

def test_blob_isa_methods():
  img1 = Image(circles)
  img2 = Image("../sampleimages/blockhead.png")
  blobs = img1.findBlobs().sortArea()
  t1 = blobs[-1].isCircle()
  f1 = blobs[-1].isRectangle()
  blobs = img2.findBlobs().sortArea()
  f2 = blobs[-1].isCircle()
  t2 = blobs[-1].isRectangle()
  if( t1 and t2 and not f1 and not f2):
    pass
  else:
    assert False

def test_findKeypoints():
  try:
    import cv2
  except:
    pass
    return 
  img = Image(testimage2)
  kp = img.findKeypoints()
  for k in kp:
    k.getObject()
    k.descriptor()
    k.quality()
    k.octave()
    k.flavor()
    k.angle()
    k.coordinates()
    k.draw()
    k.distanceFrom()
    k.meanColor()
    k.area()
    k.perimeter()
    k.width()
    k.height()
    k.radius()
    k.crop()

  kp.draw()
  results = [img]
  name_stem = "test_findKeypoints"
  #~ perform_diff(results,name_stem)    
  
  pass

def test_movement_feature():
  current1 = Image("../sampleimages/flow_simple1.png")
  prev = Image("../sampleimages/flow_simple2.png")
  
  fs = current1.findMotion(prev, window=7)  
  if( len(fs) > 0 ):
    fs.draw(color=Color.RED)
    img = fs[0].crop()
    color = fs[1].meanColor()
    wndw = fs[1].windowSz()
    for f in fs:
      f.vector()
      f.magnitude()
  else:
    assert False

  
  current2 = Image("../sampleimages/flow_simple1.png")
  fs = current2.findMotion(prev, window=7,method='HS')  
  if( len(fs) > 0 ):
    fs.draw(color=Color.RED)
    img = fs[0].crop()
    color = fs[1].meanColor()
    wndw = fs[1].windowSz()
    for f in fs:
      f.vector()
      f.magnitude()
  else:
    assert False
  
  current3 = Image("../sampleimages/flow_simple1.png")
  fs = current3.findMotion(prev, window=7,method='LK',aggregate=False)  
  if( len(fs) > 0 ):
    fs.draw(color=Color.RED)
    img = fs[0].crop()
    color = fs[1].meanColor()
    wndw = fs[1].windowSz()
    for f in fs:
      f.vector()
      f.magnitude()
  else:
    assert False

  results = [current1,current2,current3]
  name_stem = "test_movement_feature"
  #~ perform_diff(results,name_stem,tolerance=4.0)    

  pass 

def test_keypoint_extraction():
  try:
    import cv2
  except:
    pass
    return 

  img1 = Image("../sampleimages/KeypointTemplate2.png")
  img2 = Image("../sampleimages/KeypointTemplate2.png")
  img3 = Image("../sampleimages/KeypointTemplate2.png")

  kp1 = img1.findKeypoints()
  kp2 = img2.findKeypoints(highQuality=True)
  kp3 = img3.findKeypoints(flavor="STAR")
  kp1.draw()
  kp2.draw()
  kp3.draw()
  #TODO: Fix FAST binding
  #~ kp4 = img.findKeypoints(flavor="FAST",min_quality=10)
  if( len(kp1)==190 and 
      len(kp2)==190 and
      len(kp3)==37
      #~ and len(kp4)==521
    ):
    pass
  else:
    assert False
  results = [img1,img2,img3]
  name_stem = "test_keypoint_extraction"
  perform_diff(results,name_stem,tolerance=3.0)    


def test_keypoint_match():
  try:
    import cv2
  except:
    pass
    return 

  template = Image("../sampleimages/KeypointTemplate2.png")
  match0 = Image("../sampleimages/kptest0.png")
  match1 = Image("../sampleimages/kptest1.png")
  match3 = Image("../sampleimages/kptest2.png")
  match2 = Image("../sampleimages/aerospace.jpg")# should be none 

  fs0 = match0.findKeypointMatch(template)#test zero
  fs1 = match1.findKeypointMatch(template,quality=300.00,minDist=0.5,minMatch=0.2)
  fs3 = match3.findKeypointMatch(template,quality=300.00,minDist=0.5,minMatch=0.2)
  print "This should fail"
  fs2 = match2.findKeypointMatch(template,quality=500.00,minDist=0.2,minMatch=0.1)
  if( fs0 is not None and fs1 is not None and fs2 is None and  fs3 is not None):
    fs0.draw()
    fs1.draw()
    fs3.draw()
    f = fs0[0] 
    f.drawRect()
    f.draw()
    f.getHomography()
    f.getMinRect()
    f.meanColor()
    f.crop()
    f.x
    f.y
    f.coordinates()
  else:
    assert False

  results = [match0,match1,match2,match3]
  name_stem = "test_find_keypoint_match"
  perform_diff(results,name_stem)    
 

def test_draw_keypoint_matches():
  try:
    import cv2
  except:
    pass
    return
  template = Image("../sampleimages/KeypointTemplate2.png")
  match0 = Image("../sampleimages/kptest0.png")
  result = match0.drawKeypointMatches(template,thresh=500.00,minDist=0.15,width=1)

  results = [result]
  name_stem = "test_draw_keypoint_matches"
  perform_diff(results,name_stem,tolerance=4.0)    


  pass


def test_basic_palette():
  img = Image(testimageclr)
  img._generatePalette(10,False)
  if( img._mPalette is not None and
      img._mPaletteMembers is not None and
      img._mPalettePercentages is not None and
      img._mPaletteBins == 10
      ):
    img._generatePalette(20,True)
    if( img._mPalette is not None and
        img._mPaletteMembers is not None and
        img._mPalettePercentages is not None and
        img._mPaletteBins == 20
        ):
      pass

def test_palettize():
  img = Image(testimageclr)
  img2 = img.palettize(bins=20,hue=False)
  img3 = img.palettize(bins=3,hue=True)
  #UHG@! can't diff because of the kmeans initial conditions causes
  # things to bounce around... otherwise we need to set a friggin huge tolerance

  #results = [img2,img3]
  #name_stem = "test_palettize"
  #perform_diff(results,name_stem)    
  pass

def test_repalette():
  img = Image(testimageclr)
  img2 = Image(bottomImg)
  p = img.getPalette()
  img3 = img2.rePalette(p)
  p = img.getPalette(hue=True)
  img4 = img2.rePalette(p,hue=True)

  #results = [img3,img4]
  #name_stem = "test_repalette"
  #perform_diff(results,name_stem)    

  pass

def test_drawPalette():
  img = Image(testimageclr)
  img1 = img.drawPaletteColors()
  img2 = img.drawPaletteColors(horizontal=False)
  img3 = img.drawPaletteColors(size=(69,420) )
  img4 = img.drawPaletteColors(size=(69,420),horizontal=False)
  img5 = img.drawPaletteColors(hue=True)
  img6 = img.drawPaletteColors(horizontal=False,hue=True)
  img7 = img.drawPaletteColors(size=(69,420),hue=True )
  img8 = img.drawPaletteColors(size=(69,420),horizontal=False,hue=True)

def test_palette_binarize():
  img = Image(testimageclr)
  p = img.getPalette()
  img2 = img.binarizeFromPalette(p[0:5])
  p = img.getPalette(hue=True)
  img2 = img.binarizeFromPalette(p[0:5])
  
  pass

def test_palette_blobs():
  img = Image(testimageclr)
  p = img.getPalette()
  b1 = img.findBlobsFromPalette(p[0:5])
  b1.draw()
  

  p = img.getPalette(hue=True)
  b2 = img.findBlobsFromPalette(p[0:5])
  b2.draw()
  
  if( len(b1) > 0 and len(b2) > 0 ):
    pass
  else:
    assert False

    

def test_skeletonize():
  img = Image(logo)
  s = img.skeletonize()
  s2 = img.skeletonize(10)

  results = [s,s2]
  name_stem = "test_skelotinze"
  perform_diff(results,name_stem)    

  pass


def test_threshold():
  img = Image(logo)
  for t in range(0,255):
    img.threshold(t)
  pass

def test_smartThreshold():
  img = Image("../sampleimages/RatTop.png")
  mask = Image((img.width,img.height))
  mask.dl().circle((100,100),80,color=Color.MAYBE_BACKGROUND,filled=True)
  mask.dl().circle((100,100),60,color=Color.MAYBE_FOREGROUND,filled=True)
  mask.dl().circle((100,100),40,color=Color.FOREGROUND,filled=True)
  mask = mask.applyLayers()
  new_mask1 = img.smartThreshold(mask=mask)  
  new_mask2 = img.smartThreshold(rect=(30,30,150,185))
 

  results = [new_mask1,new_mask2]
  name_stem = "test_smartThreshold"
  perform_diff(results,name_stem)    

  pass

def test_smartFindBlobs():
  img = Image("../sampleimages/RatTop.png")
  mask = Image((img.width,img.height))
  mask.dl().circle((100,100),80,color=Color.MAYBE_BACKGROUND,filled=True)
  mask.dl().circle((100,100),60,color=Color.MAYBE_FOREGROUND,filled=True)
  mask.dl().circle((100,100),40,color=Color.FOREGROUND,filled=True)
  mask = mask.applyLayers()
  blobs = img.smartFindBlobs(mask=mask)
  blobs.draw()
  results = [img]

  if( len(blobs) < 1 ):
    assert False

  for t in range(2,3):
    img = Image("../sampleimages/RatTop.png")
    blobs2 = img.smartFindBlobs(rect=(30,30,150,185),thresh_level=t)
    if(blobs2 is not None):
      blobs2.draw()
      results.append(img)

  name_stem = "test_smartFindBlobs"
  perform_diff(results,name_stem)    
        
  pass


def test_image_webp_load():
  #only run if webm suppport exist on system
  try:
    import webm
  except:
    if( SHOW_WARNING_TESTS ):
      logger.warning("Couldn't run the webp test as optional webm library required")
    pass

  else:
    img = Image(webp)

    if len(img.toString()) <= 1:
      assert False

    else:
      pass
    
def test_image_webp_save():
  #only run if webm suppport exist on system
  try:
    import webm
  except:
    if( SHOW_WARNING_TESTS ):
      logger.warning("Couldn't run the webp test as optional webm library required")
    pass

  else:
    img = Image('simplecv')
    tf = tempfile.NamedTemporaryFile(suffix=".webp")
    if img.save(tf.name):
      pass
    else:
      assert False

def test_detection_spatial_relationships():
  img = Image(testimageclr)
  template = img.crop(200,200,50,50)
  motion = img.embiggen((img.width+10,img.height+10),pos=(10,10))
  motion = motion.crop(0,0,img.width,img.height)
  blobFS = img.findBlobs()
  lineFS = img.findLines()
  cornFS = img.findCorners()
  moveFS = img.findMotion(motion)
  moveFS = FeatureSet(moveFS[42:52]) # l337 s5p33d h4ck - okay not really
  tempFS = img.findTemplate(template,threshold=1)
  aCirc = (img.width/2,img.height/2,np.min([img.width/2,img.height/2]))
  aRect = (50,50,200,200)
  aPoint = (img.width/2,img.height/2)
  aPoly =  [(0,0),(img.width/2,0),(0,img.height/2)] # a triangle

  
  feats  = [blobFS,lineFS,cornFS,tempFS,moveFS]

  for f in feats:
    print str(len(f))

  for f in feats:
    for g in feats:
      
      sample = f[0]
      sample2 = f[1]
      print type(f[0])
      print type(g[0])
  
      g.above(sample)
      g.below(sample)
      g.left(sample)
      g.right(sample)
      g.overlaps(sample)
      g.inside(sample)
      g.outside(sample)

      g.inside(aRect)
      g.outside(aRect)

      g.inside(aCirc)
      g.outside(aCirc)

      g.inside(aPoly)
      g.outside(aPoly)

      g.above(aPoint)
      g.below(aPoint)
      g.left(aPoint)
      g.right(aPoint)


  pass

def test_getEXIFData():
  img = Image("../sampleimages/cat.jpg")
  img2 = Image(testimage)
  d1 = img.getEXIFData()
  d2 = img2.getEXIFData()
  if( len(d1) > 0 and len(d2) == 0 ):
    pass
  else:
    assert False

def test_get_raw_dft():
  img = Image("../sampleimages/RedDog2.jpg")
  raw3 = img.rawDFTImage()
  raw1 = img.rawDFTImage(grayscale=True)
  if( len(raw3) != 3 or
      len(raw1) != 1 or
      raw1[0].width != img.width or
      raw1[0].height != img.height or
      raw3[0].height != img.height or
      raw3[0].width != img.width or
      raw1[0].depth != 64L or
      raw3[0].depth != 64L or
      raw3[0].channels != 2 or
      raw3[0].channels != 2 ):
    assert False
  else:
    pass

def test_getDFTLogMagnitude():
  img = Image("../sampleimages/RedDog2.jpg")  
  lm3 = img.getDFTLogMagnitude()
  lm1 = img.getDFTLogMagnitude(grayscale=True)

  results = [lm3,lm1]
  name_stem = "test_getDFTLogMagnitude"
  perform_diff(results,name_stem)    

  pass


def test_applyDFTFilter():
  img = Image("../sampleimages/RedDog2.jpg")
  flt = Image("../sampleimages/RedDogFlt.png")
  f1 = img.applyDFTFilter(flt)
  f2 = img.applyDFTFilter(flt,grayscale=True)
  results = [f1,f2]
  name_stem = "test_applyDFTFilter"
  perform_diff(results,name_stem)    
  pass
  
def test_highPassFilter():
  img = Image("../sampleimages/RedDog2.jpg")
  a = img.highPassFilter(0.5)
  b = img.highPassFilter(0.5,grayscale=True)
  c = img.highPassFilter(0.5,yCutoff=0.4)
  d = img.highPassFilter(0.5,yCutoff=0.4,grayscale=True)
  e = img.highPassFilter([0.5,0.4,0.3])
  f = img.highPassFilter([0.5,0.4,0.3],yCutoff=[0.5,0.4,0.3])

  results = [a,b,c,d,e,f]
  name_stem = "test_HighPassFilter"
  perform_diff(results,name_stem)        
  pass

def test_lowPassFilter():
  img = Image("../sampleimages/RedDog2.jpg")
  a = img.lowPassFilter(0.5)
  b = img.lowPassFilter(0.5,grayscale=True)
  c = img.lowPassFilter(0.5,yCutoff=0.4)
  d = img.lowPassFilter(0.5,yCutoff=0.4,grayscale=True)
  e = img.lowPassFilter([0.5,0.4,0.3])
  f = img.lowPassFilter([0.5,0.4,0.3],yCutoff=[0.5,0.4,0.3])

  results = [a,b,c,d,e,f]
  name_stem = "test_LowPassFilter"
  perform_diff(results,name_stem)        

  pass

def test_findHaarFeatures():
  img = Image("../sampleimages/orson_welles.jpg")
  face = HaarCascade("face.xml")
  f = img.findHaarFeatures(face)
  f2 = img.findHaarFeatures("face.xml")
  if( len(f) > 0 and len(f2) > 0 ):
    f.draw()
    f2.draw()
    f[0].width()
    f[0].height()
    f[0].draw()
    f[0].x
    f[0].y
    f[0].length()
    f[0].area()
    pass
  else:
    assert False
  
  results = [img]
  name_stem = "test_findHaarFeatures"
  perform_diff(results,name_stem)        
    
    

def test_biblical_flood_fill():
  img = Image(testimage2)
  b = img.findBlobs()
  img.floodFill(b.coordinates(),tolerance=3,color=Color.RED)
  img.floodFill(b.coordinates(),tolerance=(3,3,3),color=Color.BLUE)
  img.floodFill(b.coordinates(),tolerance=(3,3,3),color=Color.GREEN,fixed_range=False)
  img.floodFill((30,30),lower=3,upper=5,color=Color.ORANGE)
  img.floodFill((30,30),lower=3,upper=(5,5,5),color=Color.ORANGE)
  img.floodFill((30,30),lower=(3,3,3),upper=5,color=Color.ORANGE)
  img.floodFill((30,30),lower=(3,3,3),upper=(5,5,5))

  results = [img]
  name_stem = "test_biblical_flood_fill"
  perform_diff(results,name_stem)        

  pass
  
def test_flood_fill_to_mask():
  img = Image(testimage2)
  b = img.findBlobs()
  imask = img.edges()
  omask = img.floodFillToMask(b.coordinates(),tolerance=10)
  omask2 = img.floodFillToMask(b.coordinates(),tolerance=(3,3,3),mask=imask)
  omask3 = img.floodFillToMask(b.coordinates(),tolerance=(3,3,3),mask=imask,fixed_range=False)

  results = [omask,omask2,omask3]
  name_stem = "test_flood_fill_to_mask"
  perform_diff(results,name_stem)        

  pass

def test_findBlobsFromMask():
  img = Image(testimage2)
  mask = img.binarize().invert()
  b1 = img.findBlobsFromMask(mask)
  b2 = img.findBlobs()
  b1.draw()
  b2.draw()

  results = [img]
  name_stem = "test_findBlobsFromMask"
  perform_diff(results,name_stem)        


  if(len(b1) == len(b2) ):
    pass
  else:
    assert False
  


def test_bandPassFilter():
  img = Image("../sampleimages/RedDog2.jpg")
  a = img.bandPassFilter(0.1,0.3)
  b = img.bandPassFilter(0.1,0.3,grayscale=True)
  c = img.bandPassFilter(0.1,0.3,yCutoffLow=0.1,yCutoffHigh=0.3)
  d = img.bandPassFilter(0.1,0.3,yCutoffLow=0.1,yCutoffHigh=0.3,grayscale=True)
  e = img.bandPassFilter([0.1,0.2,0.3],[0.5,0.5,0.5])
  f = img.bandPassFilter([0.1,0.2,0.3],[0.5,0.5,0.5],yCutoffLow=[0.1,0.2,0.3],yCutoffHigh=[0.6,0.6,0.6])
  results = [a,b,c,d,e,f]
  name_stem = "test_bandPassFilter"
  perform_diff(results,name_stem)        


def test_image_slice():
  img = Image("../sampleimages/blockhead.png")
  I = img.findLines()
  I2 = I[0:10]
  if type(I2) == list:
    assert False
  else:
    pass

def test_blob_spatial_relationships():
  img = Image("../sampleimages/spatial_relationships.png")
  #please see the image
  blobs = img.findBlobs(threshval=1)
  blobs = blobs.sortArea()
  print(len(blobs))

  center = blobs[-1]
  top = blobs[-2]
  right = blobs[-3]
  bottom = blobs[-4]
  left = blobs[-5]
  inside = blobs[-7]
  overlap = blobs[-6]

  if( not top.above(center) ):
    assert False
  if( not bottom.below(center)):
    assert False
  if( not right.right(center)):
    assert False
  if( not left.left(center)):
    assert False

  if( not center.contains(inside)):
    assert False

  if( center.contains(left) ):
    assert False

  if( not center.overlaps(overlap) ):
    assert False

  if( not overlap.overlaps(center) ):
    assert False

  myTuple = (img.width/2,img.height/2)

  if( not top.above(myTuple) ):
    assert False
  if( not bottom.below(myTuple)):
    assert False
  if( not right.right(myTuple)):
    assert False
  if( not left.left(myTuple)):
    assert False

  if( not top.above(myTuple) ):
    assert False
  if( not bottom.below(myTuple)):
    assert False
  if( not right.right(myTuple)):
    assert False
  if( not left.left(myTuple)):
    assert False
  if( not center.contains(myTuple)):
    assert False

  myNPA = np.array([img.width/2,img.height/2])
  if( not top.above(myNPA) ):
    assert False
  if( not bottom.below(myNPA)):
    assert False
  if( not right.right(myNPA)):
    assert False
  if( not left.left(myNPA)):
    assert False
  if( not center.contains(myNPA)):
    assert False

  if( not center.contains(inside) ):
    assert False

def test_get_aspectratio():
  img = Image("../sampleimages/EdgeTest1.png")
  img2 = Image("../sampleimages/EdgeTest2.png")
  b = img.findBlobs()
  l = img2.findLines()
  c = img2.findCircle(thresh=200)
  c2 = img2.findCorners()
  kp = img2.findKeypoints()
  bb = b.aspectRatios()
  ll = l.aspectRatios()
  cc = c.aspectRatios()
  c22 = c2.aspectRatios()
  kp2 = kp.aspectRatios()

  if( len(bb) > 0 and
      len(ll) > 0 and
      len(cc) > 0 and
      len(c22) > 0 and
      len(kp2) > 0 ):
    pass
  else:
    assert False

def test_line_crop():
  img = Image("../sampleimages/EdgeTest2.png")
  l = img.findLines().sortArea()
  l = l[-5:-1]
  results = []
  for ls in l:
    results.append( ls.crop() )
  name_stem = "test_lineCrop"
  perform_diff(results,name_stem,tolerance=3.0)        
  pass
  
def test_get_corners():
  img = Image("../sampleimages/EdgeTest1.png")
  img2 = Image("../sampleimages/EdgeTest2.png")
  b = img.findBlobs()
  tl = b.topLeftCorners()
  tr = b.topRightCorners()
  bl = b.bottomLeftCorners()
  br = b.bottomRightCorners()

  l = img2.findLines()
  tl2 = l.topLeftCorners()
  tr2 = l.topRightCorners()
  bl2 = l.bottomLeftCorners()
  br2 = l.bottomRightCorners()
  
  if( tl is not None and
      tr is not None and
      bl is not None and
      br is not None and
      tl2 is not None and
      tr2 is not None and
      bl2 is not None and
      br2 is not None ):
    pass
  else:
    assert False

def test_save_kwargs():
  img = Image("lenna")
  l95 = "l95.jpg"
  l90 = "l90.jpg"
  l80 ="l80.jpg"
  l70="l70.jpg"
  
  img.save(l95,quality=95)
  img.save(l90,quality=90)
  img.save(l80,quality=80)
  img.save(l70,quality=75)
  
  s95 = os.stat(l95).st_size
  s90 = os.stat(l90).st_size
  s80 = os.stat(l80).st_size
  s70 = os.stat(l70).st_size
  
  if( s70 < s80 and s80 < s90 and s90 < s95 ):
    pass
  else:
    assert False

  s95 = os.remove(l95)
  s90 = os.remove(l90)
  s80 = os.remove(l80)
  s70 = os.remove(l70)
  
def test_on_edge():
  img1 = "./../sampleimages/EdgeTest1.png"
  img2 = "./../sampleimages/EdgeTest2.png"
  imgA = Image(img1)
  imgB = Image(img2)
  imgC = Image(img2)
  imgD = Image(img2)
  imgE = Image(img2)
  
  blobs = imgA.findBlobs()
  circs = imgB.findCircle(thresh=200)
  corners = imgC.findCorners()
  kp = imgD.findKeypoints()
  lines = imgE.findLines()
  
  rim =  blobs.onImageEdge()
  inside = blobs.notOnImageEdge()
  rim.draw(color=Color.RED)
  inside.draw(color=Color.BLUE)

  rim =  circs.onImageEdge()
  inside = circs.notOnImageEdge()
  rim.draw(color=Color.RED)
  inside.draw(color=Color.BLUE)

  #rim =  corners.onImageEdge()
  inside = corners.notOnImageEdge()
  #rim.draw(color=Color.RED)
  inside.draw(color=Color.BLUE)

  #rim =  kp.onImageEdge()
  inside = kp.notOnImageEdge()
  #rim.draw(color=Color.RED)
  inside.draw(color=Color.BLUE)

  rim =  lines.onImageEdge()
  inside = lines.notOnImageEdge()
  rim.draw(color=Color.RED)
  inside.draw(color=Color.BLUE)
  
  results = [imgA,imgB,imgC,imgD,imgE]
  name_stem = "test_onEdge_Features"
  #~ perform_diff(results,name_stem,tolerance=8.0)        

def test_feature_angles():
  img = Image("../sampleimages/rotation2.png")
  img2 = Image("../sampleimages/rotation.jpg")
  img3 = Image("../sampleimages/rotation.jpg")
  b = img.findBlobs()
  l = img2.findLines()
  k = img3.findKeypoints()

  for bs in b:
    tl = bs.topLeftCorner()
    img.drawText(str(bs.angle()),tl[0],tl[1],color=Color.RED)
  
  for ls in l:
    tl = ls.topLeftCorner()
    img2.drawText(str(ls.angle()),tl[0],tl[1],color=Color.GREEN)

  for ks in k:
    tl = ks.topLeftCorner()
    img3.drawText(str(ks.angle()),tl[0],tl[1],color=Color.BLUE)

  results = [img,img2,img3]
  name_stem = "test_feature_angles"
  perform_diff(results,name_stem,tolerance=9.0)        

def test_feature_angles_rotate():
  img = Image("../sampleimages/rotation2.png")
  b = img.findBlobs()
  results = []

  for bs in b:
    temp = bs.crop() 
    derp = temp.rotate(bs.angle(),fixed=False)
    derp.drawText(str(bs.angle()),10,10,color=Color.RED)
    results.append(derp)
    bs.rectifyMajorAxis()
    results.append(bs.blobImage())

  name_stem = "test_feature_angles_rotate"
  perform_diff(results,name_stem,tolerance=7.0)        


def test_nparray2cvmat():
  img = Image('logo')
  gray = img.getGrayNumpy()
  gf32 = np.array(gray,dtype='float32')
  gf64 = np.array(gray,dtype='float64')

  a = npArray2cvMat(gray)
  b = npArray2cvMat(gf32)
  c = npArray2cvMat(gf64)

  a = npArray2cvMat(gray,cv.CV_8UC1)
  b = npArray2cvMat(gf32,cv.CV_8UC1)
  c = npArray2cvMat(gf64,cv.CV_8UC1)

def test_minrect_blobs():
  img = Image("../sampleimages/bolt.png")
  img = img.invert()
  results = []
  for i in range(-10,10):
    ang = float(i*18.00)
    print ang
    t = img.rotate(ang)
    b = t.findBlobs(threshval=128)
    b[-1].drawMinRect(color=Color.RED,width=5)
    results.append(t)

  name_stem = "test_minrect_blobs"
  perform_diff(results,name_stem,tolerance=11.0)        

def test_pixelize():
  img = Image("../sampleimages/The1970s.png")
  img1 = img.pixelize(4)
  img2 = img.pixelize((5,13))
  img3 = img.pixelize((img.width/10,img.height))
  img4 = img.pixelize((img.width,img.height/10))
  img5 = img.pixelize((12,12),(200,180,250,250))
  img6 = img.pixelize((12,12),(600,80,250,250))
  img7 = img.pixelize((12,12),(600,80,250,250),levels=4)
  img8 = img.pixelize((12,12),levels=6)
  #img9 = img.pixelize(4, )
  #img10 = img.pixelize((5,13))
  #img11 = img.pixelize((img.width/10,img.height), mode=True)
  #img12 = img.pixelize((img.width,img.height/10), mode=True)
  #img13 = img.pixelize((12,12),(200,180,250,250), mode=True)
  #img14 = img.pixelize((12,12),(600,80,250,250), mode=True)
  #img15 = img.pixelize((12,12),(600,80,250,250),levels=4, mode=True)
  #img16 = img.pixelize((12,12),levels=6, mode=True)

  results = [img1,img2,img3,img4,img5,img6,img7,img8] #img9,img10,img11,img12,img13,img14,img15,img16]
  name_stem = "test_pixelize"
  perform_diff(results,name_stem,tolerance=6.0)
  
def test_hueFromRGB():
    img = Image("lenna")
    img_hsv = img.toHSV()
    h,s,r = img_hsv[100,300]
    err = 2
    hue = Color.getHueFromRGB(img[100,300])
    if hue > h - err and hue < h + err:
        pass
    else:
        assert False
        
def test_hueFromBGR():
    img = Image("lenna")
    img_hsv = img.toHSV()
    h,s,r = img_hsv[150,400]
    err = 2
    color_tuple = tuple(reversed(img[150,400]))
    hue = Color.getHueFromBGR(color_tuple)
    if hue > h - err and hue < h + err:
        pass
    else:
        assert False
        
def test_hueToRGB():
    r,g,b = Color.hueToRGB(0)
    if (r,g,b)== (255,0,0):
        pass
    else:
        assert False
    r,g,b = Color.hueToRGB(15)
    if (r,g,b) == (255,128,0):
        pass
    else:
        assert False
    r,g,b = Color.hueToRGB(30)
    if (r,g,b) == (255,255,0):
        pass
    else:
        assert False
    r,g,b = Color.hueToRGB(45)
    if (r,g,b) == (128,255,0):
        pass
    else:
        assert False
    r,g,b = Color.hueToRGB(60)
    if (r,g,b) == (0,255,0):
        pass
    else:
        assert False
    r,g,b = Color.hueToRGB(75)
    if (r,g,b) == (0,255,128):
        pass
    else:
        assert False
    r,g,b = Color.hueToRGB(90)
    if (r,g,b) == (0,255,255):
        pass
    else:
        assert False
    r,g,b = Color.hueToRGB(105)
    if (r,g,b) == (0,128,255):
        pass
    else:
        assert False
    r,g,b = Color.hueToRGB(120)
    if (r,g,b) == (0,0,255):
        pass
    else:
        assert False
    r,g,b = Color.hueToRGB(135)
    if (r,g,b) == (128,0,255):
        pass
    else:
        assert False
    r,g,b = Color.hueToRGB(150)
    if (r,g,b) == (255,0,255):
        pass
    else:
        assert False
    r,g,b = Color.hueToRGB(165)
    if (r,g,b) == (255,0,128):
        pass
    else:
        assert False
        
def test_hueToBGR():
    b,g,r = Color.hueToBGR(0)
    if (r,g,b)== (255,0,0):
        pass
    else:
        assert False
    b,g,r= Color.hueToBGR(15)
    if (r,g,b) == (255,128,0):
        pass
    else:
        assert False
    b,g,r= Color.hueToBGR(30)
    if (r,g,b) == (255,255,0):
        pass
    else:
        assert False
    b,g,r= Color.hueToBGR(45)
    if (r,g,b) == (128,255,0):
        pass
    else:
        assert False
    b,g,r= Color.hueToBGR(60)
    if (r,g,b) == (0,255,0):
        pass
    else:
        assert False
    b,g,r= Color.hueToBGR(75)
    if (r,g,b) == (0,255,128):
        pass
    else:
        assert False
    b,g,r= Color.hueToBGR(90)
    if (r,g,b) == (0,255,255):
        pass
    else:
        assert False
    b,g,r= Color.hueToBGR(105)
    if (r,g,b) == (0,128,255):
        pass
    else:
        assert False
    b,g,r= Color.hueToBGR(120)
    if (r,g,b) == (0,0,255):
        pass
    else:
        assert False
    b,g,r= Color.hueToBGR(135)
    if (r,g,b) == (128,0,255):
        pass
    else:
        assert False
    b,g,r= Color.hueToBGR(150)
    if (r,g,b) == (255,0,255):
        pass
    else:
        assert False
    b,g,r= Color.hueToBGR(165)
    if (r,g,b) == (255,0,128):
        pass
    else:
        assert False
        
    
  
def test_point_intersection():
  img = Image("simplecv")
  e = img.edges(0,100)
  for x in range(25,225,25):
    a = (x,25)
    b = (125,125)
    pts = img.edgeIntersections(a,b,width=1)
    e.drawLine(a,b,color=Color.RED)
    e.drawCircle(pts[0],10,color=Color.GREEN)

  for x in range(25,225,25):
    a = (25,x)
    b = (125,125)
    pts = img.edgeIntersections(a,b,width=1)
    e.drawLine(a,b,color=Color.RED)
    e.drawCircle(pts[0],10,color=Color.GREEN)
    
  for x in range(25,225,25):
    a = (x,225)
    b = (125,125)
    pts = img.edgeIntersections(a,b,width=1)
    e.drawLine(a,b,color=Color.RED)
    e.drawCircle(pts[0],10,color=Color.GREEN)

  for x in range(25,225,25):
    a = (225,x)
    b = (125,125)
    pts = img.edgeIntersections(a,b,width=1)
    e.drawLine(a,b,color=Color.RED)
    e.drawCircle(pts[0],10,color=Color.GREEN)
    
  results = [e]
  name_stem = "test_point_intersection"
  perform_diff(results,name_stem,tolerance=6.0)        
  
def test_findSkintoneBlobs():
    img = Image('../sampleimages/04000.jpg')
    
    blobs = img.findSkintoneBlobs()
    for b in blobs:
        if(b.mArea > 0):
            pass
        if(b.perimeter() > 0):
            pass
        if(b.mAvgColor[0] > 5 and b.mAvgColor[1]>140 and b.mAvgColor[1]<180 and b.mAvgColor[2]>77 and b.mAvgColor[2]<135):
            pass	
        
    
def test_getSkintoneMask():
    imgSet = []
    imgSet.append(Image('../sampleimages/040000.jpg'))
    imgSet.append(Image('../sampleimages/040001.jpg'))
    imgSet.append(Image('../sampleimages/040002.jpg'))
    imgSet.append(Image('../sampleimages/040003.jpg'))
    imgSet.append(Image('../sampleimages/040004.jpg'))
    imgSet.append(Image('../sampleimages/040005.jpg'))
    imgSet.append(Image('../sampleimages/040006.jpg'))
    imgSet.append(Image('../sampleimages/040007.jpg'))
    masks = [img.getSkintoneMask() for img in imgSet]
    VISUAL_TEST = True
    name_stem = 'test_skintone'
    perform_diff(masks,name_stem,tolerance=17)

def test_findKeypoints_all():
  try:
    import cv2
  except:
    pass
    return 
  img = Image(testimage2)
  methods = ["ORB", "SIFT", "SURF","FAST", "STAR", "MSER", "Dense"]
  for i in methods :
     print i
     kp = img.findKeypoints(flavor = i)
     if kp!=None :
       for k in kp:
          k.getObject()
          k.descriptor()
          k.quality()
          k.octave()
          k.flavor()
          k.angle()
          k.coordinates()
          k.draw()
          k.distanceFrom()
          k.meanColor()
          k.area()
          k.perimeter()
          k.width()
          k.height()
          k.radius()
          k.crop()
       kp.draw()
     results = [img]
     name_stem = "test_findKeypoints"
     #~ perform_diff(results,name_stem,tolerance=8)    
  pass

    
def test_upload_flickr():
    try:
       import flickrapi
    except:
       if( SHOW_WARNING_TESTS ):
          logger.warning("Couldn't run the upload test as optional flickr library required")
       pass
    else:
       img = Image('simplecv')
       api_key = ''
       api_secret = ''
       if api_key==None or api_secret==None :
           pass
       else :
           ret=img.upload('flickr',api_key,api_secret)
           if ret :
               pass
           else :
               assert False
               
def test_image_new_crop():
  img = Image(logo)
  x = 5
  y = 6
  w = 10
  h = 20
  crop = img.crop((x,y,w,h))
  crop1 = img.crop([x,y,w,h])
  crop2 = img.crop((x,y),(x+w,y+h))
  crop3 = img.crop([(x,y),(x+w,y+h)])
  if( SHOW_WARNING_TESTS ):
    crop7 = img.crop((0,0,-10,10))
    crop8 = img.crop((-50,-50),(10,10))
    crop3 = img.crop([(-3,-3),(10,20)])
    crop4 = img.crop((-10,10,20,20),centered=True)
    crop5 = img.crop([-10,-10,20,20])
  
  results = [crop,crop1,crop2,crop3]
  name_stem = "test_image_new_crop"
  perform_diff(results,name_stem)

  diff = crop-crop1;
  c=diff.meanColor()
  if( c[0] > 0 or c[1] > 0 or c[2] > 0 ):
    assert False
    
def test_image_temp_save():
  img1 = Image("lenna")
  img2 = Image(logo)
  path = []
  path.append(img1.save(temp=True))
  path.append(img2.save(temp=True, path=".", fname= "Vijay"))
  path.append(img1.save(temp=True, path=".", fname= "Vijay"))
  path.append(img2.save(temp=True, path="/home"))
  path.append(img1.save(temp=True, path="/home", fname= "Vijay"))
  for i in path :
      if i==None :
         assert False
  assert True
<<<<<<< HEAD


def test_image_set_average():
  iset = ImageSet()
  iset.append(Image("./../sampleimages/tracktest0.jpg"))
  iset.append(Image("./../sampleimages/tracktest1.jpg"))
  iset.append(Image("./../sampleimages/tracktest2.jpg"))
  iset.append(Image("./../sampleimages/tracktest3.jpg"))
  iset.append(Image("./../sampleimages/tracktest4.jpg"))
  iset.append(Image("./../sampleimages/tracktest5.jpg"))
  iset.append(Image("./../sampleimages/tracktest6.jpg"))
  iset.append(Image("./../sampleimages/tracktest7.jpg"))
  iset.append(Image("./../sampleimages/tracktest8.jpg"))
  iset.append(Image("./../sampleimages/tracktest9.jpg"))
  avg = iset.average()
  result = [avg]
  name_stem = "test_image_set_average"
  perform_diff(result,name_stem)
=======
>>>>>>> fd01aeef


#~ def test_image_set_average():
  #~ iset = ImageSet()
  #~ iset.append(Image("./../sampleimages/tracktest0.jpg"))
  #~ iset.append(Image("./../sampleimages/tracktest1.jpg"))
  #~ iset.append(Image("./../sampleimages/tracktest2.jpg"))
  #~ iset.append(Image("./../sampleimages/tracktest3.jpg"))
  #~ iset.append(Image("./../sampleimages/tracktest4.jpg"))
  #~ iset.append(Image("./../sampleimages/tracktest5.jpg"))
  #~ iset.append(Image("./../sampleimages/tracktest6.jpg"))
  #~ iset.append(Image("./../sampleimages/tracktest7.jpg"))
  #~ iset.append(Image("./../sampleimages/tracktest8.jpg"))
  #~ iset.append(Image("./../sampleimages/tracktest9.jpg"))
  #~ avg = iset.average()
  #~ result = [avg]
  #~ name_stem = "test_image_set_average"
  #~ perform_diff(result,name_stem)
#~ 
#~ def test_image_set_resize():
  #~ iset = ImageSet()
  #~ iset.append(Image("./../sampleimages/tracktest0.jpg"))
  #~ iset.append(Image("./../sampleimages/tracktest1.jpg"))
  #~ iset.append(Image("./../sampleimages/tracktest2.jpg"))
  #~ iset.append(Image("./../sampleimages/tracktest3.jpg"))
  #~ iset.append(Image("./../sampleimages/tracktest4.jpg"))
  #~ iset.append(Image("./../sampleimages/tracktest5.jpg"))
  #~ iset.append(Image("./../sampleimages/tracktest6.jpg"))
  #~ iset.append(Image("./../sampleimages/tracktest7.jpg"))
  #~ iset.append(Image("./../sampleimages/tracktest8.jpg"))
  #~ iset.append(Image("./../sampleimages/tracktest9.jpg"))
  #~ iset = iset.standardize(64,64)
  #~ avg = iset.average(mode='fixed',size=(72,72))
  #~ result = [avg]
  #~ name_stem = "test_image_set_resize"
  #~ perform_diff(result,name_stem)

def test_save_to_gif():
    imgs = ImageSet()
    imgs.append(Image('../sampleimages/tracktest0.jpg'))
    imgs.append(Image('../sampleimages/tracktest1.jpg'))
    imgs.append(Image('../sampleimages/tracktest2.jpg'))
    imgs.append(Image('../sampleimages/tracktest3.jpg'))
    imgs.append(Image('../sampleimages/tracktest4.jpg'))
    imgs.append(Image('../sampleimages/tracktest5.jpg'))
    imgs.append(Image('../sampleimages/tracktest6.jpg'))
    imgs.append(Image('../sampleimages/tracktest7.jpg'))
    imgs.append(Image('../sampleimages/tracktest8.jpg'))
    imgs.append(Image('../sampleimages/tracktest9.jpg'))

    assert imgs.save('test_save_to_gif.gif') == len(imgs)

#~ def test_load_gif():
    #~ imgs = ImageSet()
    #~ imgs.load("../sampleimages/test_load_gif.gif")
    #~ assert len(imgs)

def sliceinImageSet():
    imgset = ImageSet("../sampleimages/")
    imgset = imgset[8::-2]
    if isinstance(imgset,ImageSet):
        assert True
    else :
        assert False  


  
def test_upload_dropbox():
    try:
       import dropbox
    except:
       if( SHOW_WARNING_TESTS ):
          logger.warning("Couldn't run the upload test as optional dropbox library required")
       pass
    else:
       img = Image('simplecv')
       api_key = ''
       api_secret = ''
       if api_key==None or api_secret==None :
           pass
       else :
           ret=img.upload('dropbox',api_key,api_secret)
           if ret :
               pass
           else :
               assert False<|MERGE_RESOLUTION|>--- conflicted
+++ resolved
@@ -2835,7 +2835,7 @@
       if i==None :
          assert False
   assert True
-<<<<<<< HEAD
+
 
 
 def test_image_set_average():
@@ -2854,44 +2854,8 @@
   result = [avg]
   name_stem = "test_image_set_average"
   perform_diff(result,name_stem)
-=======
->>>>>>> fd01aeef
-
-
-#~ def test_image_set_average():
-  #~ iset = ImageSet()
-  #~ iset.append(Image("./../sampleimages/tracktest0.jpg"))
-  #~ iset.append(Image("./../sampleimages/tracktest1.jpg"))
-  #~ iset.append(Image("./../sampleimages/tracktest2.jpg"))
-  #~ iset.append(Image("./../sampleimages/tracktest3.jpg"))
-  #~ iset.append(Image("./../sampleimages/tracktest4.jpg"))
-  #~ iset.append(Image("./../sampleimages/tracktest5.jpg"))
-  #~ iset.append(Image("./../sampleimages/tracktest6.jpg"))
-  #~ iset.append(Image("./../sampleimages/tracktest7.jpg"))
-  #~ iset.append(Image("./../sampleimages/tracktest8.jpg"))
-  #~ iset.append(Image("./../sampleimages/tracktest9.jpg"))
-  #~ avg = iset.average()
-  #~ result = [avg]
-  #~ name_stem = "test_image_set_average"
-  #~ perform_diff(result,name_stem)
-#~ 
-#~ def test_image_set_resize():
-  #~ iset = ImageSet()
-  #~ iset.append(Image("./../sampleimages/tracktest0.jpg"))
-  #~ iset.append(Image("./../sampleimages/tracktest1.jpg"))
-  #~ iset.append(Image("./../sampleimages/tracktest2.jpg"))
-  #~ iset.append(Image("./../sampleimages/tracktest3.jpg"))
-  #~ iset.append(Image("./../sampleimages/tracktest4.jpg"))
-  #~ iset.append(Image("./../sampleimages/tracktest5.jpg"))
-  #~ iset.append(Image("./../sampleimages/tracktest6.jpg"))
-  #~ iset.append(Image("./../sampleimages/tracktest7.jpg"))
-  #~ iset.append(Image("./../sampleimages/tracktest8.jpg"))
-  #~ iset.append(Image("./../sampleimages/tracktest9.jpg"))
-  #~ iset = iset.standardize(64,64)
-  #~ avg = iset.average(mode='fixed',size=(72,72))
-  #~ result = [avg]
-  #~ name_stem = "test_image_set_resize"
-  #~ perform_diff(result,name_stem)
+
+
 
 def test_save_to_gif():
     imgs = ImageSet()
@@ -2908,10 +2872,6 @@
 
     assert imgs.save('test_save_to_gif.gif') == len(imgs)
 
-#~ def test_load_gif():
-    #~ imgs = ImageSet()
-    #~ imgs.load("../sampleimages/test_load_gif.gif")
-    #~ assert len(imgs)
 
 def sliceinImageSet():
     imgset = ImageSet("../sampleimages/")
