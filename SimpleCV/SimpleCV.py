#!/usr/bin/python

#system includes
import os, sys, warnings, time, socket, re, urllib2, types
import SocketServer
import threading
from copy import copy
from math import sqrt, atan2
from pkg_resources import load_entry_point
from SimpleHTTPServer import SimpleHTTPRequestHandler
from types import IntType, LongType, FloatType, InstanceType
from cStringIO import StringIO

#couple quick typecheck helper functions
def is_number(n):
  return n in (IntType, LongType, FloatType)

def is_tuple(n):
  return type(n) == tuple 

def reverse_tuple(n):
  return tuple(reversed(n))


#library includes
import cv
import numpy as np
import scipy.spatial.distance as spsd
from numpy import linspace 
from scipy.interpolate import UnivariateSpline

 
#optional libraries
PIL_ENABLED = True
try:
  import Image as pil
except ImportError:
  PIL_ENABLED = False 

BLOBS_ENABLED = True
try:
  import cvblob as cvb
except ImportError:
  BLOBS_ENABLED = False 

ZXING_ENABLED = True
try:
  import zxing
except ImportError:
  ZXING_ENABLED = False 

FREENECT_ENABLED = True
try:
  import freenect
except ImportError:
  FREENECT_ENABLED = False 


class FrameSource:
  """
  An abstract Camera-type class, for handling multiple types of video input.
  Any sources of images inheirit from it
  """
  def __init__(self):
    return

  def getPropery(self, p):
    return None

  def getAllProperties(self):
    return {}

  def getImage(self):
    return None

_cameras = [] 
_camera_polling_thread = "" 

class FrameBufferThread(threading.Thread):
  """
  This is a helper thread which continually debuffers the camera frames.  If
  you don't do this, cameras may constantly give you a frame behind, which
  causes problems at low sample rates.  This makes sure the frames returned
  by your camera are fresh.
  """
  def run(self):
    while (1):
      for cam in _cameras:
        cv.GrabFrame(cam.capture)
      time.sleep(0.04)    #max 25 fps, if you're lucky

class Camera(FrameSource):
  """
The Camera class is the class for managing input from a basic camera.  Note
that once the camera is initialized, it will be locked from being used 
by other processes.  You can check manually if you have compatable devices
on linux by looking for /dev/video* devices.

This class wrappers OpenCV's cvCapture class and associated methods.  
Read up on OpenCV's CaptureFromCAM method for more details if you need finer
control than just basic frame retrieval
  """
  capture = ""   #cvCapture object
  thread = ""


  prop_map = {"width": cv.CV_CAP_PROP_FRAME_WIDTH,
    "height": cv.CV_CAP_PROP_FRAME_HEIGHT,
    "brightness": cv.CV_CAP_PROP_BRIGHTNESS,
    "contrast": cv.CV_CAP_PROP_CONTRAST,
    "saturation": cv.CV_CAP_PROP_SATURATION,
    "hue": cv.CV_CAP_PROP_HUE,
    "gain": cv.CV_CAP_PROP_GAIN,
    "exposure": cv.CV_CAP_PROP_EXPOSURE}
  #human readable to CV constant property mapping

  def __init__(self, camera_index = 0, prop_set = {}, threaded = True):
    global _cameras
    global _camera_polling_thread
    """
    In the camera onstructor, camera_index indicates which camera to connect to
    and props is a dictionary which can be used to set any camera attributes
    Supported props are currently: height, width, brightness, contrast,
    saturation, hue, gain, and exposure.

    You can also specify whether you want the FrameBufferThread to continuously
    debuffer the camera.  If you specify True, the camera is essentially 'on' at
    all times.  If you specify off, you will have to manage camera buffers.
    """
    self.capture = cv.CaptureFromCAM(camera_index)
    self.threaded = False

    if (not self.capture):
      return None 

    #set any properties in the constructor
    for p in prop_set.keys():
      if p in self.prop_map:
        cv.SetCaptureProperty(self.capture, self.prop_map[p], prop_set[p])

    if (threaded):
      self.threaded = True
      _cameras.append(self)
      if (not _camera_polling_thread):
        _camera_polling_thread = FrameBufferThread()
        _camera_polling_thread.start()
      
    
  #todo -- make these dynamic attributes of the Camera class
  def getProperty(self, prop):
    """
    Retrieve the value of a given property, wrapper for cv.GetCaptureProperty
    """
    if prop in self.prop_map:
      return cv.GetCaptureProperty(self.capture, self.prop_map[prop]);
    return False 

  def getAllProperties(self):
    """
    Return all properties from the camera 
    """
    props = {} 
    for p in self.prop_map:
      props[p] = self.getProperty(p)

    return props

  def getImage(self):
    """
    Retrieve an Image-object from the camera.  If you experience problems
    with stale frames from the camera's hardware buffer, increase the flushcache
    number to dequeue multiple frames before retrieval

    We're working on how to solve this problem.
    """
    if (not self.threaded):
      cv.GrabFrame(self.capture)

    frame = cv.RetrieveFrame(self.capture)
    newimg = cv.CreateImage(cv.GetSize(frame), cv.IPL_DEPTH_8U, 3)
    cv.Copy(frame, newimg)
    return Image(newimg)
  
class VirtualCamera(FrameSource):
  """
  The virtual camera lets you test algorithms or functions by providing 
  a Camera object which is not a physically connected device.
  
  Currently, VirtualCamera supports "image" and "video" source types.
  """
  source = ""
  sourcetype = ""
  
  def __init__(self, s, st):
    """
    The constructor takes a source, and source type.  ie:
    VirtualCamera("img.jpg", "image") or VirtualCamera("video.mpg", "video")
    """
    self.source = s
    self.sourcetype = st 
    
    if (self.sourcetype == 'video'):
      self.capture = cv.CaptureFromFile(self.source) 
    
  def getImage(self):
    """
    Retrieve the next frame of the video, or just a copy of the image
    """
    if (self.sourcetype == 'image'):
      return Image(self.source)
    
    if (self.sourcetype == 'video'):
      return Image(cv.QueryFrame(self.capture))
   
class Kinect(FrameSource):
  """
    This is an experimental wrapper for the Freenect python libraries
    you can getImage() and getDepth() for separate channel images
  """
  def __init__(self):
    if not FREENECT_ENABLED:
      warnings.warn("You don't seem to have the freenect library installed.  This will make it hard to use a Kinect.")

  #this code was borrowed from
  #https://github.com/amiller/libfreenect-goodies
  def getImage(self):
    video = freenect.sync_get_video()[0]
    video = video[:, :, ::-1]  # RGB -> BGR
    image = cv.CreateImageHeader((video.shape[1], video.shape[0]), cv.IPL_DEPTH_8U, 3)
    cv.SetData(image, video.tostring(),
               video.dtype.itemsize * 3 * video.shape[1])
    return Image(image)

  def getDepth(self):
    depth = freenect.sync_get_depth()[0]
    np.clip(depth, 0, 2**10 - 1, depth)
    depth >>= 2
    depth = depth.astype(np.uint8)

    image = cv.CreateImageHeader((depth.shape[1], depth.shape[0]),
                                 cv.IPL_DEPTH_8U, 1)

    cv.SetData(image, depth.tostring(), depth.dtype.itemsize * depth.shape[1])
    return Image(image) 


class JpegStreamReader(threading.Thread):
  #threaded class for pulling down JPEG streams and breaking up the images
  url = ""
  currentframe = ""

  def run(self):
    f = urllib2.urlopen(self.url)
    headers = f.info()
    if (headers.has_key("content-type")):
      headers['Content-type'] = headers['content-type'] #force ucase first char

    if not headers.has_key("Content-type"):
      warnings.warn("Tried to load a JpegStream from " + self.url + ", but didn't find a content-type header!")
      return

    (multipart, boundary) = headers['Content-type'].split("boundary=")
    if not re.search("multipart", multipart, re.I):
      warnings.warn("Tried to load a JpegStream from " + self.url + ", but the content type header was " + multipart + " not multipart/replace!")
      return 

    buff = ''
    data = f.readline().strip()
    length = 0 
    contenttype = "jpeg"

    #the first frame contains a boundarystring and some header info
    while (1):
      if (data.strip() == boundary and len(buff)):
        #we have a full jpeg in buffer.  Convert to an image  
        self.currentframe = buff 
        buff = ''

      if (re.match("Content-Type", data, re.I)):
        #set the content type, if provided (default to jpeg)
        (header, typestring) = data.split(":")
        (junk, contenttype) = typestring.strip().split("/")

      if (re.match("Content-Length", data, re.I)):
        #once we have the content length, we know how far to go jfif
        (header, length) = data.split(":")
        length = int(length.strip())
         
      if (re.search("JFIF", data, re.I)):
        # we have reached the start of the image  
        buff = '' 
        if length:
          buff += data + f.read(length - len(buff)) #read the remainder of the image
        else:
          while (not re.search(boundary, data)):
            buff += data 
            data = f.readline()

          endimg, junk = data.split(boundary) 
          buff += endimg
          data = boundary
          continue
        
          

      data = f.readline() #load the next (header) line
      time.sleep(0) #let the other threads go

class JpegStreamCamera(FrameSource):
  """
The JpegStreamCamera takes a URL of a JPEG stream and treats it like a camera.  The current frame can always be accessed with getImage() 

Requires the [Python Imaging Library](http://www.pythonware.com/library/pil/handbook/index.htm)
  """
  url = ""
  camthread = ""
  
  def __init__(self, url):
    if not PIL_ENABLED:
      warnings.warn("You need the Python Image Library (PIL) to use the JpegStreamCamera")
      return

    self.url = url
    self.camthread = JpegStreamReader()
    self.camthread.url = self.url
    self.camthread.start()

  def getImage(self):
    """
Return the current frame of the JpegStream being monitored
    """
    return Image(pil.open(StringIO(self.camthread.currentframe)))

class ColorCurve:
  """
  ColorCurve is a color spline class for performing color correction.  
  It can takeas parameters a SciPy Univariate spline, or an array with at 
  least 4 point pairs.  Either of these must map in a 255x255 space.  The curve 
  can then be used in the applyRGBCurve, applyHSVCurve, and 
  applyInstensityCurve functions::

    clr = ColorCurve([[0,0], [100, 120], [180, 230], [255, 255]])
    image.applyIntensityCurve(clr)

  the only property, mCurve is a linear array with 256 elements from 0 to 255
  """
  mCurve =""

  def __init__(self, curve_vals ):
    inBins = linspace(0,255,256)
    if( type(curve_vals) == UnivariateSpline ):
      self.mCurve = curvVals(inBins)
    else: 
      curve_vals = np.array(curve_vals)
      aSpline = UnivariateSpline( curve_vals[:,0],curve_vals[:,1],s=1)   
      self.mCurve = aSpline(inBins)
 

class Image:
  """
  The Image class is the heart of SimpleCV and allows you to convert to and 
  from a number of source types with ease.  It also has intelligent buffer
  management, so that modified copies of the Image required for algorithms
  such as edge detection, etc can be cached and reused when appropriate.

  Images are converted into 8-bit, 3-channel images in RGB colorspace.  It will
  automatically handle conversion from other representations into this
  standard format. 
  """
  width = 0    #width and height in px
  height = 0
  depth = 0
  filename = "" #source filename
  filehandle = "" #filehandle if used

  _barcodeReader = "" #property for the ZXing barcode reader

  #these are buffer frames for various operations on the image
  _bitmap = ""  #the bitmap (iplimage)  representation of the image
  _matrix = ""  #the matrix (cvmat) representation
  _grayMatrix = "" #the gray scale (cvmat) representation -KAS
  _graybitmap = ""  #a reusable 8-bit grayscale bitmap
  _equalizedgraybitmap = "" #the above bitmap, normalized
  _blobLabel = ""  #the label image for blobbing
  _edgeMap = "" #holding reference for edge map
  _cannyparam = (0,0) #parameters that created _edgeMap
  _pil = "" #holds a PIL object in buffer

  #when we empty the buffers, populate with this:
  _initialized_buffers = { 
    "_bitmap": "", 
    "_matrix": "", 
    "_grayMatrix": "",
    "_graybitmap": "", 
    "_equalizedgraybitmap": "",
    "_blobLabel": "",
    "_edgeMap": "",
    "_cannyparam": (0,0), 
    "_pil": ""}  
    
  #initialize the frame
  #parameters: source designation (filename)
  #todo: handle camera/capture from file cases (detect on file extension)
  def __init__(self, source):
    """ 
    The constructor takes a single polymorphic parameter, which it tests
    to see how it should convert into an RGB image.  Supported types include:
    
    OpenCV: iplImage and cvMat types
    Python Image Library: Image type
    Filename: All opencv supported types (jpg, png, bmp, gif, etc)
    """
    if (type(source) == cv.cvmat):
      self._matrix = source 
    elif (type(source) == cv.iplimage):
      if (source.nChannels == 1):
        self._bitmap = cv.CreateImage(cv.GetSize(source), cv.IPL_DEPTH_8U, 3) 
        cv.Merge(source, source, source, None, self._bitmap)
      else:
        self._bitmap = source
    elif (type(source) == type(str()) and source != ''):
      self.filename = source
      self._bitmap = cv.LoadImage(self.filename, iscolor=cv.CV_LOAD_IMAGE_COLOR) 
    elif (PIL_ENABLED and source.__class__.__name__ == "JpegImageFile"):
      self._pil = source
      #from the opencv cookbook 
      #http://opencv.willowgarage.com/documentation/python/cookbook.html
      self._bitmap = cv.CreateImageHeader(self._pil.size, cv.IPL_DEPTH_8U, 3)
      cv.SetData(self._bitmap, self._pil.tostring())
      #self._bitmap = cv.iplimage(self._bitmap)
    else:
      return None 

    bm = self.getBitmap()
    self.width = bm.width
    self.height = bm.height
    self.depth = bm.depth
 
  def getEmpty(self, channels = 3):
    """
Create a new, empty OpenCV bitmap with the specified number of channels (default 3)h
    """
    return cv.CreateImage(self.size(), cv.IPL_DEPTH_8U, channels)

  def getBitmap(self):
    """
    Retrieve the bitmap (iplImage) of the Image.  This is useful if you want
    to use functions from OpenCV with SimpleCV's image class
    """
    if (self._bitmap):
      return self._bitmap
    elif (self._matrix):
      self._bitmap = cv.GetImage(self._matrix)

    return self._bitmap

  def getMatrix(self):
    """
    Get the matrix (cvMat) version of the image, required for some OpenCV algorithms 
    """
    if (self._matrix):
      return self._matrix
    else:
      self._matrix = cv.GetMat(self.getBitmap()) #convert the bitmap to a matrix
      return self._matrix

  def getPIL(self):
    """ 
    Get a PIL Image object for use with the Python Image Library
    """ 
    if (not PIL_ENABLED):
      return None
    if (not self._pil):
      rgbbitmap = self.getEmpty()
      cv.CvtColor(self.getBitmap(), rgbbitmap, cv.CV_BGR2RGB)
      self._pil = pil.fromstring("RGB", self.size(), rgbbitmap.tostring())
    return self._pil

  def _getGrayscaleBitmap(self):
    if (self._graybitmap):
      return self._graybitmap

    self._graybitmap = self.getEmpty(1) 
    cv.CvtColor(self.getBitmap(), self._graybitmap, cv.CV_BGR2GRAY) 
    return self._graybitmap

  def getGrayscaleMatrix(self):
   """
   Returns the intensity grayscale matrix
   """
   if (self._grayMatrix):
     return self._grayMatrix
   else:
     self._grayMatrix = cv.GetMat(self._getGrayscaleBitmap()) #convert the bitmap to a matrix
     return self._grayMatrix
    
  def _getEqualizedGrayscaleBitmap(self):

    if (self._equalizedgraybitmap):
      return self._equalizedgraybitmap

    self._equalizedgraybitmap = self.getEmpty(1) 
    cv.EqualizeHist(self._getGrayscaleBitmap(), self._equalizedgraybitmap)

    return self._equalizedgraybitmap
    
  def save(self, filehandle_or_filename="", mode=""):
    """
    Save the image to the specified filename.  If no filename is provided then
    then it will use the filename the Image was loaded from or the last
    place it was saved to. 
    """
    if (not filehandle_or_filename):
      if (self.filename):
        filehandle_or_filename = self.filename
      else:
        filehandle_or_filename = self.filehandle


    if (type(filehandle_or_filename) != str):
      fh = filehandle_or_filename

      if (not PIL_ENABLED):
        warnings.warn("You need the python image library to save by filehandle")
        return 0

      if (type(fh) == InstanceType and fh.__class__.__name__ == "JpegStreamer"):
        fh = fh.framebuffer
      
      if (not mode):
        mode = "jpeg"

      try:
        self.getPIL().save(fh, mode)
        self.filehandle = fh #set the filename for future save operations
        self.filename = ""
        
      except:
        return 0

      return 1

    filename = filehandle_or_filename 
    if (filename):
      cv.SaveImage(filename, self.getBitmap())  
      self.filename = filename #set the filename for future save operations
      self.filehandle = ""
    elif (self.filename):
      cv.SaveImage(self.filename, self.getBitmap())
    else:
      return 0

    return 1

  def copy(self):
    """
    Return a full copy of the Image's bitmap.  Note that this is different
    from using python's implicit copy function in that only the bitmap itself
    is copied.
    """
    newimg = self.getEmpty() 
    cv.Copy(self.getBitmap(), newimg)
    return Image(newimg) 
    
  #scale this image, and return a new Image object with the new dimensions 
  def scale(self, width, height):
    """
    Scale the image to a new width and height.
    """
    scaled_matrix = cv.CreateMat(width, height, self.getMatrix().type)
    cv.Resize(self.getMatrix(), scaled_matrix)
    return Image(scaled_matrix)

  def smooth(self, algorithm_name = 'gaussian', aperature = '', sigma = 0, spatial_sigma = 0):
    """
    Smooth the image, by default with the Gaussian blur.  If desired,
    additional algorithms and aperatures can be specified.  Optional parameters
    are passed directly to OpenCV's cv.Smooth() function.

    Returns: greyscale image.
    """
    win_x = 3
    win_y = 3  #set the default aperature window size (3x3)

    if (is_tuple(aperature)):
      win_x, win_y = aperature#get the coordinates from parameter
      #TODO: make sure aperature is valid 
      #   eg Positive, odd and square for bilateral and median

    algorithm = cv.CV_GAUSSIAN #default algorithm is gaussian 

    #gauss and blur can work in-place, others need a buffer frame
    #use a string to ID rather than the openCV constant
    if algorithm_name == "blur":
      algorithm = cv.CV_BLUR
    if algorithm_name == "bilateral":
      algorithm = cv.CV_BILATERAL
      win_y = win_x #aperature must be square
    if algorithm_name == "median":
      algorithm = cv.CV_MEDIAN
      win_y = win_x #aperature must be square

    newimg = self.getEmpty(1) 
    cv.Smooth(self._getGrayscaleBitmap(), newimg, algorithm, win_x, win_y, sigma, spatial_sigma)

    return Image(newimg)

  def invert(self):
    """
    Invert (negative) the image note that this can also be done with the
    unary minus (-) operator. 
    """
    return -self 

  def grayscale(self):
    """
    return a gray scale version of the image
    """
    return Image(self._getGrayscaleBitmap())

  def flipHorizontal(self):
    """
    return a horizontally mirrored image
    """
    newimg = self.getEmpty()
    cv.Flip(self.getBitmap(), newimg, 1)
    return Image(newimg) 

  def flipVertical(self):
    """
    return a vertically mirrored image
    """
    newimg = self.getEmpty()
    cv.Flip(self.getBitmap(), newimg, 0)
    return Image(newimg) 
    
    
    
  def stretch(self, thresh_low = 0, thresh_high = 255):
    """
    Returns greyscale image
    
    The stretch filter works on a greyscale image, if the image
    is color, it returns a greyscale image.  The filter works by
    taking in a lower and upper threshold.  Anything below the lower
    threshold is pushed to black (0) and anything above the upper
    threshold is pushed to white (255)
    """
    try:
      newimg = self.getEmpty() 
      cv.Threshold(self._getGrayscaleBitmap(), newimg, thresh_low, thresh_high, cv.CV_THRESH_TRUNC)
      return Image(newimg)
    except:
      return None
      
  def binarize(self, thresh = 127):
    """
    Do a binary threshold the image, changing all values above thresh to white
    and all below to black.  If a color tuple is provided, each color channel
    is thresholded separately.
    """
    if (is_tuple(thresh)):
      r = self.getEmpty(1) 
      g = self.getEmpty(1)
      b = self.getEmpty(1)
      cv.Split(self.getBitmap(), b, g, r, None)

      cv.Threshold(r, r, thresh[0], 255, cv.CV_THRESH_BINARY)
      cv.Threshold(g, g, thresh[1], 255, cv.CV_THRESH_BINARY)
      cv.Threshold(b, b, thresh[2], 255, cv.CV_THRESH_BINARY)

      cv.Add(r, g, r)
      cv.Add(r, b, r)
      
      return Image(r)

    else:
      newbitmap = self.getEmpty(1) 
      #desaturate the image, and apply the new threshold          
      cv.Threshold(self._getGrayscaleBitmap(), newbitmap, thresh, 255, cv.CV_THRESH_BINARY)
      return Image(newbitmap)
  

  #get the mean color of an image
  def meanColor(self):
    """
    Return the average color of all the pixels in the image.
    """
    return cv.Avg(self.getMatrix())[0:3]  
  

  def findCorners(self, maxnum = 50, minquality = 0.04, mindistance = 1.0):
    """
    This will find corner Feature objects and return them as a FeatureSet
    strongest corners first.  The parameters give the number of corners to look
    for, the minimum quality of the corner feature, and the minimum distance
    between corners. 
    """
    #initialize buffer frames
    eig_image = cv.CreateImage(cv.GetSize(self.getBitmap()), cv.IPL_DEPTH_32F, 1)
    temp_image = cv.CreateImage(cv.GetSize(self.getBitmap()), cv.IPL_DEPTH_32F, 1)

    corner_coordinates = cv.GoodFeaturesToTrack(self._getGrayscaleBitmap(), eig_image, temp_image, maxnum, minquality, mindistance, None)

    corner_features = []   
    for (x,y) in corner_coordinates:
      corner_features.append(Corner(self, x, y))

    return FeatureSet(corner_features)

  def findBlobs(self, threshval = 127, minsize=10, maxsize=0):
    """
    If you have the cvblob library installed, this will look for continuous
    light regions and return them as Blob features in a FeatureSet.  Parameters
    specify the threshold value, and minimum and maximum size for blobs.

    You can find the cv-blob python library at http://github.com/oostendo/cvblob-python
    """
    if not BLOBS_ENABLED:
      warnings.warn("You tried to use findBlobs, but cvblob is not installed.  Go to http://github.com/oostendo/cvblob-python and git clone it.")
      return None

    if (maxsize == 0):  
      maxsize = self.width * self.height / 2
    
    #create a single channel image, thresholded to parameters
    grey = self.getEmpty(1) 
    cv.Threshold(self._getGrayscaleBitmap(), grey, threshval, 255, cv.CV_THRESH_BINARY)

    #create the label image
    self._blobLabel = cv.CreateImage(cv.GetSize(self.getBitmap()), cvb.IPL_DEPTH_LABEL, 1)

    #initialize the cvblobs blobs data structure (dict with label -> blob)
    blobs = cvb.Blobs()

    result = cvb.Label(grey, self._blobLabel, blobs)
    cvb.FilterByArea(blobs, minsize, maxsize) 

    blobs_sizesorted = sorted(blobs.values(), key=lambda x: x.area, reverse=True) 

    blobsFS = [] #create a new featureset for the blobs
    for b in blobs_sizesorted:
      blobsFS.append(Blob(self,b)) #wrapper the cvblob type in SimpleCV's blob type 

    return FeatureSet(blobsFS) 

  #this code is based on code that's based on code from
  #http://blog.jozilla.net/2008/06/27/fun-with-python-opencv-and-face-detection/
  def findHaarFeatures(self, cascadefile, scale_factor=1.2, min_neighbors=2, use_canny=cv.CV_HAAR_DO_CANNY_PRUNING):
    """
    If you want to find Haar Features (useful for face detection among other
    purposes) this will return Haar feature objects in a FeatureSet.  The
    parameters are:
    * the scaling factor for subsequent rounds of the haar cascade (default 1.2)7
    * the minimum number of rectangles that makes up an object (default 2)
    * whether or not to use Canny pruning to reject areas with too many edges (default yes, set to 0 to disable) 

    For more information, consult the cv.HaarDetectObjects documentation
   
    You will need to provide your own cascade file - these are usually found in
    /usr/local/share/opencv/haarcascades and specify a number of body parts.
    """
    storage = cv.CreateMemStorage(0)

    #lovely.  This segfaults if not present
    if (not os.path.exists(cascadefile)):
      warnings.warn("Could not find Haar Cascade file " + cascadefile)
      return None
    cascade = cv.Load(cascadefile) 
    objects = cv.HaarDetectObjects(self._getEqualizedGrayscaleBitmap(), cascade, storage, scale_factors, use_canny, (0,0))
    if objects: 
      return FeatureSet([HaarFeature(self, o, cascadefile) for o in objects])
    
    return None

  def drawCircle(self, ctr, rad, color = (0,0,0), thickness = 1):
    """
    Draw a circle on the Image, parameters include:
    * the center of the circle
    * the radius in pixels
    * a color tuple (default black)
    * the thickness of the circle

    Note that this modifies the image in-place and clears all buffers.
    """
    cv.Circle(self.getBitmap(), (int(ctr[0]), int(ctr[1])), rad, reverse_tuple(color), thickness)
    self._clearBuffers("_bitmap")

  def drawLine(self, pt1, pt2, color = (0,0,0), thickness = 1):
    """
    Draw a line on the Image, parameters include
    * pt1 - the first point for the line (tuple)
    * pt1 - the second point on the line (tuple)
    * a color tuple (default black)
    * thickness of the line 
 
    Note that this modifies the image in-place and clears all buffers.
    """
    pt1 = (int(pt1[0]), int(pt1[1]))
    pt2 = (int(pt2[0]), int(pt2[1]))
    cv.Line(self.getBitmap(), pt1, pt2, reverse_tuple(color), thickness, cv.CV_AA) 

  def size(self):
    """
    Return the width and height as a tuple
    """
    return cv.GetSize(self.getBitmap())

  def splitChannels(self, grayscale = True):
    """
    Split the channels of an image into RGB (not the default BGR)
    single parameter is whether to return the channels as grey images (default)
    or to return them as tinted color image 

    returns: tuple of 3 image objects
    """
    r = self.getEmpty(1) 
    g = self.getEmpty(1) 
    b = self.getEmpty(1) 
    cv.Split(self.getBitmap(), b, g, r, None)

    red = self.getEmpty() 
    green = self.getEmpty() 
    blue = self.getEmpty() 
	
    if (grayscale):
      cv.Merge(r, r, r, None, red)
      cv.Merge(g, g, g, None, green)
      cv.Merge(b, b, b, None, blue)
    else:
      cv.Merge(None, None, r, None, red)
      cv.Merge(None, g, None, None, green)
      cv.Merge(b, None, None, None, blue)

    return (Image(red), Image(green), Image(blue)) 

  def applyHLSCurve(self, hCurve, lCurve, sCurve):
    """
<<<<<<< HEAD
Returns an image with 3 ColorCurve corrections applied in HSL space
Parameters are: 
 * Hue ColorCurve 
 * Lightness (brightness/value) ColorCurve
 * Saturation ColorCurve
    """
  
    #TODO CHECK ROI
    #TODO CHECK CURVE SIZE
    #TODO CHECK COLORSPACE
=======
    Apply a curve correction in HSL space
    Do BGR->HLS conversion
    Apply correction, curve values of 1 get no change
    Convert back to RGB space
    Return new image, original is unchanged
    The curve should be a floating point array of length 256
    """
    #TODO CHECK CURVE SIZE
>>>>>>> d30474be
    temp  = cv.CreateImage(self.size(), 8, 3)
    #Move to HLS space
    cv.CvtColor(self._bitmap,temp,cv.CV_RGB2HLS)
    tempMat = cv.GetMat(temp) #convert the bitmap to a matrix
    #now apply the color curve correction
    tempMat = np.array(self.getMatrix()).copy()
    tempMat[:,:,0] = np.take(hCurve.mCurve,tempMat[:,:,0])
    tempMat[:,:,1] = np.take(sCurve.mCurve,tempMat[:,:,1])
    tempMat[:,:,2] = np.take(lCurve.mCurve,tempMat[:,:,2])
    #Now we jimmy the np array into a cvMat
    image = cv.CreateImageHeader((tempMat.shape[1], tempMat.shape[0]), cv.IPL_DEPTH_8U, 3)
    cv.SetData(image, tempMat.tostring(), tempMat.dtype.itemsize * 3 * tempMat.shape[1])
    cv.CvtColor(image,image,cv.CV_HLS2RGB)  
    return Image(image)

  def applyRGBCurve(self, rCurve, gCurve, bCurve):
    """
Returns an image with 3 ColorCurve corrections applied in rgb channels 
Parameters are: 
 * Red ColorCurve 
 * Green ColorCurve
 * Blue ColorCurve
    """
    tempMat = np.array(self.getMatrix()).copy()
    tempMat[:,:,0] = np.take(bCurve.mCurve,tempMat[:,:,0])
    tempMat[:,:,1] = np.take(gCurve.mCurve,tempMat[:,:,1])
    tempMat[:,:,2] = np.take(rCurve.mCurve,tempMat[:,:,2])
    #Now we jimmy the np array into a cvMat
    image = cv.CreateImageHeader((tempMat.shape[1], tempMat.shape[0]), cv.IPL_DEPTH_8U, 3)
    cv.SetData(image, tempMat.tostring(), tempMat.dtype.itemsize * 3 * tempMat.shape[1])
    return Image(image)

  def applyIntensityCurve(self, curve):
    """
Return an image with ColorCurve curve applied to all three color channels
    """
<<<<<<< HEAD
    return self.applyRGBCurve(curve, curve, curve)
      
=======
    tempMat = np.array(self.getGrayscaleMatrix()).copy()
    tempMat[:,:] = np.take(curve.mCurve,tempMat[:,:])
    #Now we jimmy the np array into a cvMat
    image = cv.CreateImageHeader((tempMat.shape[1], tempMat.shape[0]), cv.IPL_DEPTH_8U, 1)
    cv.SetData(image, tempMat.tostring(), tempMat.dtype.itemsize * 1 * tempMat.shape[1])
    return Image(image);
  
 
  def erode(self, iterations=1):
    """
    Apply a morphological erosion. An erosion has the effect of removing small bits of noise
    and smothing blobs. 
    This implementation uses the default openCV 3X3 square kernel 
    Erosion is effectively a local minima detector, the kernel moves over the image and
    takes the minimum value inside the kernel. 
    iterations - this parameters is the number of times to apply/reapply the operation
    See: http://en.wikipedia.org/wiki/Erosion_(morphology).
    See: http://opencv.willowgarage.com/documentation/cpp/image_filtering.html#cv-erode 
    Example Use: A threshold/blob image has 'salt and pepper' noise. 
    Example Code: ./examples/MorphologyExample.py
    """
    retVal = self.getEmpty() 
    kern = cv.CreateStructuringElementEx(3,3,1,1,cv.CV_SHAPE_RECT)
    cv.Erode(self.getBitmap(),retVal,kern,iterations)
    return( Image(retVal) )

  def dilate(self, iterations=1):
    """
    Apply a morphological dilation. An dilation has the effect of smoothing blobs while
    intensifying the amount of noise blobs. 
    This implementation uses the default openCV 3X3 square kernel 
    Erosion is effectively a local maxima detector, the kernel moves over the image and
    takes the maxima value inside the kernel. 

    iterations - this parameters is the number of times to apply/reapply the operation

    See: http://en.wikipedia.org/wiki/Dilation_(morphology)
    See: http://opencv.willowgarage.com/documentation/cpp/image_filtering.html#cv-dilate
    Example Use: A part's blob needs to be smoother 
    Example Code: ./examples/MorphologyExample.py
    """
    retVal = self.getEmpty() 
    kern = cv.CreateStructuringElementEx(3,3,1,1,cv.CV_SHAPE_RECT)
    cv.Dilate(self.getBitmap(),retVal,kern,iterations)
    return( Image(retVal) )

  def morphOpen(self):
    """
    morphologyOpen applies a morphological open operation which is effectively
    an erosion operation followed by a morphological dilation. This operation
    helps to 'break apart' or 'open' binary regions which are close together. 

    See: http://en.wikipedia.org/wiki/Opening_(morphology)
    See: http://opencv.willowgarage.com/documentation/cpp/image_filtering.html#cv-morphologyex
    Example Use: two part blobs are 'sticking' together.
    Example Code: ./examples/MorphologyExample.py 
    """
    retVal = self.getEmpty() 
    temp = self.getEmpty()
    kern = cv.CreateStructuringElementEx(3,3,1,1,cv.CV_SHAPE_RECT)
    cv.MorphologyEx(self.getBitmap(),retVal,temp,kern,cv.MORPH_OPEN,1)
    return( Image(retVal) )


  def morphClose(self):
    """
    morphologyClose applies a morphological close operation which is effectively
    a dilation operation followed by a morphological erosion. This operation
    helps to 'bring together' or 'close' binary regions which are close together. 

    See: http://en.wikipedia.org/wiki/Closing_(morphology)
    See: http://opencv.willowgarage.com/documentation/cpp/image_filtering.html#cv-morphologyex
    Example Use: Use when a part, which should be one blob is really two blobs.   
    Example Code: ./examples/MorphologyExample.py
    """
    retVal = self.getEmpty() 
    temp = self.getEmpty()
    kern = cv.CreateStructuringElementEx(3,3,1,1,cv.CV_SHAPE_RECT)
    cv.MorphologyEx(self.getBitmap(),retVal,temp,kern,cv.MORPH_CLOSE,1)
    return( Image(retVal) )

  def morphGradient(self):
    """
    The morphological gradient is the difference betwen the morphological
    dilation and the morphological gradient. This operation extracts the 
    edges of a blobs in the image. 

    See: http://en.wikipedia.org/wiki/Morphological_Gradient
    See: http://opencv.willowgarage.com/documentation/cpp/image_filtering.html#cv-morphologyex
    Example Use: Use when you have blobs but you really just want to know the blob edges.
    Example Code: ./examples/MorphologyExample.py
    """
    retVal = self.getEmpty() 
    retVal = self.getEmpty() 
    temp = self.getEmpty()
    kern = cv.CreateStructuringElementEx(3,3,1,1,cv.CV_SHAPE_RECT)
    cv.MorphologyEx(self.getBitmap(),retVal,temp,kern,cv.MORPH_GRADIENT,1)
    return( Image(retVal) )




>>>>>>> d30474be
  def histogram(self, numbins = 50):
    """
    Return a numpy array of the 1D histogram of intensity for pixels in the image
    Single parameter is how many "bins" to have.
    """
    gray = self._getGrayscaleBitmap()

    (hist, bin_edges) = np.histogram(np.asarray(cv.GetMat(gray)), bins=numbins)
    return hist.tolist()

  def __getitem__(self, coord):
    ret = self.getMatrix()[tuple(reversed(coord))]
    if (type(ret) == cv.cvmat):
      (width, height) = cv.GetSize(ret)
      newmat = cv.CreateMat(height, width, ret.type)
      cv.Copy(ret, newmat) #this seems to be a bug in opencv
      #if you don't copy the matrix slice, when you convert to bmp you get
      #a slice-sized hunk starting at 0,0
      return Image(newmat)
    return tuple(reversed(ret))

  def __setitem__(self, coord, value):
    value = tuple(reversed(value))  #RGB -> BGR
    if (is_tuple(self.getMatrix()[tuple(reversed(coord))])):
      self.getMatrix()[coord] = value 
    else:
      cv.Set(self.getMatrix()[tuple(reversed(coord))], value)
      self._clearBuffers("_matrix") 

  def __sub__(self, other):
    newbitmap = self.getEmpty() 
    if is_number(other):
      cv.SubS(self.getBitmap(), other, newbitmap)
    else:
      cv.Sub(self.getBitmap(), other.getBitmap(), newbitmap)
    return Image(newbitmap)

  def __add__(self, other):
    newbitmap = self.getEmpty() 
    if is_number(other):
      cv.AddS(self.getBitmap(), other, newbitmap)
    else:
      cv.Add(self.getBitmap(), other.getBitmap(), newbitmap)
    return Image(newbitmap)

  def __and__(self, other):
    newbitmap = self.getEmpty() 
    if is_number(other):
      cv.AndS(self.getBitmap(), other, newbitmap)
    else:
      cv.And(self.getBitmap(), other.getBitmap(), newbitmap)
    return Image(newbitmap)

  def __or__(self, other):
    newbitmap = self.getEmpty() 
    if is_number(other):
      cv.OrS(self.getBitmap(), other, newbitmap)
    else:
      cv.Or(self.getBitmap(), other.getBitmap(), newbitmap)
    return Image(newbitmap)

  def __div__(self, other):
    newbitmap = self.getEmpty() 
    cv.Div(self.getBitmap(), other.getBitmap(), newbitmap)
    return Image(newbitmap)

  def __pow__(self, other):
    newbitmap = self.getEmpty() 
    cv.Pow(self.getBitmap(), newbitmap, other)
    return Image(newbitmap)

  def __neg__(self):
    newbitmap = self.getEmpty() 
    cv.Not(self.getBitmap(), newbitmap)
    return Image(newbitmap)

  def max(self, other):
    """
    Return the maximum value of my image, and the other image, in each channel
    If other is a number, returns the maximum of that and the number
    """ 
    newbitmap = self.getEmpty() 
    if is_number(other):
      cv.MaxS(self.getBitmap(), other.getBitmap(), newbitmap)
    else:
      cv.Max(self.getBitmap(), other.getBitmap(), newbitmap)
    return Image(newbitmap)

  def min(self, other):
    """
    Return the minimum value of my image, and the other image, in each channel
    If other is a number, returns the minimum of that and the number
    """ 
    newbitmap = self.getEmpty() 
    if is_number(other):
      cv.MaxS(self.getBitmap(), other.getBitmap(), newbitmap)
    else:
      cv.Max(self.getBitmap(), other.getBitmap(), newbitmap)
    return Image(newbitmap)

  def _clearBuffers(self, clearexcept = "_bitmap"):
    for k, v in self._initialized_buffers.items():
      if k == clearexcept:
        continue
      self.__dict__[k] = v

  def findBarcode(self, zxing_path = ""):
    """
    If you have the python-zxing library installed, you can find 2d and 1d
    barcodes in your image.  These are returned as Barcode feature objects
    in a FeatureSet.  The single parameter is the ZXing_path, if you 
    don't have the ZXING_LIBRARY env parameter set.

    You can clone python-zxing at http://github.com/oostendo/python-zxing
    """
    if not ZXING_ENABLED:
      return None

    if (not self._barcodeReader):
      if not zxing_path:
        self._barcodeReader = zxing.BarCodeReader()
      else:
        self._barcodeReader = zxing.BarCodeReader(zxing_path)

    tmp_filename = os.tmpnam() + ".png"
    self.save(tmp_filename)
    barcode = self._barcodeReader.decode(tmp_filename)
    os.unlink(tmp_filename)

    if barcode:
      return Barcode(self, barcode)
    else:
      return None

  #this function contains two functions -- the basic edge detection algorithm
  #and then a function to break the lines down given a threshold parameter
  def findLines(self, threshold=80, minlinelength=30, maxlinegap=10, cannyth1=50, cannyth2=100):
    """
    findLines will find line segments in your image and returns Line feature 
    objects in a FeatureSet. The parameters are:
    * threshold, which determies the minimum "strength" of the line
    * min line length -- how many pixels long the line must be to be returned
    * max line gap -- how much gap is allowed between line segments to consider them the same line 
    * cannyth1 and cannyth2 are thresholds used in the edge detection step, refer to _getEdgeMap() for details

    For more information, consult the cv.HoughLines2 documentation
    """
    em = self._getEdgeMap(cannyth1, cannyth2)
    
    lines = cv.HoughLines2(em, cv.CreateMemStorage(), cv.CV_HOUGH_PROBABILISTIC, 1.0, cv.CV_PI/180.0, threshold, minlinelength, maxlinegap)

    linesFS = FeatureSet()
    for l in lines:
      linesFS.append(Line(self, l))  
    
    return linesFS

  def edges(self, t1=50, t2=100):
    return Image(self._getEdgeMap(t1, t2))

  def _getEdgeMap(self, t1=50, t2=100):
    """
    Return the binary bitmap which shows where edges are in the image.  The two
    parameters determine how much change in the image determines an edge, 
    and how edges are linked together.  For more information refer to:

    http://en.wikipedia.org/wiki/Canny_edge_detector
    http://opencv.willowgarage.com/documentation/python/imgproc_feature_detection.html?highlight=canny#Canny
    """ 
  
    if (self._edgeMap and self._cannyparam[0] == t1 and self._cannyparam[1] == t2):
      return self._edgeMap

    self._edgeMap = self.getEmpty(1) 
    cv.Canny(self._getGrayscaleBitmap(), self._edgeMap, t1, t2)
    self._cannyparam = (t1, t2)

    return self._edgeMap

class FeatureSet(list):
  """
  FeatureSet is a class extended from Python's list which has special
  functions so that it is useful for handling feature metadata on an image.
  
  In general, functions dealing with attributes will return numpy arrays, and
  functions dealing with sorting or filtering will return new FeatureSets.
  """

  def draw(self, color = (255,0,0)):
    """
    Call draw() on each feature in the FeatureSet. 
    """
    for f in self:
      f.draw(color) 

  def x(self):
    """
    Returns a numpy array of the x (horizontal) coordinate of each feature.
    """
    return np.array([f.x for f in self])

  def y(self):
    """
    Returns a numpy array of the y (vertical) coordinate of each feature.
    """
    return np.array([f.y for f in self])

  def coordinates(self):
    """
    Returns a 2d numpy array of the x,y coordinates of each feature.  This 
    is particularly useful if you want to use Scipy's Spatial Distance module 
    """
    return np.array([[f.x, f.y] for f in self]) 

  def area(self):
    """
    Returns a numpy array of the area of each feature in pixels.
    """
    return np.array([f.area() for f in self]) 

  def sortArea(self):
    """
    Returns a new FeatureSet, with the largest area features first. 
    """
    return FeatureSet(sorted(self, key=lambda f: f.area()))

  def distanceFrom(self, point = (-1, -1)):
    """
    Returns a numpy array of the distance each Feature is from a given coordinate.
    Default is the center of the image. 
    """
    return np.array([f.distanceFrom(point) for f in self ])

  def sortDistance(self, point = (-1, -1)):
    """
    Returns a sorted FeatureSet with the features closest to a given coordinate first.
    Default is from the center of the image. 
    """
    return FeatureSet(sorted(self, key=lambda f: f.distanceFrom(point)))

  def angle(self):
    """
    Return a numpy array of the angles (theta) of each feature.
    Note that theta is given in radians, with 0 being horizontal.
    """
    return np.array([f.angle() for f in self])

  def sortAngle(self, theta = 0):
    """
    Return a sorted FeatureSet with the features closest to a given angle first.
    Note that theta is given in radians, with 0 being horizontal.
    """
    return FeatureSet(sorted(self, key=lambda f: abs(f.angle() - theta)))

  def length(self):
    """
    Return a numpy array of the length (longest dimension) of each feature.
    """
   
    return np.array([f.length() for f in self])

  def sortLength(self):
    """
    Return a sorted FeatureSet with the longest features first. 
    """
    return FeatureSet(sorted(self, key=lambda f: f.length()))

  def meanColor(self):
    """
    Return a numpy array of the average color of the area covered by each Feature.
    """
    return np.array([f.meanColor() for f in self])

  def colorDistance(self, color = (0,0,0)):
    """
    Return a numpy array of the distance each features average color is from
    a given color tuple (default black, so colorDistance() returns intensity)
    """
    return np.array([f.colorDistance(color) for f in self])
  
  def sortColorDistance(self, color = (0,0,0)):
    """
    Return a sorted FeatureSet with features closest to a given color first.
    Default is black, so sortColorDistance() will return darkest to brightest
    """
    return FeatureSet(sorted(self, key=lambda f: f.colorDistance(color)))

  def filter(self, filterarray):
    """
    Return a FeatureSet which is filtered on a numpy boolean array.  This
    will let you use the attribute functions to easily screen Features out
    of return FeatureSets.  

    Some examples:
    * my_lines.filter(my_lines.length() < 200) # returns all lines < 200px
    * my_blobs.filter(my_blobs.area() > 0.9 * my_blobs.length**2) # returns blobs that are nearly square    
    * my_lines.filter(abs(my_lines.angle()) < numpy.pi / 4) #any lines within 45 degrees of horizontal
    * my_corners.filter(my_corners.x() - my_corners.y() > 0) #only return corners in the upper diagonal of the image
    """
    return FeatureSet(list(np.array(self)[filterarray]))
    

class Feature(object):
  """
  The Feature object is an abstract class which real features descend from.
  Each feature object has:
  
  * a draw() method, 
  * an image property, referencing the originating Image object 
  * x and y coordinates
  * default functions for determining angle, area, meanColor, etc for FeatureSets
  * in the Feature class, these functions assume the feature is 1px  
  """
  x = 0.0
  y = 0.0 
  image = "" #parent image

  def __init__(self, i, at_x, at_y):
    self.x = at_x
    self.y = at_y
    self.image = i

  def coordinates(self):
    """
    Return a an array of x,y
    """
    return np.array([self.x, self.y])  

  def draw(self, color = (255.0,0.0,0.0)):
    """
    With no dimension information, color the x,y point for the featuer 
    """
    self.image[self.x,self.y] = color

  def distanceFrom(self, point = (-1,-1)): 
    """
    Given a point (default to center of the image), return the euclidean distance of x,y from this point
    """
    if (point[0] == -1 or point[1] == -1):
      point = np.array(self.image.size())/2
    return spsd.euclidean(point, [self.x, self.y]) 

  def meanColor(self):
    """
      Return the color tuple from x,y
    """
    return self.image[self.x, self.y]

  def colorDistance(self, color = (0,0,0)): 
    """
      Return the euclidean color distance of the color tuple at x,y from a given color (default black)
    """
    return spsd.euclidean(np.array(color), np.array(self.meanColor())) 

  def angle(self):
    """
      Return the angle (theta) of the feature -- default 0 (horizontal)
    """
    return 0

  def length(self):
    """
      Longest dimension of the feature -- for a pixel, 1
    """
    return 1

  def area(self):
    """
      Area covered by the feature -- for a pixel, 1
    """
    return 1 

class Corner(Feature):
  """
  The Corner feature is a point returned by the FindCorners function
  """
  def __init__(self, i, at_x, at_y):
    super(Corner, self).__init__(i, at_x, at_y)
    #can we look at the eigenbuffer and find direction?

  def draw(self, color = (255, 0, 0)):
    """
    Draw a small circle around the corner.  Color tuple is single parameter, default Red 
    """
    self.image.drawCircle((self.x, self.y), 4, color)

class Blob(Feature):
  """
The Blob Feature is a wrapper for the cvblob-python library.  

The findBlobs() function returns contiguous regions of light-colored area, given an intensity threshold.  The Blob class helps you map the position, volume, and shape of these areas.  The coordinates of the Blob are its centroid, and its area is defined by its total pixel count.

Blob implements all of the Feature properties, and its core data structure, cvblob has the following properties (from cvblob.h)::

    CvLabel label; ///< Label assigned to the blob.
    
    union
    {
      unsigned int area; ///< Area (moment 00).
      unsigned int m00; ///< Moment 00 (area).
    };
    
    unsigned int minx; ///< X min.
    unsigned int maxx; ///< X max.
    unsigned int miny; ///< Y min.
    unsigned int maxy; ///< y max.
    
    CvPoint2D64f centroid; ///< Centroid.
    
    double m10; ///< Moment 10.
    double m01; ///< Moment 01.
    double m11; ///< Moment 11.
    double m20; ///< Moment 20.
    double m02; ///< Moment 02.
    
    double u11; ///< Central moment 11.
    double u20; ///< Central moment 20.
    double u02; ///< Central moment 02.

    double n11; ///< Normalized central moment 11.
    double n20; ///< Normalized central moment 20.
    double n02; ///< Normalized central moment 02.

    double p1; ///< Hu moment 1.
    double p2; ///< Hu moment 2.

    CvContourChainCode contour;           ///< Contour.
    CvContoursChainCode internalContours; ///< Internal contours. 


For more information:

* http://github.com/oostendo/cvblob-python
* http://code.google.com/p/cvblob
* http://code.google.com/p/cvblob/source/browse/trunk/cvBlob/cvblob.h 
  """
  cvblob = ""
  
  def __init__(self, i, cb): 
    self.image = i
    self.cvblob = cb
    (self.x, self.y) = cvb.Centroid(cb)

  def area(self):
    return self.cvblob.area  

  def meanColor(self):
    """
      Returns the color tuple of the entire area of the blob
    """
    return cvb.BlobMeanColor(self.cvblob, self.image._blobLabel, self.image.getBitmap())

  def length(self):
    """
    Length returns the longest dimension of the X/Y bounding box 
    """
    return max(self.cvblob.maxx-self.cvblob.minx, self.cvblob.maxy-self.cvblob.miny)

#  todo?
#  def elongation(self):
#  def perimeter(self):
  #return angle in radians
  def angle(self):
    """
    This Angle function is defined as: 
    .5*atan2(2.* blob.cvblob.u11,(blob.cvblob.u20-blob.cvblob.u02))
    """
    return cvb.Angle(self.cvblob)

  def draw(self, color = (0, 255, 0)):
    """
    Fill in the blob with the given color (default green), and flush buffers
    """
    cvb.RenderBlob(self.image._blobLabel, self.cvblob, self.image.getBitmap(), self.image.getBitmap(), cvb.CV_BLOB_RENDER_COLOR, color)
    self.image._clearBuffers("_bitmap")

class Line(Feature):
  """
  The Line class is returned by the findLines function, but can also be initialized with any two points:

  l = Line(Image, point1, point2) 
  Where point1 and point2 are coordinate tuples

  l.points will be a tuple of the two points
  """
  points = ()

  def __init__(self, i, line):
    self.image = i
    #coordinate of the line object is the midpoint
    self.x = (line[0][0] + line[1][0]) / 2
    self.y = (line[0][1] + line[1][1]) / 2
    self.points = copy(line)

  def draw(self, color = (0,0,255)):
    """
    Draw the line, default color is blue
    """
    self.image.drawLine(self.points[0], self.points[1], color)
     
  def length(self):
    """
    Compute the length of the line
    """
    return spsd.euclidean(self.points[0], self.points[1])  

  def meanColor(self):
    """
    Returns the mean color of pixels under the line.  Note that when the line falls "between" pixels, each pixels color contributes to the weighted average.
    """
 
    #we're going to walk the line, and take the mean color from all the px
    #points -- there's probably a much more optimal way to do this
    #also note, if you've already called "draw()" you've destroyed this info
    (pt1, pt2) = self.points
    maxy = max(pt1[1], pt2[1])
    miny = min(pt1[1], pt2[1])
    maxx = max(pt1[0], pt2[0])
    minx = min(pt1[0], pt2[0])

    d_x = maxx - minx
    d_y = maxy - miny 
    #orient the line so it is going in the positive direction

    #if it's a straight one, we can just get mean color on the slice
    if (d_x == 0.0):
      return self.image[pt1[0]:pt1[0]+1,miny:maxy].meanColor()
    if (d_y == 0.0):
      return self.image[minx:maxx,pt1[1]:pt1[1]+1].meanColor()
    
    error = 0.0
    d_err = d_y / d_x  #this is how much our "error" will increase in every step
    px = [] 
    weights = []
    if (d_err < 1):
      y = miny
      #iterate over X
      for x in range(minx, maxx):
        #this is the pixel we would draw on, check the color at that px 
        #weight is reduced from 1.0 by the abs amount of error
        px.append(self.image[x,y])
        weights.append(1.0 - abs(error))
        
        #if we have error in either direction, we're going to use the px
        #above or below
        if (error > 0): #
          px.append(self.image[x, y+1])
          weights.append(error)
  
        if (error < 0):
          px.append(self.image[x, y-1])
          weights.append(abs(error))
  
        error = error + d_err
        if (error >= 0.5):
          y = y + 1
          error = error - 1.0
    else: 
      #this is a "steep" line, so we iterate over X
      #copy and paste.  Ugh, sorry.
      x = minx
      for y in range(miny, maxy):
        #this is the pixel we would draw on, check the color at that px 
        #weight is reduced from 1.0 by the abs amount of error
        px.append(self.image[x,y])
        weights.append(1.0 - abs(error))
        
        #if we have error in either direction, we're going to use the px
        #above or below
        if (error > 0): #
          px.append(self.image[x+1, y])
          weights.append(error)
  
        if (error < 0):
          px.append(self.image[x-1, y])
          weights.append(abs(error))
  
        error = error + (1.0 / d_err) #we use the reciprocal of error
        if (error >= 0.5):
          x = x + 1
          error = error - 1.0

    #once we have iterated over every pixel in the line, we avg the weights
    clr_arr = np.array(px)
    weight_arr = np.array(weights)
      
    weighted_clrs = np.transpose(np.transpose(clr_arr) * weight_arr) 
    #multiply each color tuple by its weight

    return sum(weighted_clrs) / sum(weight_arr)  #return the weighted avg

  def angle(self):
    """
    This is the angle of the line, from the leftmost point to the rightmost point
    Returns angle (theta) in radians, with 0 = horizontal, -pi/2 = vertical positive slope, pi/2 = vertical negative slope
    """
    #first find the leftmost point 
    a = 0
    b = 1
    if (self.points[a][0] > self.points[b][0]):
      b = 0 
      a = 1
    
    d_x = self.points[b][0] - self.points[a][0]
    d_y = self.points[b][1] - self.points[a][1]
    return atan2(d_y, d_x) #zero is west 

class Barcode(Feature):
  """
  The Barcode Feature wrappers the object returned by findBarcode(), a python-zxing object.

  - The x,y coordinate is the center of the code
  - points represents the four boundary points of the feature.  Note: for QR codes, these points are the reference rectangles, and are quadrangular, rather than rectangular with other datamatrix types. 
  - data is the parsed data of the code
  """
  data = ""
  points = []

  #given a ZXing bar
  def __init__(self, i, zxbc):
    self.image = i 
    self.data = zxbc.data 
    self.points = copy(zxbc.points)
    numpoints = len(self.points)
    self.x = 0
    self.y = 0

    for p in self.points:
      self.x += p[0]
      self.y += p[1]

    if (numpoints):
      self.x /= numpoints
      self.y /= numpoints

  def draw(self, color = (255, 0, 0)): 
    """
    Draws the bounding area of the barcode, given by points.  Note that for
    QR codes, these points are the reference boxes, and so may "stray" into 
    the actual code.
    """
    self.image.drawLine(self.points[0], self.points[1], color)
    self.image.drawLine(self.points[1], self.points[2], color)
    self.image.drawLine(self.points[2], self.points[3], color)
    self.image.drawLine(self.points[3], self.points[0], color)

  def length(self):
    """
    Returns the longest side of the quandrangle formed by the boundary points 
    """
    sqform = spsd.squareform(spsd.pdist(self.points, "euclidean"))
    #get pairwise distances for all points
    #note that the code is a quadrilateral
    return max(sqform[0][1], sqform[1][2], sqform[2][3], sqform[3][0])

  def area(self):
    """
    Returns the area defined by the quandrangle formed by the boundary points 
    """
    #calc the length of each side in a square distance matrix
    sqform = spsd.squareform(spsd.pdist(self.points, "euclidean"))

    #squareform returns a N by N matrix 
    #boundry line lengths
    a = sqform[0][1] 
    b = sqform[1][2] 
    c = sqform[2][3] 
    d = sqform[3][0] 

    #diagonals
    p = sqform[0][2] 
    q = sqform[1][3] 
    
    #perimeter / 2
    s = (a + b + c + d)/2.0 

    #i found the formula to do this on wikihow.  Yes, I am that lame.
    #http://www.wikihow.com/Find-the-Area-of-a-Quadrilateral
    return sqrt((s - a) * (s - b) * (s - c) * (s - d) - (a * c + b * d + p * q) * (a * c + b * d - p * q) / 4)

class HaarFeature(Feature):
  """
  The HaarFeature is a rectangle returned by the FindHaarFeature() function.

  - The x,y coordinates are defined by the center of the bounding rectangle
  - the classifier property refers to the cascade file used for detection 
  - points are the clockwise points of the bounding rectangle, starting in upper left
  """
  points = ()
  classifier = "" 
  width = ""
  height = ""
  
  def __init__(self, i, haarobject, haarclassifier=None):
    self.image = i
    ((x,y,self.width,self.height), self.neighbors) = haarobject
    self.x = x + self.width/2
    self.y = y + self.height/2 #set location of feature to middle of rectangle
    self.points = ((x, y), (x + self.width, y), (x + self.width, y + self.height), (x, y + self.height))
    #set bounding points of the rectangle
    self.classifier = haarclassifier
  
  def draw(self, color=(0,255,0)):
    """
    Draw the bounding rectangle, default color green
    """
    self.image.drawLine(self.points[0], self.points[1], color)
    self.image.drawLine(self.points[1], self.points[2], color)
    self.image.drawLine(self.points[2], self.points[3], color)
    self.image.drawLine(self.points[3], self.points[0], color)
    
  def meanColor(self):
    """
    Find the mean color of the boundary rectangle 
    """
    crop = self.image[self.points[0][0]:self.points[1][0], self.points[0][1]:self.points[2][1]]
    return crop.meanColor()

  def length(self):
    """
    Returns the longest dimension of the HaarFeature, either width or height
    """
    return max(self.width, self.height)

  def area(self):
    """
    Returns the area contained within the HaarFeature's bounding rectangle 
    """
    return self.width * self.height

  def angle(self):
    """
    Returns the angle of the rectangle -- horizontal if wide, vertical if tall
    """
    if (self.width > self.height):
      return 0
    else:
      return np.pi / 2 


#TODO?
#class Edge(Feature):
#class Ridge(Feature):


_jpegstreamers = {}
class JpegStreamHandler(SimpleHTTPRequestHandler):
  """
  The JpegStreamHandler handles requests to the threaded HTTP server.
  Once initialized, any request to this port will receive a multipart/replace
  jpeg.   
  """

  def do_GET(self):
    global _jpegstreamers

    if (self.path == "/" or not self.path):

      self.send_response(200)
      self.send_header('Content-type','text/html')
      self.end_headers()
      self.wfile.write("""
<html>
<head>
<style type=text/css>
  body { background-image: url(/stream); background-repeat:no-repeat; background-position:center top; background-attachment:fixed; background-size: 100% , auto; }
</style>
</head>
<body>
&nbsp;
</body>
</html>
      """)
    else:
      self.send_response(200)
      self.send_header("Connection", "close")
      self.send_header("Max-Age", "0")
      self.send_header("Expires", "0")
      self.send_header("Cache-Control", "no-cache, private")
      self.send_header("Pragma", "no-cache")
      self.send_header("Content-Type", "multipart/x-mixed-replace; boundary=--BOUNDARYSTRING")
      self.end_headers()
      (host, port) = self.server.socket.getsockname()[:2]
     
      count = 0
      timeout = 1 
      lastmodtime = 0
      lasttimeserved = 0
      jpgdata = ""
      while (1):
        interval = _jpegstreamers[port].sleeptime
  
        if (time.time() - timeout > lasttimeserved or jpgdata != _jpegstreamers[port].framebuffer.getvalue()):
  
          jpgdata = _jpegstreamers[port].framebuffer.getvalue()
          _jpegstreamers[port].framebuffer = StringIO()
  
          try:
            self.wfile.write("--BOUNDARYSTRING\r\n")
            self.send_header("Content-type","image/jpeg")
            self.send_header("Content-Length", str(len(jpgdata)))
            self.end_headers()
            self.wfile.write(jpgdata + "\r\n")
          except socket.error, e:
            return
          except IOError, e:
            return
          lasttimeserved = time.time()
          count = count + 1 
        time.sleep(interval)


class JpegTCPServer(SocketServer.ThreadingMixIn, SocketServer.TCPServer):
  allow_reuse_address = True

#factory class for jpegtcpservers
class JpegStreamer():
  """
  The JpegStreamer class allows the user to stream a jpeg encoded file
  to a HTTP port.  Any updates to the jpg file will automatically be pushed
  to the browser via multipart/replace content type.

  To initialize:
  js = JpegStreamer()

  to update:
  img.save(js)

  Note 3 optional parameters on the constructor:
  - port (default 8080) which sets the TCP port you need to connect to
  - sleep time (default 0.1) how often to update.  Above 1 second seems to cause dropped connections in Google chrome

  Once initialized, the buffer and sleeptime can be modified and will function properly -- port will not.
  """
  server = ""
  host = ""
  port = ""
  sleeptime = ""
  framebuffer = StringIO()

  def __init__(self, hostandport = 8080, st=0.1 ):
    global _jpegstreamers
    if (type(hostandport) == int):
      self.port = hostandport
    elif (type(hostandport) == tuple):
      (self.host, self.port) = hostandport 

    self.sleeptime = st
    
    self.server = JpegTCPServer((self.host, self.port), JpegStreamHandler)
    self.server_thread = threading.Thread(target = self.server.serve_forever)
    _jpegstreamers[self.port] = self
    self.server_thread.start()


"""
If you run SimpleCV directly, it will launch an ipython shell
"""
if __name__ == '__main__':
    sys.exit(
        #load_entry_point('ipython==0.10.2', 'console_scripts', 'ipython')()
    )
<|MERGE_RESOLUTION|>--- conflicted
+++ resolved
@@ -836,7 +836,6 @@
 
   def applyHLSCurve(self, hCurve, lCurve, sCurve):
     """
-<<<<<<< HEAD
 Returns an image with 3 ColorCurve corrections applied in HSL space
 Parameters are: 
  * Hue ColorCurve 
@@ -847,16 +846,7 @@
     #TODO CHECK ROI
     #TODO CHECK CURVE SIZE
     #TODO CHECK COLORSPACE
-=======
-    Apply a curve correction in HSL space
-    Do BGR->HLS conversion
-    Apply correction, curve values of 1 get no change
-    Convert back to RGB space
-    Return new image, original is unchanged
-    The curve should be a floating point array of length 256
-    """
     #TODO CHECK CURVE SIZE
->>>>>>> d30474be
     temp  = cv.CreateImage(self.size(), 8, 3)
     #Move to HLS space
     cv.CvtColor(self._bitmap,temp,cv.CV_RGB2HLS)
@@ -893,18 +883,8 @@
     """
 Return an image with ColorCurve curve applied to all three color channels
     """
-<<<<<<< HEAD
     return self.applyRGBCurve(curve, curve, curve)
       
-=======
-    tempMat = np.array(self.getGrayscaleMatrix()).copy()
-    tempMat[:,:] = np.take(curve.mCurve,tempMat[:,:])
-    #Now we jimmy the np array into a cvMat
-    image = cv.CreateImageHeader((tempMat.shape[1], tempMat.shape[0]), cv.IPL_DEPTH_8U, 1)
-    cv.SetData(image, tempMat.tostring(), tempMat.dtype.itemsize * 1 * tempMat.shape[1])
-    return Image(image);
-  
- 
   def erode(self, iterations=1):
     """
     Apply a morphological erosion. An erosion has the effect of removing small bits of noise
@@ -996,10 +976,6 @@
     cv.MorphologyEx(self.getBitmap(),retVal,temp,kern,cv.MORPH_GRADIENT,1)
     return( Image(retVal) )
 
-
-
-
->>>>>>> d30474be
   def histogram(self, numbins = 50):
     """
     Return a numpy array of the 1D histogram of intensity for pixels in the image
